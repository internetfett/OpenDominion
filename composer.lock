{
    "_readme": [
        "This file locks the dependencies of your project to a known state",
        "Read more about it at https://getcomposer.org/doc/01-basic-usage.md#composer-lock-the-lock-file",
        "This file is @generated automatically"
    ],
<<<<<<< HEAD
    "content-hash": "be245f93c75cef108e679766d940ae1f",
=======
    "content-hash": "a70daf9559a9ac13ba0ae71155ea8adb",
>>>>>>> d16dddaa
    "packages": [
        {
            "name": "atrox/haikunator",
            "version": "v1.2.1",
            "source": {
                "type": "git",
                "url": "https://github.com/Atrox/haikunatorphp.git",
                "reference": "f61308efb672411217ab848c10dc8bf5f9523231"
            },
            "dist": {
                "type": "zip",
                "url": "https://api.github.com/repos/Atrox/haikunatorphp/zipball/f61308efb672411217ab848c10dc8bf5f9523231",
                "reference": "f61308efb672411217ab848c10dc8bf5f9523231",
                "shasum": ""
            },
            "require": {
                "php": ">=5.5",
                "zendframework/zend-filter": "^2.7",
                "zendframework/zend-validator": "^2.7",
                "zfcampus/zf-console": "^1.2"
            },
            "require-dev": {
                "phpunit/php-code-coverage": "^2.2",
                "phpunit/phpunit": "^4.8",
                "satooshi/php-coveralls": "dev-master"
            },
            "bin": [
                "bin/haikunator"
            ],
            "type": "library",
            "autoload": {
                "psr-4": {
                    "Atrox\\": "src"
                }
            },
            "notification-url": "https://packagist.org/downloads/",
            "license": [
                "BSD-3-Clause"
            ],
            "authors": [
                {
                    "name": "Atrox",
                    "email": "mail@atrox.me"
                }
            ],
            "description": "Generate Heroku-like random names to use in your php applications.",
            "time": "2016-04-27T11:30:58+00:00"
        },
        {
            "name": "bugsnag/bugsnag",
            "version": "v3.12.1",
            "source": {
                "type": "git",
                "url": "https://github.com/bugsnag/bugsnag-php.git",
                "reference": "b1cd36a49a5a780824d9b3f369ad89275013b19f"
            },
            "dist": {
                "type": "zip",
                "url": "https://api.github.com/repos/bugsnag/bugsnag-php/zipball/b1cd36a49a5a780824d9b3f369ad89275013b19f",
                "reference": "b1cd36a49a5a780824d9b3f369ad89275013b19f",
                "shasum": ""
            },
            "require": {
                "composer/ca-bundle": "^1.0",
                "guzzlehttp/guzzle": "^5.0|^6.0",
                "php": ">=5.5"
            },
            "require-dev": {
                "graham-campbell/testbench-core": "^1.1",
                "mockery/mockery": "^0.9.4|^1.0",
                "mtdowling/burgomaster": "dev-master#72151eddf5f0cf101502b94bf5031f9c53501a04",
                "php-mock/php-mock-phpunit": "^1.1",
                "phpunit/phpunit": "^4.8|^5.0"
            },
            "type": "library",
            "extra": {
                "branch-alias": {
                    "dev-master": "3.13-dev"
                }
            },
            "autoload": {
                "psr-4": {
                    "Bugsnag\\": "src/"
                }
            },
            "notification-url": "https://packagist.org/downloads/",
            "license": [
                "MIT"
            ],
            "authors": [
                {
                    "name": "James Smith",
                    "email": "notifiers@bugsnag.com",
                    "homepage": "https://bugsnag.com"
                }
            ],
            "description": "Official Bugsnag notifier for PHP applications.",
            "homepage": "https://github.com/bugsnag/bugsnag-php",
            "keywords": [
                "bugsnag",
                "errors",
                "exceptions",
                "logging",
                "tracking"
            ],
            "time": "2018-02-28T12:14:17+00:00"
        },
        {
            "name": "bugsnag/bugsnag-laravel",
            "version": "v2.14.0",
            "source": {
                "type": "git",
                "url": "https://github.com/bugsnag/bugsnag-laravel.git",
                "reference": "fb09c7a1c44de509072a3968c87c0ad0c258e84d"
            },
            "dist": {
                "type": "zip",
                "url": "https://api.github.com/repos/bugsnag/bugsnag-laravel/zipball/fb09c7a1c44de509072a3968c87c0ad0c258e84d",
                "reference": "fb09c7a1c44de509072a3968c87c0ad0c258e84d",
                "shasum": ""
            },
            "require": {
                "bugsnag/bugsnag": "^3.12",
                "bugsnag/bugsnag-psr-logger": "^1.4",
                "illuminate/contracts": "^5.0",
                "illuminate/support": "^5.0",
                "monolog/monolog": "^1.12",
                "php": ">=5.5"
            },
            "require-dev": {
                "graham-campbell/testbench": "^3.1|^4.0|^5.0",
                "mockery/mockery": "^0.9.4|^1.0",
                "phpunit/phpunit": "^4.8|^5.0|^6.0|^7.0"
            },
            "type": "library",
            "extra": {
                "branch-alias": {
                    "dev-master": "2.15-dev"
                }
            },
            "autoload": {
                "psr-4": {
                    "Bugsnag\\BugsnagLaravel\\": "src/"
                }
            },
            "notification-url": "https://packagist.org/downloads/",
            "license": [
                "MIT"
            ],
            "authors": [
                {
                    "name": "James Smith",
                    "email": "notifiers@bugsnag.com"
                }
            ],
            "description": "Official Bugsnag notifier for Laravel applications.",
            "homepage": "https://github.com/bugsnag/bugsnag-laravel",
            "keywords": [
                "bugsnag",
                "errors",
                "exceptions",
                "laravel",
                "logging",
                "tracking"
            ],
            "time": "2018-02-16T16:59:46+00:00"
        },
        {
            "name": "bugsnag/bugsnag-psr-logger",
            "version": "v1.4.1",
            "source": {
                "type": "git",
                "url": "https://github.com/bugsnag/bugsnag-psr-logger.git",
                "reference": "a9bed75b830cd1a702c888fdbb1e8b2b46af1ac0"
            },
            "dist": {
                "type": "zip",
                "url": "https://api.github.com/repos/bugsnag/bugsnag-psr-logger/zipball/a9bed75b830cd1a702c888fdbb1e8b2b46af1ac0",
                "reference": "a9bed75b830cd1a702c888fdbb1e8b2b46af1ac0",
                "shasum": ""
            },
            "require": {
                "bugsnag/bugsnag": "^3.10",
                "php": ">=5.5",
                "psr/log": "^1.0"
            },
            "require-dev": {
                "graham-campbell/testbench-core": "^1.1",
                "mockery/mockery": "^0.9.4",
                "phpunit/phpunit": "^4.8|^5.0"
            },
            "type": "library",
            "extra": {
                "branch-alias": {
                    "dev-master": "1.1-dev"
                }
            },
            "autoload": {
                "psr-4": {
                    "Bugsnag\\PsrLogger\\": "src/"
                }
            },
            "notification-url": "https://packagist.org/downloads/",
            "license": [
                "MIT"
            ],
            "authors": [
                {
                    "name": "James Smith",
                    "email": "notifiers@bugsnag.com",
                    "homepage": "https://bugsnag.com"
                }
            ],
            "description": "Official Bugsnag PHP PSR Logger.",
            "homepage": "https://github.com/bugsnag/bugsnag-psr",
            "keywords": [
                "bugsnag",
                "errors",
                "exceptions",
                "logging",
                "psr",
                "tracking"
            ],
            "time": "2018-02-16T16:51:45+00:00"
        },
        {
            "name": "composer/ca-bundle",
            "version": "1.1.0",
            "source": {
                "type": "git",
                "url": "https://github.com/composer/ca-bundle.git",
                "reference": "943b2c4fcad1ef178d16a713c2468bf7e579c288"
            },
            "dist": {
                "type": "zip",
                "url": "https://api.github.com/repos/composer/ca-bundle/zipball/943b2c4fcad1ef178d16a713c2468bf7e579c288",
                "reference": "943b2c4fcad1ef178d16a713c2468bf7e579c288",
                "shasum": ""
            },
            "require": {
                "ext-openssl": "*",
                "ext-pcre": "*",
                "php": "^5.3.2 || ^7.0"
            },
            "require-dev": {
                "phpunit/phpunit": "^4.8.35",
                "psr/log": "^1.0",
                "symfony/process": "^2.5 || ^3.0 || ^4.0"
            },
            "type": "library",
            "extra": {
                "branch-alias": {
                    "dev-master": "1.x-dev"
                }
            },
            "autoload": {
                "psr-4": {
                    "Composer\\CaBundle\\": "src"
                }
            },
            "notification-url": "https://packagist.org/downloads/",
            "license": [
                "MIT"
            ],
            "authors": [
                {
                    "name": "Jordi Boggiano",
                    "email": "j.boggiano@seld.be",
                    "homepage": "http://seld.be"
                }
            ],
            "description": "Lets you find a path to the system CA bundle, and includes a fallback to the Mozilla CA bundle.",
            "keywords": [
                "cabundle",
                "cacert",
                "certificate",
                "ssl",
                "tls"
            ],
            "time": "2017-11-29T09:37:33+00:00"
        },
        {
            "name": "container-interop/container-interop",
            "version": "1.2.0",
            "source": {
                "type": "git",
                "url": "https://github.com/container-interop/container-interop.git",
                "reference": "79cbf1341c22ec75643d841642dd5d6acd83bdb8"
            },
            "dist": {
                "type": "zip",
                "url": "https://api.github.com/repos/container-interop/container-interop/zipball/79cbf1341c22ec75643d841642dd5d6acd83bdb8",
                "reference": "79cbf1341c22ec75643d841642dd5d6acd83bdb8",
                "shasum": ""
            },
            "require": {
                "psr/container": "^1.0"
            },
            "type": "library",
            "autoload": {
                "psr-4": {
                    "Interop\\Container\\": "src/Interop/Container/"
                }
            },
            "notification-url": "https://packagist.org/downloads/",
            "license": [
                "MIT"
            ],
            "description": "Promoting the interoperability of container objects (DIC, SL, etc.)",
            "homepage": "https://github.com/container-interop/container-interop",
            "time": "2017-02-14T19:40:03+00:00"
        },
        {
            "name": "dnoegel/php-xdg-base-dir",
            "version": "0.1",
            "source": {
                "type": "git",
                "url": "https://github.com/dnoegel/php-xdg-base-dir.git",
                "reference": "265b8593498b997dc2d31e75b89f053b5cc9621a"
            },
            "dist": {
                "type": "zip",
                "url": "https://api.github.com/repos/dnoegel/php-xdg-base-dir/zipball/265b8593498b997dc2d31e75b89f053b5cc9621a",
                "reference": "265b8593498b997dc2d31e75b89f053b5cc9621a",
                "shasum": ""
            },
            "require": {
                "php": ">=5.3.2"
            },
            "require-dev": {
                "phpunit/phpunit": "@stable"
            },
            "type": "project",
            "autoload": {
                "psr-4": {
                    "XdgBaseDir\\": "src/"
                }
            },
            "notification-url": "https://packagist.org/downloads/",
            "license": [
                "MIT"
            ],
            "description": "implementation of xdg base directory specification for php",
            "time": "2014-10-24T07:27:01+00:00"
        },
        {
            "name": "doctrine/inflector",
            "version": "v1.3.0",
            "source": {
                "type": "git",
                "url": "https://github.com/doctrine/inflector.git",
                "reference": "5527a48b7313d15261292c149e55e26eae771b0a"
            },
            "dist": {
                "type": "zip",
                "url": "https://api.github.com/repos/doctrine/inflector/zipball/5527a48b7313d15261292c149e55e26eae771b0a",
                "reference": "5527a48b7313d15261292c149e55e26eae771b0a",
                "shasum": ""
            },
            "require": {
                "php": "^7.1"
            },
            "require-dev": {
                "phpunit/phpunit": "^6.2"
            },
            "type": "library",
            "extra": {
                "branch-alias": {
                    "dev-master": "1.3.x-dev"
                }
            },
            "autoload": {
                "psr-4": {
                    "Doctrine\\Common\\Inflector\\": "lib/Doctrine/Common/Inflector"
                }
            },
            "notification-url": "https://packagist.org/downloads/",
            "license": [
                "MIT"
            ],
            "authors": [
                {
                    "name": "Roman Borschel",
                    "email": "roman@code-factory.org"
                },
                {
                    "name": "Benjamin Eberlei",
                    "email": "kontakt@beberlei.de"
                },
                {
                    "name": "Guilherme Blanco",
                    "email": "guilhermeblanco@gmail.com"
                },
                {
                    "name": "Jonathan Wage",
                    "email": "jonwage@gmail.com"
                },
                {
                    "name": "Johannes Schmitt",
                    "email": "schmittjoh@gmail.com"
                }
            ],
            "description": "Common String Manipulations with regard to casing and singular/plural rules.",
            "homepage": "http://www.doctrine-project.org",
            "keywords": [
                "inflection",
                "pluralize",
                "singularize",
                "string"
            ],
            "time": "2018-01-09T20:05:19+00:00"
        },
        {
            "name": "doctrine/lexer",
            "version": "v1.0.1",
            "source": {
                "type": "git",
                "url": "https://github.com/doctrine/lexer.git",
                "reference": "83893c552fd2045dd78aef794c31e694c37c0b8c"
            },
            "dist": {
                "type": "zip",
                "url": "https://api.github.com/repos/doctrine/lexer/zipball/83893c552fd2045dd78aef794c31e694c37c0b8c",
                "reference": "83893c552fd2045dd78aef794c31e694c37c0b8c",
                "shasum": ""
            },
            "require": {
                "php": ">=5.3.2"
            },
            "type": "library",
            "extra": {
                "branch-alias": {
                    "dev-master": "1.0.x-dev"
                }
            },
            "autoload": {
                "psr-0": {
                    "Doctrine\\Common\\Lexer\\": "lib/"
                }
            },
            "notification-url": "https://packagist.org/downloads/",
            "license": [
                "MIT"
            ],
            "authors": [
                {
                    "name": "Roman Borschel",
                    "email": "roman@code-factory.org"
                },
                {
                    "name": "Guilherme Blanco",
                    "email": "guilhermeblanco@gmail.com"
                },
                {
                    "name": "Johannes Schmitt",
                    "email": "schmittjoh@gmail.com"
                }
            ],
            "description": "Base library for a lexer that can be used in Top-Down, Recursive Descent Parsers.",
            "homepage": "http://www.doctrine-project.org",
            "keywords": [
                "lexer",
                "parser"
            ],
            "time": "2014-09-09T13:34:57+00:00"
        },
        {
            "name": "dragonmantank/cron-expression",
            "version": "v2.0.0",
            "source": {
                "type": "git",
                "url": "https://github.com/dragonmantank/cron-expression.git",
                "reference": "8a84aee649c3a3ba03a721c1fb080e08dfbcd68b"
            },
            "dist": {
                "type": "zip",
                "url": "https://api.github.com/repos/dragonmantank/cron-expression/zipball/8a84aee649c3a3ba03a721c1fb080e08dfbcd68b",
                "reference": "8a84aee649c3a3ba03a721c1fb080e08dfbcd68b",
                "shasum": ""
            },
            "require": {
                "php": ">=7.0.0"
            },
            "require-dev": {
                "phpunit/phpunit": "~5.7"
            },
            "type": "library",
            "autoload": {
                "psr-4": {
                    "Cron\\": "src/Cron/"
                }
            },
            "notification-url": "https://packagist.org/downloads/",
            "license": [
                "MIT"
            ],
            "authors": [
                {
                    "name": "Michael Dowling",
                    "email": "mtdowling@gmail.com",
                    "homepage": "https://github.com/mtdowling"
                },
                {
                    "name": "Chris Tankersley",
                    "email": "chris@ctankersley.com",
                    "homepage": "https://github.com/dragonmantank"
                }
            ],
            "description": "CRON for PHP: Calculate the next or previous run date and determine if a CRON expression is due",
            "keywords": [
                "cron",
                "schedule"
            ],
            "time": "2017-10-12T15:59:13+00:00"
        },
        {
            "name": "egulias/email-validator",
            "version": "2.1.3",
            "source": {
                "type": "git",
                "url": "https://github.com/egulias/EmailValidator.git",
                "reference": "1bec00a10039b823cc94eef4eddd47dcd3b2ca04"
            },
            "dist": {
                "type": "zip",
                "url": "https://api.github.com/repos/egulias/EmailValidator/zipball/1bec00a10039b823cc94eef4eddd47dcd3b2ca04",
                "reference": "1bec00a10039b823cc94eef4eddd47dcd3b2ca04",
                "shasum": ""
            },
            "require": {
                "doctrine/lexer": "^1.0.1",
                "php": ">= 5.5"
            },
            "require-dev": {
                "dominicsayers/isemail": "dev-master",
                "phpunit/phpunit": "^4.8.35",
                "satooshi/php-coveralls": "^1.0.1"
            },
            "suggest": {
                "ext-intl": "PHP Internationalization Libraries are required to use the SpoofChecking validation"
            },
            "type": "library",
            "extra": {
                "branch-alias": {
                    "dev-master": "2.0.x-dev"
                }
            },
            "autoload": {
                "psr-4": {
                    "Egulias\\EmailValidator\\": "EmailValidator"
                }
            },
            "notification-url": "https://packagist.org/downloads/",
            "license": [
                "MIT"
            ],
            "authors": [
                {
                    "name": "Eduardo Gulias Davis"
                }
            ],
            "description": "A library for validating emails against several RFCs",
            "homepage": "https://github.com/egulias/EmailValidator",
            "keywords": [
                "email",
                "emailvalidation",
                "emailvalidator",
                "validation",
                "validator"
            ],
            "time": "2017-11-15T23:40:40+00:00"
        },
        {
            "name": "erusev/parsedown",
            "version": "1.7.0",
            "source": {
                "type": "git",
                "url": "https://github.com/erusev/parsedown.git",
                "reference": "6678d59be48c4be64eaca6ce70bea48a09488cc2"
            },
            "dist": {
                "type": "zip",
                "url": "https://api.github.com/repos/erusev/parsedown/zipball/6678d59be48c4be64eaca6ce70bea48a09488cc2",
                "reference": "6678d59be48c4be64eaca6ce70bea48a09488cc2",
                "shasum": ""
            },
            "require": {
                "php": ">=5.3.0"
            },
            "require-dev": {
                "phpunit/phpunit": "^4.8.35"
            },
            "type": "library",
            "autoload": {
                "psr-0": {
                    "Parsedown": ""
                }
            },
            "notification-url": "https://packagist.org/downloads/",
            "license": [
                "MIT"
            ],
            "authors": [
                {
                    "name": "Emanuil Rusev",
                    "email": "hello@erusev.com",
                    "homepage": "http://erusev.com"
                }
            ],
            "description": "Parser for Markdown.",
            "homepage": "http://parsedown.org",
            "keywords": [
                "markdown",
                "parser"
            ],
            "time": "2018-02-28T11:41:37+00:00"
        },
        {
            "name": "fideloper/proxy",
            "version": "4.0.0",
            "source": {
                "type": "git",
                "url": "https://github.com/fideloper/TrustedProxy.git",
                "reference": "cf8a0ca4b85659b9557e206c90110a6a4dba980a"
            },
            "dist": {
                "type": "zip",
                "url": "https://api.github.com/repos/fideloper/TrustedProxy/zipball/cf8a0ca4b85659b9557e206c90110a6a4dba980a",
                "reference": "cf8a0ca4b85659b9557e206c90110a6a4dba980a",
                "shasum": ""
            },
            "require": {
                "illuminate/contracts": "~5.0",
                "php": ">=5.4.0"
            },
            "require-dev": {
                "illuminate/http": "~5.6",
                "mockery/mockery": "~1.0",
                "phpunit/phpunit": "^6.0"
            },
            "type": "library",
            "extra": {
                "laravel": {
                    "providers": [
                        "Fideloper\\Proxy\\TrustedProxyServiceProvider"
                    ]
                }
            },
            "autoload": {
                "psr-4": {
                    "Fideloper\\Proxy\\": "src/"
                }
            },
            "notification-url": "https://packagist.org/downloads/",
            "license": [
                "MIT"
            ],
            "authors": [
                {
                    "name": "Chris Fidao",
                    "email": "fideloper@gmail.com"
                }
            ],
            "description": "Set trusted proxies for Laravel",
            "keywords": [
                "load balancing",
                "proxy",
                "trusted proxy"
            ],
            "time": "2018-02-07T20:20:57+00:00"
        },
        {
            "name": "graham-campbell/markdown",
            "version": "v10.0.0",
            "source": {
                "type": "git",
                "url": "https://github.com/GrahamCampbell/Laravel-Markdown.git",
                "reference": "359701e5e3986ba18d1b3d390e898a370b8f00d6"
            },
            "dist": {
                "type": "zip",
                "url": "https://api.github.com/repos/GrahamCampbell/Laravel-Markdown/zipball/359701e5e3986ba18d1b3d390e898a370b8f00d6",
                "reference": "359701e5e3986ba18d1b3d390e898a370b8f00d6",
                "shasum": ""
            },
            "require": {
                "illuminate/contracts": "5.5.*|5.6.*",
                "illuminate/support": "5.5.*|5.6.*",
                "illuminate/view": "5.5.*|5.6.*",
                "league/commonmark": "^0.17",
                "php": "^7.1.3"
            },
            "require-dev": {
                "graham-campbell/analyzer": "^2.0",
                "graham-campbell/testbench": "^5.0",
                "league/commonmark-extras": "^0.1.4",
                "mockery/mockery": "^1.0",
                "phpunit/phpunit": "^6.5|^7.0"
            },
            "type": "library",
            "extra": {
                "branch-alias": {
                    "dev-master": "10.0-dev"
                },
                "laravel": {
                    "providers": [
                        "GrahamCampbell\\Markdown\\MarkdownServiceProvider"
                    ]
                }
            },
            "autoload": {
                "psr-4": {
                    "GrahamCampbell\\Markdown\\": "src/"
                }
            },
            "notification-url": "https://packagist.org/downloads/",
            "license": [
                "MIT"
            ],
            "authors": [
                {
                    "name": "Graham Campbell",
                    "email": "graham@alt-three.com"
                }
            ],
            "description": "Markdown Is A CommonMark Wrapper For Laravel 5",
            "keywords": [
                "Graham Campbell",
                "GrahamCampbell",
                "Laravel Markdown",
                "Laravel-Markdown",
                "common mark",
                "commonmark",
                "framework",
                "laravel",
                "markdown"
            ],
            "time": "2018-03-01T21:04:35+00:00"
        },
        {
            "name": "guzzlehttp/guzzle",
            "version": "6.3.0",
            "source": {
                "type": "git",
                "url": "https://github.com/guzzle/guzzle.git",
                "reference": "f4db5a78a5ea468d4831de7f0bf9d9415e348699"
            },
            "dist": {
                "type": "zip",
                "url": "https://api.github.com/repos/guzzle/guzzle/zipball/f4db5a78a5ea468d4831de7f0bf9d9415e348699",
                "reference": "f4db5a78a5ea468d4831de7f0bf9d9415e348699",
                "shasum": ""
            },
            "require": {
                "guzzlehttp/promises": "^1.0",
                "guzzlehttp/psr7": "^1.4",
                "php": ">=5.5"
            },
            "require-dev": {
                "ext-curl": "*",
                "phpunit/phpunit": "^4.0 || ^5.0",
                "psr/log": "^1.0"
            },
            "suggest": {
                "psr/log": "Required for using the Log middleware"
            },
            "type": "library",
            "extra": {
                "branch-alias": {
                    "dev-master": "6.2-dev"
                }
            },
            "autoload": {
                "files": [
                    "src/functions_include.php"
                ],
                "psr-4": {
                    "GuzzleHttp\\": "src/"
                }
            },
            "notification-url": "https://packagist.org/downloads/",
            "license": [
                "MIT"
            ],
            "authors": [
                {
                    "name": "Michael Dowling",
                    "email": "mtdowling@gmail.com",
                    "homepage": "https://github.com/mtdowling"
                }
            ],
            "description": "Guzzle is a PHP HTTP client library",
            "homepage": "http://guzzlephp.org/",
            "keywords": [
                "client",
                "curl",
                "framework",
                "http",
                "http client",
                "rest",
                "web service"
            ],
            "time": "2017-06-22T18:50:49+00:00"
        },
        {
            "name": "guzzlehttp/promises",
            "version": "v1.3.1",
            "source": {
                "type": "git",
                "url": "https://github.com/guzzle/promises.git",
                "reference": "a59da6cf61d80060647ff4d3eb2c03a2bc694646"
            },
            "dist": {
                "type": "zip",
                "url": "https://api.github.com/repos/guzzle/promises/zipball/a59da6cf61d80060647ff4d3eb2c03a2bc694646",
                "reference": "a59da6cf61d80060647ff4d3eb2c03a2bc694646",
                "shasum": ""
            },
            "require": {
                "php": ">=5.5.0"
            },
            "require-dev": {
                "phpunit/phpunit": "^4.0"
            },
            "type": "library",
            "extra": {
                "branch-alias": {
                    "dev-master": "1.4-dev"
                }
            },
            "autoload": {
                "psr-4": {
                    "GuzzleHttp\\Promise\\": "src/"
                },
                "files": [
                    "src/functions_include.php"
                ]
            },
            "notification-url": "https://packagist.org/downloads/",
            "license": [
                "MIT"
            ],
            "authors": [
                {
                    "name": "Michael Dowling",
                    "email": "mtdowling@gmail.com",
                    "homepage": "https://github.com/mtdowling"
                }
            ],
            "description": "Guzzle promises library",
            "keywords": [
                "promise"
            ],
            "time": "2016-12-20T10:07:11+00:00"
        },
        {
            "name": "guzzlehttp/psr7",
            "version": "1.4.2",
            "source": {
                "type": "git",
                "url": "https://github.com/guzzle/psr7.git",
                "reference": "f5b8a8512e2b58b0071a7280e39f14f72e05d87c"
            },
            "dist": {
                "type": "zip",
                "url": "https://api.github.com/repos/guzzle/psr7/zipball/f5b8a8512e2b58b0071a7280e39f14f72e05d87c",
                "reference": "f5b8a8512e2b58b0071a7280e39f14f72e05d87c",
                "shasum": ""
            },
            "require": {
                "php": ">=5.4.0",
                "psr/http-message": "~1.0"
            },
            "provide": {
                "psr/http-message-implementation": "1.0"
            },
            "require-dev": {
                "phpunit/phpunit": "~4.0"
            },
            "type": "library",
            "extra": {
                "branch-alias": {
                    "dev-master": "1.4-dev"
                }
            },
            "autoload": {
                "psr-4": {
                    "GuzzleHttp\\Psr7\\": "src/"
                },
                "files": [
                    "src/functions_include.php"
                ]
            },
            "notification-url": "https://packagist.org/downloads/",
            "license": [
                "MIT"
            ],
            "authors": [
                {
                    "name": "Michael Dowling",
                    "email": "mtdowling@gmail.com",
                    "homepage": "https://github.com/mtdowling"
                },
                {
                    "name": "Tobias Schultze",
                    "homepage": "https://github.com/Tobion"
                }
            ],
            "description": "PSR-7 message implementation that also provides common utility methods",
            "keywords": [
                "http",
                "message",
                "request",
                "response",
                "stream",
                "uri",
                "url"
            ],
            "time": "2017-03-20T17:10:46+00:00"
        },
        {
            "name": "intervention/image",
            "version": "2.4.1",
            "source": {
                "type": "git",
                "url": "https://github.com/Intervention/image.git",
                "reference": "3603dbcc9a17d307533473246a6c58c31cf17919"
            },
            "dist": {
                "type": "zip",
                "url": "https://api.github.com/repos/Intervention/image/zipball/3603dbcc9a17d307533473246a6c58c31cf17919",
                "reference": "3603dbcc9a17d307533473246a6c58c31cf17919",
                "shasum": ""
            },
            "require": {
                "ext-fileinfo": "*",
                "guzzlehttp/psr7": "~1.1",
                "php": ">=5.4.0"
            },
            "require-dev": {
                "mockery/mockery": "~0.9.2",
                "phpunit/phpunit": "^4.8 || ^5.7"
            },
            "suggest": {
                "ext-gd": "to use GD library based image processing.",
                "ext-imagick": "to use Imagick based image processing.",
                "intervention/imagecache": "Caching extension for the Intervention Image library"
            },
            "type": "library",
            "extra": {
                "branch-alias": {
                    "dev-master": "2.3-dev"
                },
                "laravel": {
                    "providers": [
                        "Intervention\\Image\\ImageServiceProvider"
                    ],
                    "aliases": {
                        "Image": "Intervention\\Image\\Facades\\Image"
                    }
                }
            },
            "autoload": {
                "psr-4": {
                    "Intervention\\Image\\": "src/Intervention/Image"
                }
            },
            "notification-url": "https://packagist.org/downloads/",
            "license": [
                "MIT"
            ],
            "authors": [
                {
                    "name": "Oliver Vogel",
                    "email": "oliver@olivervogel.com",
                    "homepage": "http://olivervogel.com/"
                }
            ],
            "description": "Image handling and manipulation library with support for Laravel integration",
            "homepage": "http://image.intervention.io/",
            "keywords": [
                "gd",
                "image",
                "imagick",
                "laravel",
                "thumbnail",
                "watermark"
            ],
            "time": "2017-09-21T16:29:17+00:00"
        },
        {
            "name": "ipunkt/laravel-analytics",
            "version": "1.3.5",
            "source": {
                "type": "git",
                "url": "https://github.com/ipunkt/laravel-analytics.git",
                "reference": "061c5d6e847ca508b2022037efaed83fd8124957"
            },
            "dist": {
                "type": "zip",
                "url": "https://api.github.com/repos/ipunkt/laravel-analytics/zipball/061c5d6e847ca508b2022037efaed83fd8124957",
                "reference": "061c5d6e847ca508b2022037efaed83fd8124957",
                "shasum": ""
            },
            "require": {
                "illuminate/config": "~5.0",
                "illuminate/session": "~5.0",
                "illuminate/support": "~5.0",
                "php": ">=5.4.0"
            },
            "require-dev": {
                "laravel/framework": "~5.0"
            },
            "suggest": {
                "martijnc/php-csp": "For handling Content Security Policy matters"
            },
            "type": "library",
            "autoload": {
                "psr-0": {
                    "Ipunkt\\LaravelAnalytics\\": "src/"
                }
            },
            "notification-url": "https://packagist.org/downloads/",
            "license": [
                "MIT"
            ],
            "authors": [
                {
                    "name": "Robert Kummer",
                    "email": "r.kummer@ipunkt.biz"
                }
            ],
            "description": "Analytics tracking for Laravel",
            "keywords": [
                "analytics",
                "google analytics",
                "javascript",
                "laravel",
                "php",
                "statistics"
            ],
            "time": "2017-03-31T11:06:39+00:00"
        },
        {
            "name": "jakub-onderka/php-console-color",
            "version": "0.1",
            "source": {
                "type": "git",
                "url": "https://github.com/JakubOnderka/PHP-Console-Color.git",
                "reference": "e0b393dacf7703fc36a4efc3df1435485197e6c1"
            },
            "dist": {
                "type": "zip",
                "url": "https://api.github.com/repos/JakubOnderka/PHP-Console-Color/zipball/e0b393dacf7703fc36a4efc3df1435485197e6c1",
                "reference": "e0b393dacf7703fc36a4efc3df1435485197e6c1",
                "shasum": ""
            },
            "require": {
                "php": ">=5.3.2"
            },
            "require-dev": {
                "jakub-onderka/php-code-style": "1.0",
                "jakub-onderka/php-parallel-lint": "0.*",
                "jakub-onderka/php-var-dump-check": "0.*",
                "phpunit/phpunit": "3.7.*",
                "squizlabs/php_codesniffer": "1.*"
            },
            "type": "library",
            "autoload": {
                "psr-0": {
                    "JakubOnderka\\PhpConsoleColor": "src/"
                }
            },
            "notification-url": "https://packagist.org/downloads/",
            "license": [
                "BSD-2-Clause"
            ],
            "authors": [
                {
                    "name": "Jakub Onderka",
                    "email": "jakub.onderka@gmail.com",
                    "homepage": "http://www.acci.cz"
                }
            ],
            "time": "2014-04-08T15:00:19+00:00"
        },
        {
            "name": "jakub-onderka/php-console-highlighter",
            "version": "v0.3.2",
            "source": {
                "type": "git",
                "url": "https://github.com/JakubOnderka/PHP-Console-Highlighter.git",
                "reference": "7daa75df45242c8d5b75a22c00a201e7954e4fb5"
            },
            "dist": {
                "type": "zip",
                "url": "https://api.github.com/repos/JakubOnderka/PHP-Console-Highlighter/zipball/7daa75df45242c8d5b75a22c00a201e7954e4fb5",
                "reference": "7daa75df45242c8d5b75a22c00a201e7954e4fb5",
                "shasum": ""
            },
            "require": {
                "jakub-onderka/php-console-color": "~0.1",
                "php": ">=5.3.0"
            },
            "require-dev": {
                "jakub-onderka/php-code-style": "~1.0",
                "jakub-onderka/php-parallel-lint": "~0.5",
                "jakub-onderka/php-var-dump-check": "~0.1",
                "phpunit/phpunit": "~4.0",
                "squizlabs/php_codesniffer": "~1.5"
            },
            "type": "library",
            "autoload": {
                "psr-0": {
                    "JakubOnderka\\PhpConsoleHighlighter": "src/"
                }
            },
            "notification-url": "https://packagist.org/downloads/",
            "license": [
                "MIT"
            ],
            "authors": [
                {
                    "name": "Jakub Onderka",
                    "email": "acci@acci.cz",
                    "homepage": "http://www.acci.cz/"
                }
            ],
            "time": "2015-04-20T18:58:01+00:00"
        },
        {
            "name": "jaybizzle/crawler-detect",
            "version": "v1.2.59",
            "source": {
                "type": "git",
                "url": "https://github.com/JayBizzle/Crawler-Detect.git",
                "reference": "8b371ed0fc16a3b13ebd5f00fd4a3ffb5420262e"
            },
            "dist": {
                "type": "zip",
                "url": "https://api.github.com/repos/JayBizzle/Crawler-Detect/zipball/8b371ed0fc16a3b13ebd5f00fd4a3ffb5420262e",
                "reference": "8b371ed0fc16a3b13ebd5f00fd4a3ffb5420262e",
                "shasum": ""
            },
            "require": {
                "php": ">=5.3.0"
            },
            "require-dev": {
                "phpunit/phpunit": "4.8.*",
                "satooshi/php-coveralls": "1.*"
            },
            "type": "library",
            "autoload": {
                "psr-4": {
                    "Jaybizzle\\CrawlerDetect\\": "src/"
                }
            },
            "notification-url": "https://packagist.org/downloads/",
            "license": [
                "MIT"
            ],
            "authors": [
                {
                    "name": "Mark Beech",
                    "email": "m@rkbee.ch",
                    "role": "Developer"
                }
            ],
            "description": "CrawlerDetect is a PHP class for detecting bots/crawlers/spiders via the user agent",
            "homepage": "https://github.com/JayBizzle/Crawler-Detect/",
            "keywords": [
                "crawler",
                "crawler detect",
                "crawler detector",
                "crawlerdetect",
                "php crawler detect"
            ],
            "time": "2018-02-22T19:04:46+00:00"
        },
        {
            "name": "jenssegers/agent",
            "version": "v2.6.0",
            "source": {
                "type": "git",
                "url": "https://github.com/jenssegers/agent.git",
                "reference": "df71082ed2a95fc8a82ba30832ccf72df939f02a"
            },
            "dist": {
                "type": "zip",
                "url": "https://api.github.com/repos/jenssegers/agent/zipball/df71082ed2a95fc8a82ba30832ccf72df939f02a",
                "reference": "df71082ed2a95fc8a82ba30832ccf72df939f02a",
                "shasum": ""
            },
            "require": {
                "jaybizzle/crawler-detect": "^1.2",
                "mobiledetect/mobiledetectlib": "^2.7.6",
                "php": ">=5.4.0"
            },
            "require-dev": {
                "phpunit/phpunit": "^4.0|^5.0|^6.0",
                "satooshi/php-coveralls": "^1.0"
            },
            "type": "library",
            "extra": {
                "branch-alias": {
                    "dev-master": "3.0-dev"
                },
                "laravel": {
                    "providers": [
                        "Jenssegers\\Agent\\AgentServiceProvider"
                    ],
                    "aliases": {
                        "Agent": "Jenssegers\\Agent\\Facades\\Agent"
                    }
                }
            },
            "autoload": {
                "psr-4": {
                    "Jenssegers\\Agent\\": "src/"
                }
            },
            "notification-url": "https://packagist.org/downloads/",
            "license": [
                "MIT"
            ],
            "authors": [
                {
                    "name": "Jens Segers",
                    "homepage": "https://jenssegers.com"
                }
            ],
            "description": "Desktop/mobile user agent parser with support for Laravel, based on Mobiledetect",
            "homepage": "https://github.com/jenssegers/agent",
            "keywords": [
                "Agent",
                "browser",
                "desktop",
                "laravel",
                "mobile",
                "platform",
                "user agent",
                "useragent"
            ],
            "time": "2017-11-10T10:35:35+00:00"
        },
        {
            "name": "laravel/framework",
            "version": "v5.6.7",
            "source": {
                "type": "git",
                "url": "https://github.com/laravel/framework.git",
                "reference": "18402cd4b83fd1d944f3baa0d8cc26d7dfcce333"
            },
            "dist": {
                "type": "zip",
                "url": "https://api.github.com/repos/laravel/framework/zipball/18402cd4b83fd1d944f3baa0d8cc26d7dfcce333",
                "reference": "18402cd4b83fd1d944f3baa0d8cc26d7dfcce333",
                "shasum": ""
            },
            "require": {
                "doctrine/inflector": "~1.1",
                "dragonmantank/cron-expression": "~2.0",
                "erusev/parsedown": "~1.7",
                "ext-mbstring": "*",
                "ext-openssl": "*",
                "league/flysystem": "~1.0",
                "monolog/monolog": "~1.12",
                "nesbot/carbon": "^1.22.1",
                "php": "^7.1.3",
                "psr/container": "~1.0",
                "psr/simple-cache": "^1.0",
                "ramsey/uuid": "^3.7",
                "swiftmailer/swiftmailer": "~6.0",
                "symfony/console": "~4.0",
                "symfony/debug": "~4.0",
                "symfony/finder": "~4.0",
                "symfony/http-foundation": "~4.0",
                "symfony/http-kernel": "~4.0",
                "symfony/process": "~4.0",
                "symfony/routing": "~4.0",
                "symfony/var-dumper": "~4.0",
                "tijsverkoyen/css-to-inline-styles": "^2.2.1",
                "vlucas/phpdotenv": "~2.2"
            },
            "replace": {
                "illuminate/auth": "self.version",
                "illuminate/broadcasting": "self.version",
                "illuminate/bus": "self.version",
                "illuminate/cache": "self.version",
                "illuminate/config": "self.version",
                "illuminate/console": "self.version",
                "illuminate/container": "self.version",
                "illuminate/contracts": "self.version",
                "illuminate/cookie": "self.version",
                "illuminate/database": "self.version",
                "illuminate/encryption": "self.version",
                "illuminate/events": "self.version",
                "illuminate/filesystem": "self.version",
                "illuminate/hashing": "self.version",
                "illuminate/http": "self.version",
                "illuminate/log": "self.version",
                "illuminate/mail": "self.version",
                "illuminate/notifications": "self.version",
                "illuminate/pagination": "self.version",
                "illuminate/pipeline": "self.version",
                "illuminate/queue": "self.version",
                "illuminate/redis": "self.version",
                "illuminate/routing": "self.version",
                "illuminate/session": "self.version",
                "illuminate/support": "self.version",
                "illuminate/translation": "self.version",
                "illuminate/validation": "self.version",
                "illuminate/view": "self.version",
                "tightenco/collect": "<5.5.33"
            },
            "require-dev": {
                "aws/aws-sdk-php": "~3.0",
                "doctrine/dbal": "~2.6",
                "filp/whoops": "^2.1.4",
                "mockery/mockery": "~1.0",
                "moontoast/math": "^1.1",
                "orchestra/testbench-core": "3.6.*",
                "pda/pheanstalk": "~3.0",
                "phpunit/phpunit": "~7.0",
                "predis/predis": "^1.1.1",
                "symfony/css-selector": "~4.0",
                "symfony/dom-crawler": "~4.0"
            },
            "suggest": {
                "aws/aws-sdk-php": "Required to use the SQS queue driver and SES mail driver (~3.0).",
                "doctrine/dbal": "Required to rename columns and drop SQLite columns (~2.6).",
                "ext-pcntl": "Required to use all features of the queue worker.",
                "ext-posix": "Required to use all features of the queue worker.",
                "fzaninotto/faker": "Required to use the eloquent factory builder (~1.4).",
                "guzzlehttp/guzzle": "Required to use the Mailgun and Mandrill mail drivers and the ping methods on schedules (~6.0).",
                "laravel/tinker": "Required to use the tinker console command (~1.0).",
                "league/flysystem-aws-s3-v3": "Required to use the Flysystem S3 driver (~1.0).",
                "league/flysystem-cached-adapter": "Required to use Flysystem caching (~1.0).",
                "league/flysystem-rackspace": "Required to use the Flysystem Rackspace driver (~1.0).",
                "league/flysystem-sftp": "Required to use the Flysystem SFTP driver (~1.0).",
                "nexmo/client": "Required to use the Nexmo transport (~1.0).",
                "pda/pheanstalk": "Required to use the beanstalk queue driver (~3.0).",
                "predis/predis": "Required to use the redis cache and queue drivers (~1.0).",
                "pusher/pusher-php-server": "Required to use the Pusher broadcast driver (~3.0).",
                "symfony/css-selector": "Required to use some of the crawler integration testing tools (~4.0).",
                "symfony/dom-crawler": "Required to use most of the crawler integration testing tools (~4.0).",
                "symfony/psr-http-message-bridge": "Required to psr7 bridging features (~1.0)."
            },
            "type": "library",
            "extra": {
                "branch-alias": {
                    "dev-master": "5.6-dev"
                }
            },
            "autoload": {
                "files": [
                    "src/Illuminate/Foundation/helpers.php",
                    "src/Illuminate/Support/helpers.php"
                ],
                "psr-4": {
                    "Illuminate\\": "src/Illuminate/"
                }
            },
            "notification-url": "https://packagist.org/downloads/",
            "license": [
                "MIT"
            ],
            "authors": [
                {
                    "name": "Taylor Otwell",
                    "email": "taylor@laravel.com"
                }
            ],
            "description": "The Laravel Framework.",
            "homepage": "https://laravel.com",
            "keywords": [
                "framework",
                "laravel"
            ],
            "time": "2018-02-28T14:50:53+00:00"
        },
        {
            "name": "laravel/tinker",
            "version": "v1.0.3",
            "source": {
                "type": "git",
                "url": "https://github.com/laravel/tinker.git",
                "reference": "852c2abe0b0991555a403f1c0583e64de6acb4a6"
            },
            "dist": {
                "type": "zip",
                "url": "https://api.github.com/repos/laravel/tinker/zipball/852c2abe0b0991555a403f1c0583e64de6acb4a6",
                "reference": "852c2abe0b0991555a403f1c0583e64de6acb4a6",
                "shasum": ""
            },
            "require": {
                "illuminate/console": "~5.1",
                "illuminate/contracts": "~5.1",
                "illuminate/support": "~5.1",
                "php": ">=5.5.9",
                "psy/psysh": "0.7.*|0.8.*",
                "symfony/var-dumper": "~3.0|~4.0"
            },
            "require-dev": {
                "phpunit/phpunit": "~4.0|~5.0"
            },
            "suggest": {
                "illuminate/database": "The Illuminate Database package (~5.1)."
            },
            "type": "library",
            "extra": {
                "branch-alias": {
                    "dev-master": "1.0-dev"
                },
                "laravel": {
                    "providers": [
                        "Laravel\\Tinker\\TinkerServiceProvider"
                    ]
                }
            },
            "autoload": {
                "psr-4": {
                    "Laravel\\Tinker\\": "src/"
                }
            },
            "notification-url": "https://packagist.org/downloads/",
            "license": [
                "MIT"
            ],
            "authors": [
                {
                    "name": "Taylor Otwell",
                    "email": "taylor@laravel.com"
                }
            ],
            "description": "Powerful REPL for the Laravel framework.",
            "keywords": [
                "REPL",
                "Tinker",
                "laravel",
                "psysh"
            ],
            "time": "2017-12-18T16:25:11+00:00"
        },
        {
            "name": "league/commonmark",
            "version": "0.17.0",
            "source": {
                "type": "git",
                "url": "https://github.com/thephpleague/commonmark.git",
                "reference": "3b4c2224524776a584de663c7a04bc8eb2e1544d"
            },
            "dist": {
                "type": "zip",
                "url": "https://api.github.com/repos/thephpleague/commonmark/zipball/3b4c2224524776a584de663c7a04bc8eb2e1544d",
                "reference": "3b4c2224524776a584de663c7a04bc8eb2e1544d",
                "shasum": ""
            },
            "require": {
                "ext-mbstring": "*",
                "php": ">=5.6.5"
            },
            "replace": {
                "colinodell/commonmark-php": "*"
            },
            "require-dev": {
                "cebe/markdown": "~1.0",
                "commonmark/commonmark.js": "0.28",
                "erusev/parsedown": "~1.0",
                "michelf/php-markdown": "~1.4",
                "mikehaertl/php-shellcommand": "~1.2.0",
                "phpunit/phpunit": "~5.7|~6.5",
                "scrutinizer/ocular": "~1.1",
                "symfony/finder": "~3.0|~4.0"
            },
            "suggest": {
                "league/commonmark-extras": "Library of useful extensions including smart punctuation"
            },
            "bin": [
                "bin/commonmark"
            ],
            "type": "library",
            "extra": {
                "branch-alias": {
                    "dev-master": "0.18-dev"
                }
            },
            "autoload": {
                "psr-4": {
                    "League\\CommonMark\\": "src/"
                }
            },
            "notification-url": "https://packagist.org/downloads/",
            "license": [
                "BSD-3-Clause"
            ],
            "authors": [
                {
                    "name": "Colin O'Dell",
                    "email": "colinodell@gmail.com",
                    "homepage": "https://www.colinodell.com",
                    "role": "Lead Developer"
                }
            ],
            "description": "Markdown parser for PHP based on the CommonMark spec",
            "homepage": "https://github.com/thephpleague/commonmark",
            "keywords": [
                "commonmark",
                "markdown",
                "parser"
            ],
            "time": "2017-12-30T22:08:48+00:00"
        },
        {
            "name": "league/flysystem",
            "version": "1.0.43",
            "source": {
                "type": "git",
                "url": "https://github.com/thephpleague/flysystem.git",
                "reference": "1ce7cc142d906ba58dc54c82915d355a9191c8a8"
            },
            "dist": {
                "type": "zip",
                "url": "https://api.github.com/repos/thephpleague/flysystem/zipball/1ce7cc142d906ba58dc54c82915d355a9191c8a8",
                "reference": "1ce7cc142d906ba58dc54c82915d355a9191c8a8",
                "shasum": ""
            },
            "require": {
                "php": ">=5.5.9"
            },
            "conflict": {
                "league/flysystem-sftp": "<1.0.6"
            },
            "require-dev": {
                "ext-fileinfo": "*",
                "phpspec/phpspec": "^3.4",
                "phpunit/phpunit": "^5.7"
            },
            "suggest": {
                "ext-fileinfo": "Required for MimeType",
                "ext-ftp": "Allows you to use FTP server storage",
                "ext-openssl": "Allows you to use FTPS server storage",
                "league/flysystem-aws-s3-v2": "Allows you to use S3 storage with AWS SDK v2",
                "league/flysystem-aws-s3-v3": "Allows you to use S3 storage with AWS SDK v3",
                "league/flysystem-azure": "Allows you to use Windows Azure Blob storage",
                "league/flysystem-cached-adapter": "Flysystem adapter decorator for metadata caching",
                "league/flysystem-eventable-filesystem": "Allows you to use EventableFilesystem",
                "league/flysystem-rackspace": "Allows you to use Rackspace Cloud Files",
                "league/flysystem-sftp": "Allows you to use SFTP server storage via phpseclib",
                "league/flysystem-webdav": "Allows you to use WebDAV storage",
                "league/flysystem-ziparchive": "Allows you to use ZipArchive adapter",
                "spatie/flysystem-dropbox": "Allows you to use Dropbox storage",
                "srmklive/flysystem-dropbox-v2": "Allows you to use Dropbox storage for PHP 5 applications"
            },
            "type": "library",
            "extra": {
                "branch-alias": {
                    "dev-master": "1.1-dev"
                }
            },
            "autoload": {
                "psr-4": {
                    "League\\Flysystem\\": "src/"
                }
            },
            "notification-url": "https://packagist.org/downloads/",
            "license": [
                "MIT"
            ],
            "authors": [
                {
                    "name": "Frank de Jonge",
                    "email": "info@frenky.net"
                }
            ],
            "description": "Filesystem abstraction: Many filesystems, one API.",
            "keywords": [
                "Cloud Files",
                "WebDAV",
                "abstraction",
                "aws",
                "cloud",
                "copy.com",
                "dropbox",
                "file systems",
                "files",
                "filesystem",
                "filesystems",
                "ftp",
                "rackspace",
                "remote",
                "s3",
                "sftp",
                "storage"
            ],
            "time": "2018-03-01T10:27:04+00:00"
        },
        {
            "name": "mobiledetect/mobiledetectlib",
            "version": "2.8.31",
            "source": {
                "type": "git",
                "url": "https://github.com/serbanghita/Mobile-Detect.git",
                "reference": "adb882ea3b9d154f087ecb2c333180dad6f4dd37"
            },
            "dist": {
                "type": "zip",
                "url": "https://api.github.com/repos/serbanghita/Mobile-Detect/zipball/adb882ea3b9d154f087ecb2c333180dad6f4dd37",
                "reference": "adb882ea3b9d154f087ecb2c333180dad6f4dd37",
                "shasum": ""
            },
            "require": {
                "php": ">=5.0.0"
            },
            "require-dev": {
                "phpunit/phpunit": "~4.8.35||~5.7"
            },
            "type": "library",
            "autoload": {
                "classmap": [
                    "Mobile_Detect.php"
                ],
                "psr-0": {
                    "Detection": "namespaced/"
                }
            },
            "notification-url": "https://packagist.org/downloads/",
            "license": [
                "MIT"
            ],
            "authors": [
                {
                    "name": "Serban Ghita",
                    "email": "serbanghita@gmail.com",
                    "homepage": "http://mobiledetect.net",
                    "role": "Developer"
                }
            ],
            "description": "Mobile_Detect is a lightweight PHP class for detecting mobile devices. It uses the User-Agent string combined with specific HTTP headers to detect the mobile environment.",
            "homepage": "https://github.com/serbanghita/Mobile-Detect",
            "keywords": [
                "detect mobile devices",
                "mobile",
                "mobile detect",
                "mobile detector",
                "php mobile detect"
            ],
            "time": "2018-02-26T19:39:55+00:00"
        },
        {
            "name": "monolog/monolog",
            "version": "1.23.0",
            "source": {
                "type": "git",
                "url": "https://github.com/Seldaek/monolog.git",
                "reference": "fd8c787753b3a2ad11bc60c063cff1358a32a3b4"
            },
            "dist": {
                "type": "zip",
                "url": "https://api.github.com/repos/Seldaek/monolog/zipball/fd8c787753b3a2ad11bc60c063cff1358a32a3b4",
                "reference": "fd8c787753b3a2ad11bc60c063cff1358a32a3b4",
                "shasum": ""
            },
            "require": {
                "php": ">=5.3.0",
                "psr/log": "~1.0"
            },
            "provide": {
                "psr/log-implementation": "1.0.0"
            },
            "require-dev": {
                "aws/aws-sdk-php": "^2.4.9 || ^3.0",
                "doctrine/couchdb": "~1.0@dev",
                "graylog2/gelf-php": "~1.0",
                "jakub-onderka/php-parallel-lint": "0.9",
                "php-amqplib/php-amqplib": "~2.4",
                "php-console/php-console": "^3.1.3",
                "phpunit/phpunit": "~4.5",
                "phpunit/phpunit-mock-objects": "2.3.0",
                "ruflin/elastica": ">=0.90 <3.0",
                "sentry/sentry": "^0.13",
                "swiftmailer/swiftmailer": "^5.3|^6.0"
            },
            "suggest": {
                "aws/aws-sdk-php": "Allow sending log messages to AWS services like DynamoDB",
                "doctrine/couchdb": "Allow sending log messages to a CouchDB server",
                "ext-amqp": "Allow sending log messages to an AMQP server (1.0+ required)",
                "ext-mongo": "Allow sending log messages to a MongoDB server",
                "graylog2/gelf-php": "Allow sending log messages to a GrayLog2 server",
                "mongodb/mongodb": "Allow sending log messages to a MongoDB server via PHP Driver",
                "php-amqplib/php-amqplib": "Allow sending log messages to an AMQP server using php-amqplib",
                "php-console/php-console": "Allow sending log messages to Google Chrome",
                "rollbar/rollbar": "Allow sending log messages to Rollbar",
                "ruflin/elastica": "Allow sending log messages to an Elastic Search server",
                "sentry/sentry": "Allow sending log messages to a Sentry server"
            },
            "type": "library",
            "extra": {
                "branch-alias": {
                    "dev-master": "2.0.x-dev"
                }
            },
            "autoload": {
                "psr-4": {
                    "Monolog\\": "src/Monolog"
                }
            },
            "notification-url": "https://packagist.org/downloads/",
            "license": [
                "MIT"
            ],
            "authors": [
                {
                    "name": "Jordi Boggiano",
                    "email": "j.boggiano@seld.be",
                    "homepage": "http://seld.be"
                }
            ],
            "description": "Sends your logs to files, sockets, inboxes, databases and various web services",
            "homepage": "http://github.com/Seldaek/monolog",
            "keywords": [
                "log",
                "logging",
                "psr-3"
            ],
            "time": "2017-06-19T01:22:40+00:00"
        },
        {
            "name": "nesbot/carbon",
            "version": "1.23.0",
            "source": {
                "type": "git",
                "url": "https://github.com/briannesbitt/Carbon.git",
                "reference": "4a874a39b2b00d7e0146cd46fab6f47c41ce9e65"
            },
            "dist": {
                "type": "zip",
                "url": "https://api.github.com/repos/briannesbitt/Carbon/zipball/4a874a39b2b00d7e0146cd46fab6f47c41ce9e65",
                "reference": "4a874a39b2b00d7e0146cd46fab6f47c41ce9e65",
                "shasum": ""
            },
            "require": {
                "php": ">=5.3.0",
                "symfony/translation": "~2.6 || ~3.0 || ~4.0"
            },
            "require-dev": {
                "friendsofphp/php-cs-fixer": "~2",
                "phpunit/phpunit": "^4.8.35 || ^5.7"
            },
            "type": "library",
            "extra": {
                "branch-alias": {
                    "dev-master": "1.23-dev"
                }
            },
            "autoload": {
                "psr-4": {
                    "Carbon\\": "src/Carbon/"
                }
            },
            "notification-url": "https://packagist.org/downloads/",
            "license": [
                "MIT"
            ],
            "authors": [
                {
                    "name": "Brian Nesbitt",
                    "email": "brian@nesbot.com",
                    "homepage": "http://nesbot.com"
                }
            ],
            "description": "A simple API extension for DateTime.",
            "homepage": "http://carbon.nesbot.com",
            "keywords": [
                "date",
                "datetime",
                "time"
            ],
            "time": "2018-02-28T09:22:05+00:00"
        },
        {
            "name": "nikic/php-parser",
            "version": "v3.1.5",
            "source": {
                "type": "git",
                "url": "https://github.com/nikic/PHP-Parser.git",
                "reference": "bb87e28e7d7b8d9a7fda231d37457c9210faf6ce"
            },
            "dist": {
                "type": "zip",
                "url": "https://api.github.com/repos/nikic/PHP-Parser/zipball/bb87e28e7d7b8d9a7fda231d37457c9210faf6ce",
                "reference": "bb87e28e7d7b8d9a7fda231d37457c9210faf6ce",
                "shasum": ""
            },
            "require": {
                "ext-tokenizer": "*",
                "php": ">=5.5"
            },
            "require-dev": {
                "phpunit/phpunit": "~4.0|~5.0"
            },
            "bin": [
                "bin/php-parse"
            ],
            "type": "library",
            "extra": {
                "branch-alias": {
                    "dev-master": "3.0-dev"
                }
            },
            "autoload": {
                "psr-4": {
                    "PhpParser\\": "lib/PhpParser"
                }
            },
            "notification-url": "https://packagist.org/downloads/",
            "license": [
                "BSD-3-Clause"
            ],
            "authors": [
                {
                    "name": "Nikita Popov"
                }
            ],
            "description": "A PHP parser written in PHP",
            "keywords": [
                "parser",
                "php"
            ],
            "time": "2018-02-28T20:30:58+00:00"
        },
        {
            "name": "paragonie/random_compat",
            "version": "v2.0.11",
            "source": {
                "type": "git",
                "url": "https://github.com/paragonie/random_compat.git",
                "reference": "5da4d3c796c275c55f057af5a643ae297d96b4d8"
            },
            "dist": {
                "type": "zip",
                "url": "https://api.github.com/repos/paragonie/random_compat/zipball/5da4d3c796c275c55f057af5a643ae297d96b4d8",
                "reference": "5da4d3c796c275c55f057af5a643ae297d96b4d8",
                "shasum": ""
            },
            "require": {
                "php": ">=5.2.0"
            },
            "require-dev": {
                "phpunit/phpunit": "4.*|5.*"
            },
            "suggest": {
                "ext-libsodium": "Provides a modern crypto API that can be used to generate random bytes."
            },
            "type": "library",
            "autoload": {
                "files": [
                    "lib/random.php"
                ]
            },
            "notification-url": "https://packagist.org/downloads/",
            "license": [
                "MIT"
            ],
            "authors": [
                {
                    "name": "Paragon Initiative Enterprises",
                    "email": "security@paragonie.com",
                    "homepage": "https://paragonie.com"
                }
            ],
            "description": "PHP 5.x polyfill for random_bytes() and random_int() from PHP 7",
            "keywords": [
                "csprng",
                "pseudorandom",
                "random"
            ],
            "time": "2017-09-27T21:40:39+00:00"
        },
        {
            "name": "psr/container",
            "version": "1.0.0",
            "source": {
                "type": "git",
                "url": "https://github.com/php-fig/container.git",
                "reference": "b7ce3b176482dbbc1245ebf52b181af44c2cf55f"
            },
            "dist": {
                "type": "zip",
                "url": "https://api.github.com/repos/php-fig/container/zipball/b7ce3b176482dbbc1245ebf52b181af44c2cf55f",
                "reference": "b7ce3b176482dbbc1245ebf52b181af44c2cf55f",
                "shasum": ""
            },
            "require": {
                "php": ">=5.3.0"
            },
            "type": "library",
            "extra": {
                "branch-alias": {
                    "dev-master": "1.0.x-dev"
                }
            },
            "autoload": {
                "psr-4": {
                    "Psr\\Container\\": "src/"
                }
            },
            "notification-url": "https://packagist.org/downloads/",
            "license": [
                "MIT"
            ],
            "authors": [
                {
                    "name": "PHP-FIG",
                    "homepage": "http://www.php-fig.org/"
                }
            ],
            "description": "Common Container Interface (PHP FIG PSR-11)",
            "homepage": "https://github.com/php-fig/container",
            "keywords": [
                "PSR-11",
                "container",
                "container-interface",
                "container-interop",
                "psr"
            ],
            "time": "2017-02-14T16:28:37+00:00"
        },
        {
            "name": "psr/http-message",
            "version": "1.0.1",
            "source": {
                "type": "git",
                "url": "https://github.com/php-fig/http-message.git",
                "reference": "f6561bf28d520154e4b0ec72be95418abe6d9363"
            },
            "dist": {
                "type": "zip",
                "url": "https://api.github.com/repos/php-fig/http-message/zipball/f6561bf28d520154e4b0ec72be95418abe6d9363",
                "reference": "f6561bf28d520154e4b0ec72be95418abe6d9363",
                "shasum": ""
            },
            "require": {
                "php": ">=5.3.0"
            },
            "type": "library",
            "extra": {
                "branch-alias": {
                    "dev-master": "1.0.x-dev"
                }
            },
            "autoload": {
                "psr-4": {
                    "Psr\\Http\\Message\\": "src/"
                }
            },
            "notification-url": "https://packagist.org/downloads/",
            "license": [
                "MIT"
            ],
            "authors": [
                {
                    "name": "PHP-FIG",
                    "homepage": "http://www.php-fig.org/"
                }
            ],
            "description": "Common interface for HTTP messages",
            "homepage": "https://github.com/php-fig/http-message",
            "keywords": [
                "http",
                "http-message",
                "psr",
                "psr-7",
                "request",
                "response"
            ],
            "time": "2016-08-06T14:39:51+00:00"
        },
        {
            "name": "psr/log",
            "version": "1.0.2",
            "source": {
                "type": "git",
                "url": "https://github.com/php-fig/log.git",
                "reference": "4ebe3a8bf773a19edfe0a84b6585ba3d401b724d"
            },
            "dist": {
                "type": "zip",
                "url": "https://api.github.com/repos/php-fig/log/zipball/4ebe3a8bf773a19edfe0a84b6585ba3d401b724d",
                "reference": "4ebe3a8bf773a19edfe0a84b6585ba3d401b724d",
                "shasum": ""
            },
            "require": {
                "php": ">=5.3.0"
            },
            "type": "library",
            "extra": {
                "branch-alias": {
                    "dev-master": "1.0.x-dev"
                }
            },
            "autoload": {
                "psr-4": {
                    "Psr\\Log\\": "Psr/Log/"
                }
            },
            "notification-url": "https://packagist.org/downloads/",
            "license": [
                "MIT"
            ],
            "authors": [
                {
                    "name": "PHP-FIG",
                    "homepage": "http://www.php-fig.org/"
                }
            ],
            "description": "Common interface for logging libraries",
            "homepage": "https://github.com/php-fig/log",
            "keywords": [
                "log",
                "psr",
                "psr-3"
            ],
            "time": "2016-10-10T12:19:37+00:00"
        },
        {
            "name": "psr/simple-cache",
            "version": "1.0.1",
            "source": {
                "type": "git",
                "url": "https://github.com/php-fig/simple-cache.git",
                "reference": "408d5eafb83c57f6365a3ca330ff23aa4a5fa39b"
            },
            "dist": {
                "type": "zip",
                "url": "https://api.github.com/repos/php-fig/simple-cache/zipball/408d5eafb83c57f6365a3ca330ff23aa4a5fa39b",
                "reference": "408d5eafb83c57f6365a3ca330ff23aa4a5fa39b",
                "shasum": ""
            },
            "require": {
                "php": ">=5.3.0"
            },
            "type": "library",
            "extra": {
                "branch-alias": {
                    "dev-master": "1.0.x-dev"
                }
            },
            "autoload": {
                "psr-4": {
                    "Psr\\SimpleCache\\": "src/"
                }
            },
            "notification-url": "https://packagist.org/downloads/",
            "license": [
                "MIT"
            ],
            "authors": [
                {
                    "name": "PHP-FIG",
                    "homepage": "http://www.php-fig.org/"
                }
            ],
            "description": "Common interfaces for simple caching",
            "keywords": [
                "cache",
                "caching",
                "psr",
                "psr-16",
                "simple-cache"
            ],
            "time": "2017-10-23T01:57:42+00:00"
        },
        {
            "name": "psy/psysh",
            "version": "v0.8.17",
            "source": {
                "type": "git",
                "url": "https://github.com/bobthecow/psysh.git",
                "reference": "5069b70e8c4ea492c2b5939b6eddc78bfe41cfec"
            },
            "dist": {
                "type": "zip",
                "url": "https://api.github.com/repos/bobthecow/psysh/zipball/5069b70e8c4ea492c2b5939b6eddc78bfe41cfec",
                "reference": "5069b70e8c4ea492c2b5939b6eddc78bfe41cfec",
                "shasum": ""
            },
            "require": {
                "dnoegel/php-xdg-base-dir": "0.1",
                "jakub-onderka/php-console-highlighter": "0.3.*",
                "nikic/php-parser": "~1.3|~2.0|~3.0",
                "php": ">=5.3.9",
                "symfony/console": "~2.3.10|^2.4.2|~3.0|~4.0",
                "symfony/var-dumper": "~2.7|~3.0|~4.0"
            },
            "require-dev": {
                "hoa/console": "~3.16|~1.14",
                "phpunit/phpunit": "^4.8.35|^5.4.3",
                "symfony/finder": "~2.1|~3.0|~4.0"
            },
            "suggest": {
                "ext-pcntl": "Enabling the PCNTL extension makes PsySH a lot happier :)",
                "ext-pdo-sqlite": "The doc command requires SQLite to work.",
                "ext-posix": "If you have PCNTL, you'll want the POSIX extension as well.",
                "ext-readline": "Enables support for arrow-key history navigation, and showing and manipulating command history.",
                "hoa/console": "A pure PHP readline implementation. You'll want this if your PHP install doesn't already support readline or libedit."
            },
            "bin": [
                "bin/psysh"
            ],
            "type": "library",
            "extra": {
                "branch-alias": {
                    "dev-develop": "0.8.x-dev"
                }
            },
            "autoload": {
                "files": [
                    "src/Psy/functions.php"
                ],
                "psr-4": {
                    "Psy\\": "src/Psy/"
                }
            },
            "notification-url": "https://packagist.org/downloads/",
            "license": [
                "MIT"
            ],
            "authors": [
                {
                    "name": "Justin Hileman",
                    "email": "justin@justinhileman.info",
                    "homepage": "http://justinhileman.com"
                }
            ],
            "description": "An interactive shell for modern PHP.",
            "homepage": "http://psysh.org",
            "keywords": [
                "REPL",
                "console",
                "interactive",
                "shell"
            ],
            "time": "2017-12-28T16:14:16+00:00"
        },
        {
            "name": "ramsey/uuid",
            "version": "3.7.3",
            "source": {
                "type": "git",
                "url": "https://github.com/ramsey/uuid.git",
                "reference": "44abcdad877d9a46685a3a4d221e3b2c4b87cb76"
            },
            "dist": {
                "type": "zip",
                "url": "https://api.github.com/repos/ramsey/uuid/zipball/44abcdad877d9a46685a3a4d221e3b2c4b87cb76",
                "reference": "44abcdad877d9a46685a3a4d221e3b2c4b87cb76",
                "shasum": ""
            },
            "require": {
                "paragonie/random_compat": "^1.0|^2.0",
                "php": "^5.4 || ^7.0"
            },
            "replace": {
                "rhumsaa/uuid": "self.version"
            },
            "require-dev": {
                "codeception/aspect-mock": "^1.0 | ~2.0.0",
                "doctrine/annotations": "~1.2.0",
                "goaop/framework": "1.0.0-alpha.2 | ^1.0 | ^2.1",
                "ircmaxell/random-lib": "^1.1",
                "jakub-onderka/php-parallel-lint": "^0.9.0",
                "mockery/mockery": "^0.9.9",
                "moontoast/math": "^1.1",
                "php-mock/php-mock-phpunit": "^0.3|^1.1",
                "phpunit/phpunit": "^4.7|^5.0",
                "squizlabs/php_codesniffer": "^2.3"
            },
            "suggest": {
                "ext-libsodium": "Provides the PECL libsodium extension for use with the SodiumRandomGenerator",
                "ext-uuid": "Provides the PECL UUID extension for use with the PeclUuidTimeGenerator and PeclUuidRandomGenerator",
                "ircmaxell/random-lib": "Provides RandomLib for use with the RandomLibAdapter",
                "moontoast/math": "Provides support for converting UUID to 128-bit integer (in string form).",
                "ramsey/uuid-console": "A console application for generating UUIDs with ramsey/uuid",
                "ramsey/uuid-doctrine": "Allows the use of Ramsey\\Uuid\\Uuid as Doctrine field type."
            },
            "type": "library",
            "extra": {
                "branch-alias": {
                    "dev-master": "3.x-dev"
                }
            },
            "autoload": {
                "psr-4": {
                    "Ramsey\\Uuid\\": "src/"
                }
            },
            "notification-url": "https://packagist.org/downloads/",
            "license": [
                "MIT"
            ],
            "authors": [
                {
                    "name": "Marijn Huizendveld",
                    "email": "marijn.huizendveld@gmail.com"
                },
                {
                    "name": "Thibaud Fabre",
                    "email": "thibaud@aztech.io"
                },
                {
                    "name": "Ben Ramsey",
                    "email": "ben@benramsey.com",
                    "homepage": "https://benramsey.com"
                }
            ],
            "description": "Formerly rhumsaa/uuid. A PHP 5.4+ library for generating RFC 4122 version 1, 3, 4, and 5 universally unique identifiers (UUID).",
            "homepage": "https://github.com/ramsey/uuid",
            "keywords": [
                "guid",
                "identifier",
                "uuid"
            ],
            "time": "2018-01-20T00:28:24+00:00"
        },
        {
            "name": "roave/security-advisories",
            "version": "dev-master",
            "source": {
                "type": "git",
                "url": "https://github.com/Roave/SecurityAdvisories.git",
                "reference": "0a373baba09d0d125d69f0e7a27a8dae2d068796"
            },
            "dist": {
                "type": "zip",
                "url": "https://api.github.com/repos/Roave/SecurityAdvisories/zipball/0a373baba09d0d125d69f0e7a27a8dae2d068796",
                "reference": "0a373baba09d0d125d69f0e7a27a8dae2d068796",
                "shasum": ""
            },
            "conflict": {
                "3f/pygmentize": "<1.2",
                "adodb/adodb-php": "<5.20.6",
                "amphp/artax": "<1.0.6|>=2,<2.0.6",
                "asymmetricrypt/asymmetricrypt": ">=0,<9.9.99",
                "aws/aws-sdk-php": ">=3,<3.2.1",
                "bugsnag/bugsnag-laravel": ">=2,<2.0.2",
                "cakephp/cakephp": ">=1.3,<1.3.18|>=2,<2.4.99|>=2.5,<2.5.99|>=2.6,<2.6.12|>=2.7,<2.7.6|>=3,<3.0.15|>=3.1,<3.1.4",
                "cart2quote/module-quotation": ">=4.1.6,<=4.4.5|>=5,<5.4.4",
                "cartalyst/sentry": "<=2.1.6",
                "codeigniter/framework": "<=3.0.6",
                "composer/composer": "<=1.0.0-alpha11",
                "contao-components/mediaelement": ">=2.14.2,<2.21.1",
                "contao/core": ">=2,<3.5.32",
                "contao/core-bundle": ">=4,<4.4.8",
                "contao/listing-bundle": ">=4,<4.4.8",
                "contao/newsletter-bundle": ">=4,<4.1",
                "doctrine/annotations": ">=1,<1.2.7",
                "doctrine/cache": ">=1,<1.3.2|>=1.4,<1.4.2",
                "doctrine/common": ">=2,<2.4.3|>=2.5,<2.5.1",
                "doctrine/dbal": ">=2,<2.0.8|>=2.1,<2.1.2",
                "doctrine/doctrine-bundle": "<1.5.2",
                "doctrine/doctrine-module": "<=0.7.1",
                "doctrine/mongodb-odm": ">=1,<1.0.2",
                "doctrine/mongodb-odm-bundle": ">=2,<3.0.1",
                "doctrine/orm": ">=2,<2.4.8|>=2.5,<2.5.1",
                "dompdf/dompdf": ">=0.6,<0.6.2",
                "drupal/core": ">=8,<8.4.5",
                "drupal/drupal": ">=8,<8.4.5",
                "erusev/parsedown": "<1.7",
                "ezsystems/ezpublish-legacy": ">=5.3,<5.3.12.3|>=5.4,<5.4.11.3|>=2017.8,<2017.8.1.1|>=2017.12,<2017.12.2.1",
                "firebase/php-jwt": "<2",
                "friendsofsymfony/rest-bundle": ">=1.2,<1.2.2",
                "friendsofsymfony/user-bundle": ">=1.2,<1.3.5",
                "gree/jose": "<=2.2",
                "gregwar/rst": "<1.0.3",
                "guzzlehttp/guzzle": ">=6,<6.2.1|>=4.0.0-rc2,<4.2.4|>=5,<5.3.1",
                "illuminate/auth": ">=4,<4.0.99|>=4.1,<4.1.26",
                "illuminate/database": ">=4,<4.0.99|>=4.1,<4.1.29",
                "joomla/session": "<1.3.1",
                "laravel/framework": ">=4,<4.0.99|>=4.1,<4.1.29",
                "laravel/socialite": ">=1,<1.0.99|>=2,<2.0.10",
                "magento/magento1ce": ">=1.5.0.1,<1.9.3.2",
                "magento/magento1ee": ">=1.9,<1.14.3.2",
                "magento/magento2ce": ">=2,<2.2",
                "monolog/monolog": ">=1.8,<1.12",
                "namshi/jose": "<2.2",
                "onelogin/php-saml": "<2.10.4",
                "oro/crm": ">=1.7,<1.7.4",
                "oro/platform": ">=1.7,<1.7.4",
                "padraic/humbug_get_contents": "<1.1.2",
                "pagarme/pagarme-php": ">=0,<3",
                "paragonie/random_compat": "<2",
                "phpmailer/phpmailer": ">=5,<5.2.24",
                "phpunit/phpunit": ">=4.8.19,<4.8.28|>=5.0.10,<5.6.3",
                "phpxmlrpc/extras": "<0.6.1",
                "propel/propel": ">=2.0.0-alpha1,<=2.0.0-alpha7",
                "propel/propel1": ">=1,<=1.7.1",
                "pusher/pusher-php-server": "<2.2.1",
                "sabre/dav": ">=1.6,<1.6.99|>=1.7,<1.7.11|>=1.8,<1.8.9",
                "shopware/shopware": "<5.3.7",
                "silverstripe/cms": ">=3,<=3.0.11|>=3.1,<3.1.11",
                "silverstripe/forum": "<=0.6.1|>=0.7,<=0.7.3",
                "silverstripe/framework": ">=3,<3.3",
                "silverstripe/userforms": "<3",
                "simplesamlphp/saml2": "<1.10.4|>=2,<2.3.5|>=3,<3.1.1",
                "simplesamlphp/simplesamlphp": "<1.15.2",
                "simplesamlphp/simplesamlphp-module-infocard": "<1.0.1",
                "socalnick/scn-social-auth": "<1.15.2",
                "squizlabs/php_codesniffer": ">=1,<2.8.1",
                "stormpath/sdk": ">=0,<9.9.99",
                "swiftmailer/swiftmailer": ">=4,<5.4.5",
                "symfony/dependency-injection": ">=2,<2.0.17",
                "symfony/form": ">=2.3,<2.3.35|>=2.4,<2.6.12|>=2.7,<2.7.38|>=2.8,<2.8.31|>=3,<3.2.14|>=3.3,<3.3.13",
                "symfony/framework-bundle": ">=2,<2.3.18|>=2.4,<2.4.8|>=2.5,<2.5.2",
                "symfony/http-foundation": ">=2,<2.3.27|>=2.4,<2.5.11|>=2.6,<2.6.6",
                "symfony/http-kernel": ">=2,<2.3.29|>=2.4,<2.5.12|>=2.6,<2.6.8",
                "symfony/intl": ">=2.7,<2.7.38|>=2.8,<2.8.31|>=3,<3.2.14|>=3.3,<3.3.13",
                "symfony/routing": ">=2,<2.0.19",
                "symfony/security": ">=2,<2.0.25|>=2.1,<2.1.13|>=2.2,<2.2.9|>=2.3,<2.3.37|>=2.4,<2.6.13|>=2.7,<2.7.9|>=2.7.30,<2.7.32|>=2.8.23,<2.8.25|>=3.2.10,<3.2.12|>=3.3.3,<3.3.5",
                "symfony/security-core": ">=2.4,<2.6.13|>=2.7,<2.7.9|>=2.7.30,<2.7.32|>=2.8,<2.8.6|>=2.8.23,<2.8.25|>=3,<3.0.6|>=3.2.10,<3.2.12|>=3.3.3,<3.3.5",
                "symfony/security-csrf": ">=2.7,<2.7.38|>=2.8,<2.8.31|>=3,<3.2.14|>=3.3,<3.3.13",
                "symfony/security-http": ">=2.3,<2.3.41|>=2.4,<2.7.38|>=2.8,<2.8.31|>=3,<3.2.14|>=3.3,<3.3.13",
                "symfony/serializer": ">=2,<2.0.11",
                "symfony/symfony": ">=2,<2.3.41|>=2.4,<2.7.38|>=2.8,<2.8.31|>=3,<3.2.14|>=3.3,<3.3.13",
                "symfony/translation": ">=2,<2.0.17",
                "symfony/validator": ">=2,<2.0.24|>=2.1,<2.1.12|>=2.2,<2.2.5|>=2.3,<2.3.3",
                "symfony/web-profiler-bundle": ">=2,<2.3.19|>=2.4,<2.4.9|>=2.5,<2.5.4",
                "symfony/yaml": ">=2,<2.0.22|>=2.1,<2.1.7",
                "thelia/backoffice-default-template": ">=2.1,<2.1.2",
                "thelia/thelia": ">=2.1,<2.1.2|>=2.1.0-beta1,<2.1.3",
                "titon/framework": ">=0,<9.9.99",
                "twig/twig": "<1.20",
                "typo3/cms": ">=6.2,<6.2.30|>=7,<7.6.22|>=8,<8.7.5",
                "typo3/flow": ">=1,<1.0.4|>=1.1,<1.1.1|>=2,<2.0.1|>=2.3,<2.3.16|>=3,<3.0.10|>=3.1,<3.1.7|>=3.2,<3.2.7|>=3.3,<3.3.5",
                "typo3/neos": ">=1.1,<1.1.3|>=1.2,<1.2.13|>=2,<2.0.4",
                "willdurand/js-translation-bundle": "<2.1.1",
                "yiisoft/yii": ">=1.1.14,<1.1.15",
                "yiisoft/yii2": "<2.0.14",
                "yiisoft/yii2-bootstrap": "<2.0.4",
                "yiisoft/yii2-dev": "<2.0.14",
                "yiisoft/yii2-gii": "<2.0.4",
                "yiisoft/yii2-jui": "<2.0.4",
                "zendframework/zend-cache": ">=2.4,<2.4.8|>=2.5,<2.5.3",
                "zendframework/zend-captcha": ">=2,<2.4.9|>=2.5,<2.5.2",
                "zendframework/zend-crypt": ">=2,<2.4.9|>=2.5,<2.5.2",
                "zendframework/zend-db": ">=2,<2.0.99|>=2.1,<2.1.99|>=2.2,<2.2.10|>=2.3,<2.3.5",
                "zendframework/zend-diactoros": ">=1,<1.0.4",
                "zendframework/zend-form": ">=2,<2.2.7|>=2.3,<2.3.1",
                "zendframework/zend-http": ">=2,<2.0.99|>=2.1,<2.1.99|>=2.3,<2.3.8|>=2.4,<2.4.1",
                "zendframework/zend-json": ">=2.1,<2.1.6|>=2.2,<2.2.6",
                "zendframework/zend-ldap": ">=2,<2.0.99|>=2.1,<2.1.99|>=2.2,<2.2.8|>=2.3,<2.3.3",
                "zendframework/zend-mail": ">=2,<2.4.11|>=2.5,<2.7.2",
                "zendframework/zend-navigation": ">=2,<2.2.7|>=2.3,<2.3.1",
                "zendframework/zend-session": ">=2,<2.0.99|>=2.1,<2.1.99|>=2.2,<2.2.9|>=2.3,<2.3.4",
                "zendframework/zend-validator": ">=2.3,<2.3.6",
                "zendframework/zend-view": ">=2,<2.2.7|>=2.3,<2.3.1",
                "zendframework/zend-xmlrpc": ">=2.1,<2.1.6|>=2.2,<2.2.6",
                "zendframework/zendframework": ">=2,<2.4.11|>=2.5,<2.5.1",
                "zendframework/zendframework1": "<1.12.20",
                "zendframework/zendopenid": ">=2,<2.0.2",
                "zendframework/zendxml": ">=1,<1.0.1",
                "zetacomponents/mail": "<1.8.2",
                "zf-commons/zfc-user": "<1.2.2",
                "zfcampus/zf-apigility-doctrine": ">=1,<1.0.3",
                "zfr/zfr-oauth2-server-module": "<0.1.2"
            },
            "type": "metapackage",
            "notification-url": "https://packagist.org/downloads/",
            "license": [
                "MIT"
            ],
            "authors": [
                {
                    "name": "Marco Pivetta",
                    "email": "ocramius@gmail.com",
                    "role": "maintainer"
                }
            ],
            "description": "Prevents installation of composer packages with known security vulnerabilities: no API, simply require it",
            "time": "2018-03-05T15:57:14+00:00"
        },
        {
            "name": "spatie/laravel-permission",
            "version": "2.9.1",
            "source": {
                "type": "git",
                "url": "https://github.com/spatie/laravel-permission.git",
                "reference": "8f5508a2e4cdc3e6657a31ac33d59bbda0cf5b10"
            },
            "dist": {
                "type": "zip",
                "url": "https://api.github.com/repos/spatie/laravel-permission/zipball/8f5508a2e4cdc3e6657a31ac33d59bbda0cf5b10",
                "reference": "8f5508a2e4cdc3e6657a31ac33d59bbda0cf5b10",
                "shasum": ""
            },
            "require": {
                "illuminate/auth": "~5.3.0|~5.4.0|~5.5.0|~5.6.0",
                "illuminate/container": "~5.3.0|~5.4.0|~5.5.0|~5.6.0",
                "illuminate/contracts": "~5.3.0|~5.4.0|~5.5.0|~5.6.0",
                "illuminate/database": "~5.4.0|~5.5.0|~5.6.0",
                "php": ">=7.0"
            },
            "require-dev": {
                "orchestra/testbench": "~3.3.0|~3.4.2|^3.5.0",
                "phpunit/phpunit": "^5.7|6.2|^7.0"
            },
            "type": "library",
            "extra": {
                "laravel": {
                    "providers": [
                        "Spatie\\Permission\\PermissionServiceProvider"
                    ]
                }
            },
            "autoload": {
                "psr-4": {
                    "Spatie\\Permission\\": "src"
                },
                "files": [
                    "src/helpers.php"
                ]
            },
            "notification-url": "https://packagist.org/downloads/",
            "license": [
                "MIT"
            ],
            "authors": [
                {
                    "name": "Freek Van der Herten",
                    "email": "freek@spatie.be",
                    "homepage": "https://spatie.be",
                    "role": "Developer"
                }
            ],
            "description": "Permission handling for Laravel 5.4 and up",
            "homepage": "https://github.com/spatie/laravel-permission",
            "keywords": [
                "acl",
                "laravel",
                "permission",
                "security",
                "spatie"
            ],
            "time": "2018-02-23T16:26:28+00:00"
        },
        {
            "name": "swiftmailer/swiftmailer",
            "version": "v6.0.2",
            "source": {
                "type": "git",
                "url": "https://github.com/swiftmailer/swiftmailer.git",
                "reference": "412333372fb6c8ffb65496a2bbd7321af75733fc"
            },
            "dist": {
                "type": "zip",
                "url": "https://api.github.com/repos/swiftmailer/swiftmailer/zipball/412333372fb6c8ffb65496a2bbd7321af75733fc",
                "reference": "412333372fb6c8ffb65496a2bbd7321af75733fc",
                "shasum": ""
            },
            "require": {
                "egulias/email-validator": "~2.0",
                "php": ">=7.0.0"
            },
            "require-dev": {
                "mockery/mockery": "~0.9.1",
                "symfony/phpunit-bridge": "~3.3@dev"
            },
            "type": "library",
            "extra": {
                "branch-alias": {
                    "dev-master": "6.0-dev"
                }
            },
            "autoload": {
                "files": [
                    "lib/swift_required.php"
                ]
            },
            "notification-url": "https://packagist.org/downloads/",
            "license": [
                "MIT"
            ],
            "authors": [
                {
                    "name": "Chris Corbyn"
                },
                {
                    "name": "Fabien Potencier",
                    "email": "fabien@symfony.com"
                }
            ],
            "description": "Swiftmailer, free feature-rich PHP mailer",
            "homepage": "http://swiftmailer.symfony.com",
            "keywords": [
                "email",
                "mail",
                "mailer"
            ],
            "time": "2017-09-30T22:39:41+00:00"
        },
        {
            "name": "symfony/console",
            "version": "v4.0.5",
            "source": {
                "type": "git",
                "url": "https://github.com/symfony/console.git",
                "reference": "555c8dbe0ae9e561740451eabdbed2cc554b6a51"
            },
            "dist": {
                "type": "zip",
                "url": "https://api.github.com/repos/symfony/console/zipball/555c8dbe0ae9e561740451eabdbed2cc554b6a51",
                "reference": "555c8dbe0ae9e561740451eabdbed2cc554b6a51",
                "shasum": ""
            },
            "require": {
                "php": "^7.1.3",
                "symfony/polyfill-mbstring": "~1.0"
            },
            "conflict": {
                "symfony/dependency-injection": "<3.4",
                "symfony/process": "<3.3"
            },
            "require-dev": {
                "psr/log": "~1.0",
                "symfony/config": "~3.4|~4.0",
                "symfony/dependency-injection": "~3.4|~4.0",
                "symfony/event-dispatcher": "~3.4|~4.0",
                "symfony/lock": "~3.4|~4.0",
                "symfony/process": "~3.4|~4.0"
            },
            "suggest": {
                "psr/log": "For using the console logger",
                "symfony/event-dispatcher": "",
                "symfony/lock": "",
                "symfony/process": ""
            },
            "type": "library",
            "extra": {
                "branch-alias": {
                    "dev-master": "4.0-dev"
                }
            },
            "autoload": {
                "psr-4": {
                    "Symfony\\Component\\Console\\": ""
                },
                "exclude-from-classmap": [
                    "/Tests/"
                ]
            },
            "notification-url": "https://packagist.org/downloads/",
            "license": [
                "MIT"
            ],
            "authors": [
                {
                    "name": "Fabien Potencier",
                    "email": "fabien@symfony.com"
                },
                {
                    "name": "Symfony Community",
                    "homepage": "https://symfony.com/contributors"
                }
            ],
            "description": "Symfony Console Component",
            "homepage": "https://symfony.com",
            "time": "2018-02-26T15:55:47+00:00"
        },
        {
            "name": "symfony/css-selector",
            "version": "v4.0.5",
            "source": {
                "type": "git",
                "url": "https://github.com/symfony/css-selector.git",
                "reference": "c69f1e93aa898fd9fec627ebef467188151c8dc2"
            },
            "dist": {
                "type": "zip",
                "url": "https://api.github.com/repos/symfony/css-selector/zipball/c69f1e93aa898fd9fec627ebef467188151c8dc2",
                "reference": "c69f1e93aa898fd9fec627ebef467188151c8dc2",
                "shasum": ""
            },
            "require": {
                "php": "^7.1.3"
            },
            "type": "library",
            "extra": {
                "branch-alias": {
                    "dev-master": "4.0-dev"
                }
            },
            "autoload": {
                "psr-4": {
                    "Symfony\\Component\\CssSelector\\": ""
                },
                "exclude-from-classmap": [
                    "/Tests/"
                ]
            },
            "notification-url": "https://packagist.org/downloads/",
            "license": [
                "MIT"
            ],
            "authors": [
                {
                    "name": "Jean-François Simon",
                    "email": "jeanfrancois.simon@sensiolabs.com"
                },
                {
                    "name": "Fabien Potencier",
                    "email": "fabien@symfony.com"
                },
                {
                    "name": "Symfony Community",
                    "homepage": "https://symfony.com/contributors"
                }
            ],
            "description": "Symfony CssSelector Component",
            "homepage": "https://symfony.com",
            "time": "2018-02-03T14:58:37+00:00"
        },
        {
            "name": "symfony/debug",
            "version": "v4.0.5",
            "source": {
                "type": "git",
                "url": "https://github.com/symfony/debug.git",
                "reference": "1721e4e7effb23480966690cdcdc7d2a4152d489"
            },
            "dist": {
                "type": "zip",
                "url": "https://api.github.com/repos/symfony/debug/zipball/1721e4e7effb23480966690cdcdc7d2a4152d489",
                "reference": "1721e4e7effb23480966690cdcdc7d2a4152d489",
                "shasum": ""
            },
            "require": {
                "php": "^7.1.3",
                "psr/log": "~1.0"
            },
            "conflict": {
                "symfony/http-kernel": "<3.4"
            },
            "require-dev": {
                "symfony/http-kernel": "~3.4|~4.0"
            },
            "type": "library",
            "extra": {
                "branch-alias": {
                    "dev-master": "4.0-dev"
                }
            },
            "autoload": {
                "psr-4": {
                    "Symfony\\Component\\Debug\\": ""
                },
                "exclude-from-classmap": [
                    "/Tests/"
                ]
            },
            "notification-url": "https://packagist.org/downloads/",
            "license": [
                "MIT"
            ],
            "authors": [
                {
                    "name": "Fabien Potencier",
                    "email": "fabien@symfony.com"
                },
                {
                    "name": "Symfony Community",
                    "homepage": "https://symfony.com/contributors"
                }
            ],
            "description": "Symfony Debug Component",
            "homepage": "https://symfony.com",
            "time": "2018-02-28T21:50:02+00:00"
        },
        {
            "name": "symfony/event-dispatcher",
            "version": "v4.0.5",
            "source": {
                "type": "git",
                "url": "https://github.com/symfony/event-dispatcher.git",
                "reference": "85eaf6a8ec915487abac52e133efc4a268204428"
            },
            "dist": {
                "type": "zip",
                "url": "https://api.github.com/repos/symfony/event-dispatcher/zipball/85eaf6a8ec915487abac52e133efc4a268204428",
                "reference": "85eaf6a8ec915487abac52e133efc4a268204428",
                "shasum": ""
            },
            "require": {
                "php": "^7.1.3"
            },
            "conflict": {
                "symfony/dependency-injection": "<3.4"
            },
            "require-dev": {
                "psr/log": "~1.0",
                "symfony/config": "~3.4|~4.0",
                "symfony/dependency-injection": "~3.4|~4.0",
                "symfony/expression-language": "~3.4|~4.0",
                "symfony/stopwatch": "~3.4|~4.0"
            },
            "suggest": {
                "symfony/dependency-injection": "",
                "symfony/http-kernel": ""
            },
            "type": "library",
            "extra": {
                "branch-alias": {
                    "dev-master": "4.0-dev"
                }
            },
            "autoload": {
                "psr-4": {
                    "Symfony\\Component\\EventDispatcher\\": ""
                },
                "exclude-from-classmap": [
                    "/Tests/"
                ]
            },
            "notification-url": "https://packagist.org/downloads/",
            "license": [
                "MIT"
            ],
            "authors": [
                {
                    "name": "Fabien Potencier",
                    "email": "fabien@symfony.com"
                },
                {
                    "name": "Symfony Community",
                    "homepage": "https://symfony.com/contributors"
                }
            ],
            "description": "Symfony EventDispatcher Component",
            "homepage": "https://symfony.com",
            "time": "2018-02-14T14:11:10+00:00"
        },
        {
            "name": "symfony/finder",
            "version": "v4.0.5",
            "source": {
                "type": "git",
                "url": "https://github.com/symfony/finder.git",
                "reference": "552e244df10237f845a94fd64b194f848805e34b"
            },
            "dist": {
                "type": "zip",
                "url": "https://api.github.com/repos/symfony/finder/zipball/552e244df10237f845a94fd64b194f848805e34b",
                "reference": "552e244df10237f845a94fd64b194f848805e34b",
                "shasum": ""
            },
            "require": {
                "php": "^7.1.3"
            },
            "type": "library",
            "extra": {
                "branch-alias": {
                    "dev-master": "4.0-dev"
                }
            },
            "autoload": {
                "psr-4": {
                    "Symfony\\Component\\Finder\\": ""
                },
                "exclude-from-classmap": [
                    "/Tests/"
                ]
            },
            "notification-url": "https://packagist.org/downloads/",
            "license": [
                "MIT"
            ],
            "authors": [
                {
                    "name": "Fabien Potencier",
                    "email": "fabien@symfony.com"
                },
                {
                    "name": "Symfony Community",
                    "homepage": "https://symfony.com/contributors"
                }
            ],
            "description": "Symfony Finder Component",
            "homepage": "https://symfony.com",
            "time": "2018-02-11T17:17:44+00:00"
        },
        {
            "name": "symfony/http-foundation",
            "version": "v4.0.5",
            "source": {
                "type": "git",
                "url": "https://github.com/symfony/http-foundation.git",
                "reference": "94139989e51193e62a46bc87741ae05c8e8390f5"
            },
            "dist": {
                "type": "zip",
                "url": "https://api.github.com/repos/symfony/http-foundation/zipball/94139989e51193e62a46bc87741ae05c8e8390f5",
                "reference": "94139989e51193e62a46bc87741ae05c8e8390f5",
                "shasum": ""
            },
            "require": {
                "php": "^7.1.3",
                "symfony/polyfill-mbstring": "~1.1"
            },
            "require-dev": {
                "symfony/expression-language": "~3.4|~4.0"
            },
            "type": "library",
            "extra": {
                "branch-alias": {
                    "dev-master": "4.0-dev"
                }
            },
            "autoload": {
                "psr-4": {
                    "Symfony\\Component\\HttpFoundation\\": ""
                },
                "exclude-from-classmap": [
                    "/Tests/"
                ]
            },
            "notification-url": "https://packagist.org/downloads/",
            "license": [
                "MIT"
            ],
            "authors": [
                {
                    "name": "Fabien Potencier",
                    "email": "fabien@symfony.com"
                },
                {
                    "name": "Symfony Community",
                    "homepage": "https://symfony.com/contributors"
                }
            ],
            "description": "Symfony HttpFoundation Component",
            "homepage": "https://symfony.com",
            "time": "2018-02-22T10:50:29+00:00"
        },
        {
            "name": "symfony/http-kernel",
            "version": "v4.0.5",
            "source": {
                "type": "git",
                "url": "https://github.com/symfony/http-kernel.git",
                "reference": "77cf672c855f038b1b916201d00b1d55899ee8e7"
            },
            "dist": {
                "type": "zip",
                "url": "https://api.github.com/repos/symfony/http-kernel/zipball/77cf672c855f038b1b916201d00b1d55899ee8e7",
                "reference": "77cf672c855f038b1b916201d00b1d55899ee8e7",
                "shasum": ""
            },
            "require": {
                "php": "^7.1.3",
                "psr/log": "~1.0",
                "symfony/debug": "~3.4|~4.0",
                "symfony/event-dispatcher": "~3.4|~4.0",
                "symfony/http-foundation": "~3.4.4|~4.0.4"
            },
            "conflict": {
                "symfony/config": "<3.4",
                "symfony/dependency-injection": "<3.4.5|<4.0.5,>=4",
                "symfony/var-dumper": "<3.4",
                "twig/twig": "<1.34|<2.4,>=2"
            },
            "provide": {
                "psr/log-implementation": "1.0"
            },
            "require-dev": {
                "psr/cache": "~1.0",
                "symfony/browser-kit": "~3.4|~4.0",
                "symfony/config": "~3.4|~4.0",
                "symfony/console": "~3.4|~4.0",
                "symfony/css-selector": "~3.4|~4.0",
                "symfony/dependency-injection": "^3.4.5|^4.0.5",
                "symfony/dom-crawler": "~3.4|~4.0",
                "symfony/expression-language": "~3.4|~4.0",
                "symfony/finder": "~3.4|~4.0",
                "symfony/process": "~3.4|~4.0",
                "symfony/routing": "~3.4|~4.0",
                "symfony/stopwatch": "~3.4|~4.0",
                "symfony/templating": "~3.4|~4.0",
                "symfony/translation": "~3.4|~4.0",
                "symfony/var-dumper": "~3.4|~4.0"
            },
            "suggest": {
                "symfony/browser-kit": "",
                "symfony/config": "",
                "symfony/console": "",
                "symfony/dependency-injection": "",
                "symfony/var-dumper": ""
            },
            "type": "library",
            "extra": {
                "branch-alias": {
                    "dev-master": "4.0-dev"
                }
            },
            "autoload": {
                "psr-4": {
                    "Symfony\\Component\\HttpKernel\\": ""
                },
                "exclude-from-classmap": [
                    "/Tests/"
                ]
            },
            "notification-url": "https://packagist.org/downloads/",
            "license": [
                "MIT"
            ],
            "authors": [
                {
                    "name": "Fabien Potencier",
                    "email": "fabien@symfony.com"
                },
                {
                    "name": "Symfony Community",
                    "homepage": "https://symfony.com/contributors"
                }
            ],
            "description": "Symfony HttpKernel Component",
            "homepage": "https://symfony.com",
            "time": "2018-03-01T19:48:35+00:00"
        },
        {
            "name": "symfony/polyfill-mbstring",
            "version": "v1.7.0",
            "source": {
                "type": "git",
                "url": "https://github.com/symfony/polyfill-mbstring.git",
                "reference": "78be803ce01e55d3491c1397cf1c64beb9c1b63b"
            },
            "dist": {
                "type": "zip",
                "url": "https://api.github.com/repos/symfony/polyfill-mbstring/zipball/78be803ce01e55d3491c1397cf1c64beb9c1b63b",
                "reference": "78be803ce01e55d3491c1397cf1c64beb9c1b63b",
                "shasum": ""
            },
            "require": {
                "php": ">=5.3.3"
            },
            "suggest": {
                "ext-mbstring": "For best performance"
            },
            "type": "library",
            "extra": {
                "branch-alias": {
                    "dev-master": "1.7-dev"
                }
            },
            "autoload": {
                "psr-4": {
                    "Symfony\\Polyfill\\Mbstring\\": ""
                },
                "files": [
                    "bootstrap.php"
                ]
            },
            "notification-url": "https://packagist.org/downloads/",
            "license": [
                "MIT"
            ],
            "authors": [
                {
                    "name": "Nicolas Grekas",
                    "email": "p@tchwork.com"
                },
                {
                    "name": "Symfony Community",
                    "homepage": "https://symfony.com/contributors"
                }
            ],
            "description": "Symfony polyfill for the Mbstring extension",
            "homepage": "https://symfony.com",
            "keywords": [
                "compatibility",
                "mbstring",
                "polyfill",
                "portable",
                "shim"
            ],
            "time": "2018-01-30T19:27:44+00:00"
        },
        {
            "name": "symfony/polyfill-php72",
            "version": "v1.7.0",
            "source": {
                "type": "git",
                "url": "https://github.com/symfony/polyfill-php72.git",
                "reference": "8eca20c8a369e069d4f4c2ac9895144112867422"
            },
            "dist": {
                "type": "zip",
                "url": "https://api.github.com/repos/symfony/polyfill-php72/zipball/8eca20c8a369e069d4f4c2ac9895144112867422",
                "reference": "8eca20c8a369e069d4f4c2ac9895144112867422",
                "shasum": ""
            },
            "require": {
                "php": ">=5.3.3"
            },
            "type": "library",
            "extra": {
                "branch-alias": {
                    "dev-master": "1.7-dev"
                }
            },
            "autoload": {
                "psr-4": {
                    "Symfony\\Polyfill\\Php72\\": ""
                },
                "files": [
                    "bootstrap.php"
                ]
            },
            "notification-url": "https://packagist.org/downloads/",
            "license": [
                "MIT"
            ],
            "authors": [
                {
                    "name": "Nicolas Grekas",
                    "email": "p@tchwork.com"
                },
                {
                    "name": "Symfony Community",
                    "homepage": "https://symfony.com/contributors"
                }
            ],
            "description": "Symfony polyfill backporting some PHP 7.2+ features to lower PHP versions",
            "homepage": "https://symfony.com",
            "keywords": [
                "compatibility",
                "polyfill",
                "portable",
                "shim"
            ],
            "time": "2018-01-31T17:43:24+00:00"
        },
        {
            "name": "symfony/process",
            "version": "v4.0.5",
            "source": {
                "type": "git",
                "url": "https://github.com/symfony/process.git",
                "reference": "6ed08502a7c9559da8e60ea343bdbd19c3350b3e"
            },
            "dist": {
                "type": "zip",
                "url": "https://api.github.com/repos/symfony/process/zipball/6ed08502a7c9559da8e60ea343bdbd19c3350b3e",
                "reference": "6ed08502a7c9559da8e60ea343bdbd19c3350b3e",
                "shasum": ""
            },
            "require": {
                "php": "^7.1.3"
            },
            "type": "library",
            "extra": {
                "branch-alias": {
                    "dev-master": "4.0-dev"
                }
            },
            "autoload": {
                "psr-4": {
                    "Symfony\\Component\\Process\\": ""
                },
                "exclude-from-classmap": [
                    "/Tests/"
                ]
            },
            "notification-url": "https://packagist.org/downloads/",
            "license": [
                "MIT"
            ],
            "authors": [
                {
                    "name": "Fabien Potencier",
                    "email": "fabien@symfony.com"
                },
                {
                    "name": "Symfony Community",
                    "homepage": "https://symfony.com/contributors"
                }
            ],
            "description": "Symfony Process Component",
            "homepage": "https://symfony.com",
            "time": "2018-02-19T12:18:43+00:00"
        },
        {
            "name": "symfony/routing",
            "version": "v4.0.5",
            "source": {
                "type": "git",
                "url": "https://github.com/symfony/routing.git",
                "reference": "9c6268c1970c7e507bedc8946bece32a7db23515"
            },
            "dist": {
                "type": "zip",
                "url": "https://api.github.com/repos/symfony/routing/zipball/9c6268c1970c7e507bedc8946bece32a7db23515",
                "reference": "9c6268c1970c7e507bedc8946bece32a7db23515",
                "shasum": ""
            },
            "require": {
                "php": "^7.1.3"
            },
            "conflict": {
                "symfony/config": "<3.4",
                "symfony/dependency-injection": "<3.4",
                "symfony/yaml": "<3.4"
            },
            "require-dev": {
                "doctrine/annotations": "~1.0",
                "doctrine/common": "~2.2",
                "psr/log": "~1.0",
                "symfony/config": "~3.4|~4.0",
                "symfony/dependency-injection": "~3.4|~4.0",
                "symfony/expression-language": "~3.4|~4.0",
                "symfony/http-foundation": "~3.4|~4.0",
                "symfony/yaml": "~3.4|~4.0"
            },
            "suggest": {
                "doctrine/annotations": "For using the annotation loader",
                "symfony/config": "For using the all-in-one router or any loader",
                "symfony/dependency-injection": "For loading routes from a service",
                "symfony/expression-language": "For using expression matching",
                "symfony/http-foundation": "For using a Symfony Request object",
                "symfony/yaml": "For using the YAML loader"
            },
            "type": "library",
            "extra": {
                "branch-alias": {
                    "dev-master": "4.0-dev"
                }
            },
            "autoload": {
                "psr-4": {
                    "Symfony\\Component\\Routing\\": ""
                },
                "exclude-from-classmap": [
                    "/Tests/"
                ]
            },
            "notification-url": "https://packagist.org/downloads/",
            "license": [
                "MIT"
            ],
            "authors": [
                {
                    "name": "Fabien Potencier",
                    "email": "fabien@symfony.com"
                },
                {
                    "name": "Symfony Community",
                    "homepage": "https://symfony.com/contributors"
                }
            ],
            "description": "Symfony Routing Component",
            "homepage": "https://symfony.com",
            "keywords": [
                "router",
                "routing",
                "uri",
                "url"
            ],
            "time": "2018-02-28T21:50:02+00:00"
        },
        {
            "name": "symfony/translation",
            "version": "v4.0.5",
            "source": {
                "type": "git",
                "url": "https://github.com/symfony/translation.git",
                "reference": "e20a9b7f9f62cb33a11638b345c248e7d510c938"
            },
            "dist": {
                "type": "zip",
                "url": "https://api.github.com/repos/symfony/translation/zipball/e20a9b7f9f62cb33a11638b345c248e7d510c938",
                "reference": "e20a9b7f9f62cb33a11638b345c248e7d510c938",
                "shasum": ""
            },
            "require": {
                "php": "^7.1.3",
                "symfony/polyfill-mbstring": "~1.0"
            },
            "conflict": {
                "symfony/config": "<3.4",
                "symfony/dependency-injection": "<3.4",
                "symfony/yaml": "<3.4"
            },
            "require-dev": {
                "psr/log": "~1.0",
                "symfony/config": "~3.4|~4.0",
                "symfony/dependency-injection": "~3.4|~4.0",
                "symfony/finder": "~2.8|~3.0|~4.0",
                "symfony/intl": "~3.4|~4.0",
                "symfony/yaml": "~3.4|~4.0"
            },
            "suggest": {
                "psr/log": "To use logging capability in translator",
                "symfony/config": "",
                "symfony/yaml": ""
            },
            "type": "library",
            "extra": {
                "branch-alias": {
                    "dev-master": "4.0-dev"
                }
            },
            "autoload": {
                "psr-4": {
                    "Symfony\\Component\\Translation\\": ""
                },
                "exclude-from-classmap": [
                    "/Tests/"
                ]
            },
            "notification-url": "https://packagist.org/downloads/",
            "license": [
                "MIT"
            ],
            "authors": [
                {
                    "name": "Fabien Potencier",
                    "email": "fabien@symfony.com"
                },
                {
                    "name": "Symfony Community",
                    "homepage": "https://symfony.com/contributors"
                }
            ],
            "description": "Symfony Translation Component",
            "homepage": "https://symfony.com",
            "time": "2018-02-22T10:50:29+00:00"
        },
        {
            "name": "symfony/var-dumper",
            "version": "v4.0.5",
            "source": {
                "type": "git",
                "url": "https://github.com/symfony/var-dumper.git",
                "reference": "c7d89044ed6ed3b7d8b558d509cca0666b947e58"
            },
            "dist": {
                "type": "zip",
                "url": "https://api.github.com/repos/symfony/var-dumper/zipball/c7d89044ed6ed3b7d8b558d509cca0666b947e58",
                "reference": "c7d89044ed6ed3b7d8b558d509cca0666b947e58",
                "shasum": ""
            },
            "require": {
                "php": "^7.1.3",
                "symfony/polyfill-mbstring": "~1.0",
                "symfony/polyfill-php72": "~1.5"
            },
            "conflict": {
                "phpunit/phpunit": "<4.8.35|<5.4.3,>=5.0"
            },
            "require-dev": {
                "ext-iconv": "*",
                "twig/twig": "~1.34|~2.4"
            },
            "suggest": {
                "ext-iconv": "To convert non-UTF-8 strings to UTF-8 (or symfony/polyfill-iconv in case ext-iconv cannot be used).",
                "ext-intl": "To show region name in time zone dump"
            },
            "type": "library",
            "extra": {
                "branch-alias": {
                    "dev-master": "4.0-dev"
                }
            },
            "autoload": {
                "files": [
                    "Resources/functions/dump.php"
                ],
                "psr-4": {
                    "Symfony\\Component\\VarDumper\\": ""
                },
                "exclude-from-classmap": [
                    "/Tests/"
                ]
            },
            "notification-url": "https://packagist.org/downloads/",
            "license": [
                "MIT"
            ],
            "authors": [
                {
                    "name": "Nicolas Grekas",
                    "email": "p@tchwork.com"
                },
                {
                    "name": "Symfony Community",
                    "homepage": "https://symfony.com/contributors"
                }
            ],
            "description": "Symfony mechanism for exploring and dumping PHP variables",
            "homepage": "https://symfony.com",
            "keywords": [
                "debug",
                "dump"
            ],
            "time": "2018-02-26T15:55:47+00:00"
        },
        {
            "name": "thomaswelton/gravatarlib",
            "version": "0.1.0",
            "target-dir": "thomaswelton/GravatarLib",
            "source": {
                "type": "git",
                "url": "https://github.com/thomaswelton/gravatarlib.git",
                "reference": "8a4e829c53ca2abb51ef2e514f696938a9bdbd0c"
            },
            "dist": {
                "type": "zip",
                "url": "https://api.github.com/repos/thomaswelton/gravatarlib/zipball/8a4e829c53ca2abb51ef2e514f696938a9bdbd0c",
                "reference": "8a4e829c53ca2abb51ef2e514f696938a9bdbd0c",
                "shasum": ""
            },
            "require": {
                "php": ">=5.3.0"
            },
            "suggest": {
                "twig/twig": ">=1.4.0"
            },
            "type": "library",
            "autoload": {
                "psr-0": {
                    "thomaswelton\\GravatarLib\\": ""
                }
            },
            "notification-url": "https://packagist.org/downloads/",
            "license": [
                "MIT"
            ],
            "authors": [
                {
                    "name": "Sam Thompson",
                    "email": "sam@emberlabs.org"
                },
                {
                    "name": "Damian Bushong",
                    "email": "damian@emberlabs.org"
                },
                {
                    "name": "Thomas Welton",
                    "email": "thomaswelton@me.com",
                    "homepage": "https://github.com/thomaswelton",
                    "role": "Developer"
                }
            ],
            "description": "A lightweight PHP 5.3 OOP library providing easy gravatar integration.",
            "keywords": [
                "gravatar",
                "templating",
                "twig"
            ],
            "time": "2014-03-02T18:29:18+00:00"
        },
        {
            "name": "thomaswelton/laravel-gravatar",
            "version": "1.1.3",
            "source": {
                "type": "git",
                "url": "https://github.com/thomaswelton/laravel-gravatar.git",
                "reference": "1d4ef2f18db9f0d3802c312551ffc7204c411589"
            },
            "dist": {
                "type": "zip",
                "url": "https://api.github.com/repos/thomaswelton/laravel-gravatar/zipball/1d4ef2f18db9f0d3802c312551ffc7204c411589",
                "reference": "1d4ef2f18db9f0d3802c312551ffc7204c411589",
                "shasum": ""
            },
            "require": {
                "illuminate/support": "~5.0",
                "php": ">=5.4.0",
                "thomaswelton/gravatarlib": "0.1.x"
            },
            "require-dev": {
                "mockery/mockery": "0.9.*",
                "phpunit/phpunit": "4.8.*"
            },
            "type": "library",
            "extra": {
                "laravel": {
                    "providers": [
                        "Thomaswelton\\LaravelGravatar\\LaravelGravatarServiceProvider"
                    ],
                    "aliases": {
                        "Gravatar": "Thomaswelton\\LaravelGravatar\\Facades\\Gravatar"
                    }
                }
            },
            "autoload": {
                "psr-4": {
                    "Thomaswelton\\LaravelGravatar\\": "src/",
                    "Thomaswelton\\Tests\\LaravelGravatar\\": "tests/"
                }
            },
            "notification-url": "https://packagist.org/downloads/",
            "license": [
                "MIT"
            ],
            "authors": [
                {
                    "name": "ThomasWelton",
                    "email": "thomaswelton@me.com",
                    "role": "Developer"
                },
                {
                    "name": "Antoine Augusti",
                    "email": "antoine.augusti@gmail.com",
                    "role": "Developer"
                }
            ],
            "description": "Laravel 5 Gravatar helper",
            "homepage": "https://github.com/thomaswelton/laravel-gravatar",
            "keywords": [
                "gravatar",
                "laravel",
                "laravel5"
            ],
            "time": "2017-09-19T15:44:58+00:00"
        },
        {
            "name": "tijsverkoyen/css-to-inline-styles",
            "version": "2.2.1",
            "source": {
                "type": "git",
                "url": "https://github.com/tijsverkoyen/CssToInlineStyles.git",
                "reference": "0ed4a2ea4e0902dac0489e6436ebcd5bbcae9757"
            },
            "dist": {
                "type": "zip",
                "url": "https://api.github.com/repos/tijsverkoyen/CssToInlineStyles/zipball/0ed4a2ea4e0902dac0489e6436ebcd5bbcae9757",
                "reference": "0ed4a2ea4e0902dac0489e6436ebcd5bbcae9757",
                "shasum": ""
            },
            "require": {
                "php": "^5.5 || ^7.0",
                "symfony/css-selector": "^2.7 || ^3.0 || ^4.0"
            },
            "require-dev": {
                "phpunit/phpunit": "^4.8.35 || ^5.7 || ^6.0"
            },
            "type": "library",
            "extra": {
                "branch-alias": {
                    "dev-master": "2.2.x-dev"
                }
            },
            "autoload": {
                "psr-4": {
                    "TijsVerkoyen\\CssToInlineStyles\\": "src"
                }
            },
            "notification-url": "https://packagist.org/downloads/",
            "license": [
                "BSD-3-Clause"
            ],
            "authors": [
                {
                    "name": "Tijs Verkoyen",
                    "email": "css_to_inline_styles@verkoyen.eu",
                    "role": "Developer"
                }
            ],
            "description": "CssToInlineStyles is a class that enables you to convert HTML-pages/files into HTML-pages/files with inline styles. This is very useful when you're sending emails.",
            "homepage": "https://github.com/tijsverkoyen/CssToInlineStyles",
            "time": "2017-11-27T11:13:29+00:00"
        },
        {
            "name": "vlucas/phpdotenv",
            "version": "v2.4.0",
            "source": {
                "type": "git",
                "url": "https://github.com/vlucas/phpdotenv.git",
                "reference": "3cc116adbe4b11be5ec557bf1d24dc5e3a21d18c"
            },
            "dist": {
                "type": "zip",
                "url": "https://api.github.com/repos/vlucas/phpdotenv/zipball/3cc116adbe4b11be5ec557bf1d24dc5e3a21d18c",
                "reference": "3cc116adbe4b11be5ec557bf1d24dc5e3a21d18c",
                "shasum": ""
            },
            "require": {
                "php": ">=5.3.9"
            },
            "require-dev": {
                "phpunit/phpunit": "^4.8 || ^5.0"
            },
            "type": "library",
            "extra": {
                "branch-alias": {
                    "dev-master": "2.4-dev"
                }
            },
            "autoload": {
                "psr-4": {
                    "Dotenv\\": "src/"
                }
            },
            "notification-url": "https://packagist.org/downloads/",
            "license": [
                "BSD-3-Clause-Attribution"
            ],
            "authors": [
                {
                    "name": "Vance Lucas",
                    "email": "vance@vancelucas.com",
                    "homepage": "http://www.vancelucas.com"
                }
            ],
            "description": "Loads environment variables from `.env` to `getenv()`, `$_ENV` and `$_SERVER` automagically.",
            "keywords": [
                "dotenv",
                "env",
                "environment"
            ],
            "time": "2016-09-01T10:05:43+00:00"
        },
        {
            "name": "zendframework/zend-console",
            "version": "2.7.0",
            "source": {
                "type": "git",
                "url": "https://github.com/zendframework/zend-console.git",
                "reference": "e8aa08da83de3d265256c40ba45cd649115f0e18"
            },
            "dist": {
                "type": "zip",
                "url": "https://api.github.com/repos/zendframework/zend-console/zipball/e8aa08da83de3d265256c40ba45cd649115f0e18",
                "reference": "e8aa08da83de3d265256c40ba45cd649115f0e18",
                "shasum": ""
            },
            "require": {
                "php": "^5.6 || ^7.0",
                "zendframework/zend-stdlib": "^2.7.7 || ^3.1"
            },
            "require-dev": {
                "phpunit/phpunit": "^5.7.23 || ^6.4.3",
                "zendframework/zend-coding-standard": "~1.0.0",
                "zendframework/zend-filter": "^2.7.2",
                "zendframework/zend-json": "^2.6 || ^3.0",
                "zendframework/zend-validator": "^2.10.1"
            },
            "suggest": {
                "zendframework/zend-filter": "To support DefaultRouteMatcher usage",
                "zendframework/zend-validator": "To support DefaultRouteMatcher usage"
            },
            "type": "library",
            "extra": {
                "branch-alias": {
                    "dev-master": "2.7.x-dev",
                    "dev-develop": "2.8.x-dev"
                }
            },
            "autoload": {
                "psr-4": {
                    "Zend\\Console\\": "src/"
                }
            },
            "notification-url": "https://packagist.org/downloads/",
            "license": [
                "BSD-3-Clause"
            ],
            "description": "Build console applications using getopt syntax or routing, complete with prompts",
            "keywords": [
                "ZendFramework",
                "console",
                "zf"
            ],
            "time": "2018-01-25T19:08:04+00:00"
        },
        {
            "name": "zendframework/zend-filter",
            "version": "2.7.2",
            "source": {
                "type": "git",
                "url": "https://github.com/zendframework/zend-filter.git",
                "reference": "b8d0ff872f126631bf63a932e33aa2d22d467175"
            },
            "dist": {
                "type": "zip",
                "url": "https://api.github.com/repos/zendframework/zend-filter/zipball/b8d0ff872f126631bf63a932e33aa2d22d467175",
                "reference": "b8d0ff872f126631bf63a932e33aa2d22d467175",
                "shasum": ""
            },
            "require": {
                "php": "^5.5 || ^7.0",
                "zendframework/zend-stdlib": "^2.7 || ^3.0"
            },
            "require-dev": {
                "pear/archive_tar": "^1.4",
                "phpunit/phpunit": "^6.0.10 || ^5.7.17",
                "zendframework/zend-coding-standard": "~1.0.0",
                "zendframework/zend-crypt": "^2.6 || ^3.0",
                "zendframework/zend-servicemanager": "^2.7.5 || ^3.0.3",
                "zendframework/zend-uri": "^2.5"
            },
            "suggest": {
                "zendframework/zend-crypt": "Zend\\Crypt component, for encryption filters",
                "zendframework/zend-i18n": "Zend\\I18n component for filters depending on i18n functionality",
                "zendframework/zend-servicemanager": "Zend\\ServiceManager component, for using the filter chain functionality",
                "zendframework/zend-uri": "Zend\\Uri component, for the UriNormalize filter"
            },
            "type": "library",
            "extra": {
                "branch-alias": {
                    "dev-master": "2.7-dev",
                    "dev-develop": "2.8-dev"
                },
                "zf": {
                    "component": "Zend\\Filter",
                    "config-provider": "Zend\\Filter\\ConfigProvider"
                }
            },
            "autoload": {
                "psr-4": {
                    "Zend\\Filter\\": "src/"
                }
            },
            "notification-url": "https://packagist.org/downloads/",
            "license": [
                "BSD-3-Clause"
            ],
            "description": "provides a set of commonly needed data filters",
            "homepage": "https://github.com/zendframework/zend-filter",
            "keywords": [
                "filter",
                "zf2"
            ],
            "time": "2017-05-17T20:56:17+00:00"
        },
        {
            "name": "zendframework/zend-stdlib",
            "version": "3.1.0",
            "source": {
                "type": "git",
                "url": "https://github.com/zendframework/zend-stdlib.git",
                "reference": "debedcfc373a293f9250cc9aa03cf121428c8e78"
            },
            "dist": {
                "type": "zip",
                "url": "https://api.github.com/repos/zendframework/zend-stdlib/zipball/debedcfc373a293f9250cc9aa03cf121428c8e78",
                "reference": "debedcfc373a293f9250cc9aa03cf121428c8e78",
                "shasum": ""
            },
            "require": {
                "php": "^5.6 || ^7.0"
            },
            "require-dev": {
                "athletic/athletic": "~0.1",
                "phpunit/phpunit": "~4.0",
                "squizlabs/php_codesniffer": "^2.6.2"
            },
            "type": "library",
            "extra": {
                "branch-alias": {
                    "dev-master": "3.1-dev",
                    "dev-develop": "3.2-dev"
                }
            },
            "autoload": {
                "psr-4": {
                    "Zend\\Stdlib\\": "src/"
                }
            },
            "notification-url": "https://packagist.org/downloads/",
            "license": [
                "BSD-3-Clause"
            ],
            "homepage": "https://github.com/zendframework/zend-stdlib",
            "keywords": [
                "stdlib",
                "zf2"
            ],
            "time": "2016-09-13T14:38:50+00:00"
        },
        {
            "name": "zendframework/zend-validator",
            "version": "2.10.2",
            "source": {
                "type": "git",
                "url": "https://github.com/zendframework/zend-validator.git",
                "reference": "38109ed7d8e46cfa71bccbe7e6ca80cdd035f8c9"
            },
            "dist": {
                "type": "zip",
                "url": "https://api.github.com/repos/zendframework/zend-validator/zipball/38109ed7d8e46cfa71bccbe7e6ca80cdd035f8c9",
                "reference": "38109ed7d8e46cfa71bccbe7e6ca80cdd035f8c9",
                "shasum": ""
            },
            "require": {
                "container-interop/container-interop": "^1.1",
                "php": "^5.6 || ^7.0",
                "zendframework/zend-stdlib": "^2.7.6 || ^3.1"
            },
            "require-dev": {
                "phpunit/phpunit": "^6.0.8 || ^5.7.15",
                "zendframework/zend-cache": "^2.6.1",
                "zendframework/zend-coding-standard": "~1.0.0",
                "zendframework/zend-config": "^2.6",
                "zendframework/zend-db": "^2.7",
                "zendframework/zend-filter": "^2.6",
                "zendframework/zend-http": "^2.5.4",
                "zendframework/zend-i18n": "^2.6",
                "zendframework/zend-math": "^2.6",
                "zendframework/zend-servicemanager": "^2.7.5 || ^3.0.3",
                "zendframework/zend-session": "^2.8",
                "zendframework/zend-uri": "^2.5"
            },
            "suggest": {
                "zendframework/zend-db": "Zend\\Db component, required by the (No)RecordExists validator",
                "zendframework/zend-filter": "Zend\\Filter component, required by the Digits validator",
                "zendframework/zend-i18n": "Zend\\I18n component to allow translation of validation error messages",
                "zendframework/zend-i18n-resources": "Translations of validator messages",
                "zendframework/zend-math": "Zend\\Math component, required by the Csrf validator",
                "zendframework/zend-servicemanager": "Zend\\ServiceManager component to allow using the ValidatorPluginManager and validator chains",
                "zendframework/zend-session": "Zend\\Session component, ^2.8; required by the Csrf validator",
                "zendframework/zend-uri": "Zend\\Uri component, required by the Uri and Sitemap\\Loc validators"
            },
            "type": "library",
            "extra": {
                "branch-alias": {
                    "dev-master": "2.10.x-dev",
                    "dev-develop": "2.11.x-dev"
                },
                "zf": {
                    "component": "Zend\\Validator",
                    "config-provider": "Zend\\Validator\\ConfigProvider"
                }
            },
            "autoload": {
                "psr-4": {
                    "Zend\\Validator\\": "src/"
                }
            },
            "notification-url": "https://packagist.org/downloads/",
            "license": [
                "BSD-3-Clause"
            ],
            "description": "provides a set of commonly needed validators",
            "homepage": "https://github.com/zendframework/zend-validator",
            "keywords": [
                "validator",
                "zf2"
            ],
            "time": "2018-02-01T17:05:33+00:00"
        },
        {
            "name": "zfcampus/zf-console",
            "version": "1.4.0",
            "source": {
                "type": "git",
                "url": "https://github.com/zfcampus/zf-console.git",
                "reference": "e4dd16760fe219d8b2745865a883b0e0a492a3ed"
            },
            "dist": {
                "type": "zip",
                "url": "https://api.github.com/repos/zfcampus/zf-console/zipball/e4dd16760fe219d8b2745865a883b0e0a492a3ed",
                "reference": "e4dd16760fe219d8b2745865a883b0e0a492a3ed",
                "shasum": ""
            },
            "require": {
                "php": "^5.6 || ^7.0",
                "psr/container": "^1.0",
                "zendframework/zend-console": "^2.6"
            },
            "require-dev": {
                "phpunit/phpunit": "^5.7.25 || ^6.4.4",
                "zendframework/zend-coding-standard": "~1.0.0",
                "zendframework/zend-filter": "^2.7.1",
                "zendframework/zend-validator": "^2.8.1"
            },
            "suggest": {
                "zendframework/zend-filter": "^2.7.1; Useful for filtering/normalizing argument values",
                "zendframework/zend-validator": "^2.8.1; Useful for providing more thorough argument validation logic"
            },
            "type": "library",
            "extra": {
                "branch-alias": {
                    "dev-master": "1.4-dev",
                    "dev-develop": "1.5-dev"
                }
            },
            "autoload": {
                "psr-4": {
                    "ZF\\Console\\": "src/"
                }
            },
            "notification-url": "https://packagist.org/downloads/",
            "license": [
                "BSD-3-Clause"
            ],
            "description": "Library for creating and dispatching console commands",
            "keywords": [
                "ZendFramework",
                "console",
                "zf"
            ],
            "time": "2017-11-27T17:17:19+00:00"
        }
    ],
    "packages-dev": [
        {
            "name": "barryvdh/laravel-debugbar",
            "version": "v3.1.3",
            "source": {
                "type": "git",
                "url": "https://github.com/barryvdh/laravel-debugbar.git",
                "reference": "664fa434e26febf04d60df0368303cf0fe14f63a"
            },
            "dist": {
                "type": "zip",
                "url": "https://api.github.com/repos/barryvdh/laravel-debugbar/zipball/664fa434e26febf04d60df0368303cf0fe14f63a",
                "reference": "664fa434e26febf04d60df0368303cf0fe14f63a",
                "shasum": ""
            },
            "require": {
                "illuminate/routing": "5.5.x|5.6.x",
                "illuminate/session": "5.5.x|5.6.x",
                "illuminate/support": "5.5.x|5.6.x",
                "maximebf/debugbar": "~1.15.0",
                "php": ">=7.0",
                "symfony/debug": "^3|^4",
                "symfony/finder": "^3|^4"
            },
            "require-dev": {
                "illuminate/framework": "5.5.x"
            },
            "type": "library",
            "extra": {
                "branch-alias": {
                    "dev-master": "3.2-dev"
                },
                "laravel": {
                    "providers": [
                        "Barryvdh\\Debugbar\\ServiceProvider"
                    ],
                    "aliases": {
                        "Debugbar": "Barryvdh\\Debugbar\\Facade"
                    }
                }
            },
            "autoload": {
                "psr-4": {
                    "Barryvdh\\Debugbar\\": "src/"
                },
                "files": [
                    "src/helpers.php"
                ]
            },
            "notification-url": "https://packagist.org/downloads/",
            "license": [
                "MIT"
            ],
            "authors": [
                {
                    "name": "Barry vd. Heuvel",
                    "email": "barryvdh@gmail.com"
                }
            ],
            "description": "PHP Debugbar integration for Laravel",
            "keywords": [
                "debug",
                "debugbar",
                "laravel",
                "profiler",
                "webprofiler"
            ],
            "time": "2018-02-25T13:31:58+00:00"
        },
        {
            "name": "barryvdh/laravel-ide-helper",
            "version": "v2.4.3",
            "source": {
                "type": "git",
                "url": "https://github.com/barryvdh/laravel-ide-helper.git",
                "reference": "5c304db44fba8e9c4aa0c09739e59f7be7736fdd"
            },
            "dist": {
                "type": "zip",
                "url": "https://api.github.com/repos/barryvdh/laravel-ide-helper/zipball/5c304db44fba8e9c4aa0c09739e59f7be7736fdd",
                "reference": "5c304db44fba8e9c4aa0c09739e59f7be7736fdd",
                "shasum": ""
            },
            "require": {
                "barryvdh/reflection-docblock": "^2.0.4",
                "illuminate/console": "^5.0,<5.7",
                "illuminate/filesystem": "^5.0,<5.7",
                "illuminate/support": "^5.0,<5.7",
                "php": ">=5.4.0",
                "symfony/class-loader": "^2.3|^3.0"
            },
            "require-dev": {
                "doctrine/dbal": "~2.3",
                "illuminate/config": "^5.0,<5.7",
                "illuminate/view": "^5.0,<5.7",
                "phpunit/phpunit": "4.*",
                "scrutinizer/ocular": "~1.1",
                "squizlabs/php_codesniffer": "~2.3"
            },
            "suggest": {
                "doctrine/dbal": "Load information from the database about models for phpdocs (~2.3)"
            },
            "type": "library",
            "extra": {
                "branch-alias": {
                    "dev-master": "2.3-dev"
                },
                "laravel": {
                    "providers": [
                        "Barryvdh\\LaravelIdeHelper\\IdeHelperServiceProvider"
                    ]
                }
            },
            "autoload": {
                "psr-4": {
                    "Barryvdh\\LaravelIdeHelper\\": "src"
                }
            },
            "notification-url": "https://packagist.org/downloads/",
            "license": [
                "MIT"
            ],
            "authors": [
                {
                    "name": "Barry vd. Heuvel",
                    "email": "barryvdh@gmail.com"
                }
            ],
            "description": "Laravel IDE Helper, generates correct PHPDocs for all Facade classes, to improve auto-completion.",
            "keywords": [
                "autocomplete",
                "codeintel",
                "helper",
                "ide",
                "laravel",
                "netbeans",
                "phpdoc",
                "phpstorm",
                "sublime"
            ],
            "time": "2018-02-08T07:56:07+00:00"
        },
        {
            "name": "barryvdh/reflection-docblock",
            "version": "v2.0.4",
            "source": {
                "type": "git",
                "url": "https://github.com/barryvdh/ReflectionDocBlock.git",
                "reference": "3dcbd98b5d9384a5357266efba8fd29884458e5c"
            },
            "dist": {
                "type": "zip",
                "url": "https://api.github.com/repos/barryvdh/ReflectionDocBlock/zipball/3dcbd98b5d9384a5357266efba8fd29884458e5c",
                "reference": "3dcbd98b5d9384a5357266efba8fd29884458e5c",
                "shasum": ""
            },
            "require": {
                "php": ">=5.3.3"
            },
            "require-dev": {
                "phpunit/phpunit": "~4.0,<4.5"
            },
            "suggest": {
                "dflydev/markdown": "~1.0",
                "erusev/parsedown": "~1.0"
            },
            "type": "library",
            "extra": {
                "branch-alias": {
                    "dev-master": "2.0.x-dev"
                }
            },
            "autoload": {
                "psr-0": {
                    "Barryvdh": [
                        "src/"
                    ]
                }
            },
            "notification-url": "https://packagist.org/downloads/",
            "license": [
                "MIT"
            ],
            "authors": [
                {
                    "name": "Mike van Riel",
                    "email": "mike.vanriel@naenius.com"
                }
            ],
            "time": "2016-06-13T19:28:20+00:00"
        },
        {
            "name": "doctrine/annotations",
            "version": "v1.6.0",
            "source": {
                "type": "git",
                "url": "https://github.com/doctrine/annotations.git",
                "reference": "c7f2050c68a9ab0bdb0f98567ec08d80ea7d24d5"
            },
            "dist": {
                "type": "zip",
                "url": "https://api.github.com/repos/doctrine/annotations/zipball/c7f2050c68a9ab0bdb0f98567ec08d80ea7d24d5",
                "reference": "c7f2050c68a9ab0bdb0f98567ec08d80ea7d24d5",
                "shasum": ""
            },
            "require": {
                "doctrine/lexer": "1.*",
                "php": "^7.1"
            },
            "require-dev": {
                "doctrine/cache": "1.*",
                "phpunit/phpunit": "^6.4"
            },
            "type": "library",
            "extra": {
                "branch-alias": {
                    "dev-master": "1.6.x-dev"
                }
            },
            "autoload": {
                "psr-4": {
                    "Doctrine\\Common\\Annotations\\": "lib/Doctrine/Common/Annotations"
                }
            },
            "notification-url": "https://packagist.org/downloads/",
            "license": [
                "MIT"
            ],
            "authors": [
                {
                    "name": "Roman Borschel",
                    "email": "roman@code-factory.org"
                },
                {
                    "name": "Benjamin Eberlei",
                    "email": "kontakt@beberlei.de"
                },
                {
                    "name": "Guilherme Blanco",
                    "email": "guilhermeblanco@gmail.com"
                },
                {
                    "name": "Jonathan Wage",
                    "email": "jonwage@gmail.com"
                },
                {
                    "name": "Johannes Schmitt",
                    "email": "schmittjoh@gmail.com"
                }
            ],
            "description": "Docblock Annotations Parser",
            "homepage": "http://www.doctrine-project.org",
            "keywords": [
                "annotations",
                "docblock",
                "parser"
            ],
            "time": "2017-12-06T07:11:42+00:00"
        },
        {
            "name": "doctrine/cache",
            "version": "v1.7.1",
            "source": {
                "type": "git",
                "url": "https://github.com/doctrine/cache.git",
                "reference": "b3217d58609e9c8e661cd41357a54d926c4a2a1a"
            },
            "dist": {
                "type": "zip",
                "url": "https://api.github.com/repos/doctrine/cache/zipball/b3217d58609e9c8e661cd41357a54d926c4a2a1a",
                "reference": "b3217d58609e9c8e661cd41357a54d926c4a2a1a",
                "shasum": ""
            },
            "require": {
                "php": "~7.1"
            },
            "conflict": {
                "doctrine/common": ">2.2,<2.4"
            },
            "require-dev": {
                "alcaeus/mongo-php-adapter": "^1.1",
                "mongodb/mongodb": "^1.1",
                "phpunit/phpunit": "^5.7",
                "predis/predis": "~1.0"
            },
            "suggest": {
                "alcaeus/mongo-php-adapter": "Required to use legacy MongoDB driver"
            },
            "type": "library",
            "extra": {
                "branch-alias": {
                    "dev-master": "1.7.x-dev"
                }
            },
            "autoload": {
                "psr-4": {
                    "Doctrine\\Common\\Cache\\": "lib/Doctrine/Common/Cache"
                }
            },
            "notification-url": "https://packagist.org/downloads/",
            "license": [
                "MIT"
            ],
            "authors": [
                {
                    "name": "Roman Borschel",
                    "email": "roman@code-factory.org"
                },
                {
                    "name": "Benjamin Eberlei",
                    "email": "kontakt@beberlei.de"
                },
                {
                    "name": "Guilherme Blanco",
                    "email": "guilhermeblanco@gmail.com"
                },
                {
                    "name": "Jonathan Wage",
                    "email": "jonwage@gmail.com"
                },
                {
                    "name": "Johannes Schmitt",
                    "email": "schmittjoh@gmail.com"
                }
            ],
            "description": "Caching library offering an object-oriented API for many cache backends",
            "homepage": "http://www.doctrine-project.org",
            "keywords": [
                "cache",
                "caching"
            ],
            "time": "2017-08-25T07:02:50+00:00"
        },
        {
            "name": "doctrine/collections",
            "version": "v1.5.0",
            "source": {
                "type": "git",
                "url": "https://github.com/doctrine/collections.git",
                "reference": "a01ee38fcd999f34d9bfbcee59dbda5105449cbf"
            },
            "dist": {
                "type": "zip",
                "url": "https://api.github.com/repos/doctrine/collections/zipball/a01ee38fcd999f34d9bfbcee59dbda5105449cbf",
                "reference": "a01ee38fcd999f34d9bfbcee59dbda5105449cbf",
                "shasum": ""
            },
            "require": {
                "php": "^7.1"
            },
            "require-dev": {
                "doctrine/coding-standard": "~0.1@dev",
                "phpunit/phpunit": "^5.7"
            },
            "type": "library",
            "extra": {
                "branch-alias": {
                    "dev-master": "1.3.x-dev"
                }
            },
            "autoload": {
                "psr-0": {
                    "Doctrine\\Common\\Collections\\": "lib/"
                }
            },
            "notification-url": "https://packagist.org/downloads/",
            "license": [
                "MIT"
            ],
            "authors": [
                {
                    "name": "Roman Borschel",
                    "email": "roman@code-factory.org"
                },
                {
                    "name": "Benjamin Eberlei",
                    "email": "kontakt@beberlei.de"
                },
                {
                    "name": "Guilherme Blanco",
                    "email": "guilhermeblanco@gmail.com"
                },
                {
                    "name": "Jonathan Wage",
                    "email": "jonwage@gmail.com"
                },
                {
                    "name": "Johannes Schmitt",
                    "email": "schmittjoh@gmail.com"
                }
            ],
            "description": "Collections Abstraction library",
            "homepage": "http://www.doctrine-project.org",
            "keywords": [
                "array",
                "collections",
                "iterator"
            ],
            "time": "2017-07-22T10:37:32+00:00"
        },
        {
            "name": "doctrine/common",
            "version": "v2.8.1",
            "source": {
                "type": "git",
                "url": "https://github.com/doctrine/common.git",
                "reference": "f68c297ce6455e8fd794aa8ffaf9fa458f6ade66"
            },
            "dist": {
                "type": "zip",
                "url": "https://api.github.com/repos/doctrine/common/zipball/f68c297ce6455e8fd794aa8ffaf9fa458f6ade66",
                "reference": "f68c297ce6455e8fd794aa8ffaf9fa458f6ade66",
                "shasum": ""
            },
            "require": {
                "doctrine/annotations": "1.*",
                "doctrine/cache": "1.*",
                "doctrine/collections": "1.*",
                "doctrine/inflector": "1.*",
                "doctrine/lexer": "1.*",
                "php": "~7.1"
            },
            "require-dev": {
                "phpunit/phpunit": "^5.7"
            },
            "type": "library",
            "extra": {
                "branch-alias": {
                    "dev-master": "2.8.x-dev"
                }
            },
            "autoload": {
                "psr-4": {
                    "Doctrine\\Common\\": "lib/Doctrine/Common"
                }
            },
            "notification-url": "https://packagist.org/downloads/",
            "license": [
                "MIT"
            ],
            "authors": [
                {
                    "name": "Roman Borschel",
                    "email": "roman@code-factory.org"
                },
                {
                    "name": "Benjamin Eberlei",
                    "email": "kontakt@beberlei.de"
                },
                {
                    "name": "Guilherme Blanco",
                    "email": "guilhermeblanco@gmail.com"
                },
                {
                    "name": "Jonathan Wage",
                    "email": "jonwage@gmail.com"
                },
                {
                    "name": "Johannes Schmitt",
                    "email": "schmittjoh@gmail.com"
                }
            ],
            "description": "Common Library for Doctrine projects",
            "homepage": "http://www.doctrine-project.org",
            "keywords": [
                "annotations",
                "collections",
                "eventmanager",
                "persistence",
                "spl"
            ],
            "time": "2017-08-31T08:43:38+00:00"
        },
        {
            "name": "doctrine/dbal",
            "version": "v2.6.3",
            "source": {
                "type": "git",
                "url": "https://github.com/doctrine/dbal.git",
                "reference": "e3eed9b1facbb0ced3a0995244843a189e7d1b13"
            },
            "dist": {
                "type": "zip",
                "url": "https://api.github.com/repos/doctrine/dbal/zipball/e3eed9b1facbb0ced3a0995244843a189e7d1b13",
                "reference": "e3eed9b1facbb0ced3a0995244843a189e7d1b13",
                "shasum": ""
            },
            "require": {
                "doctrine/common": "^2.7.1",
                "ext-pdo": "*",
                "php": "^7.1"
            },
            "require-dev": {
                "phpunit/phpunit": "^5.4.6",
                "phpunit/phpunit-mock-objects": "!=3.2.4,!=3.2.5",
                "symfony/console": "2.*||^3.0"
            },
            "suggest": {
                "symfony/console": "For helpful console commands such as SQL execution and import of files."
            },
            "bin": [
                "bin/doctrine-dbal"
            ],
            "type": "library",
            "extra": {
                "branch-alias": {
                    "dev-master": "2.6.x-dev"
                }
            },
            "autoload": {
                "psr-0": {
                    "Doctrine\\DBAL\\": "lib/"
                }
            },
            "notification-url": "https://packagist.org/downloads/",
            "license": [
                "MIT"
            ],
            "authors": [
                {
                    "name": "Roman Borschel",
                    "email": "roman@code-factory.org"
                },
                {
                    "name": "Benjamin Eberlei",
                    "email": "kontakt@beberlei.de"
                },
                {
                    "name": "Guilherme Blanco",
                    "email": "guilhermeblanco@gmail.com"
                },
                {
                    "name": "Jonathan Wage",
                    "email": "jonwage@gmail.com"
                }
            ],
            "description": "Database Abstraction Layer",
            "homepage": "http://www.doctrine-project.org",
            "keywords": [
                "database",
                "dbal",
                "persistence",
                "queryobject"
            ],
            "time": "2017-11-19T13:38:54+00:00"
        },
        {
            "name": "doctrine/instantiator",
            "version": "1.1.0",
            "source": {
                "type": "git",
                "url": "https://github.com/doctrine/instantiator.git",
                "reference": "185b8868aa9bf7159f5f953ed5afb2d7fcdc3bda"
            },
            "dist": {
                "type": "zip",
                "url": "https://api.github.com/repos/doctrine/instantiator/zipball/185b8868aa9bf7159f5f953ed5afb2d7fcdc3bda",
                "reference": "185b8868aa9bf7159f5f953ed5afb2d7fcdc3bda",
                "shasum": ""
            },
            "require": {
                "php": "^7.1"
            },
            "require-dev": {
                "athletic/athletic": "~0.1.8",
                "ext-pdo": "*",
                "ext-phar": "*",
                "phpunit/phpunit": "^6.2.3",
                "squizlabs/php_codesniffer": "^3.0.2"
            },
            "type": "library",
            "extra": {
                "branch-alias": {
                    "dev-master": "1.2.x-dev"
                }
            },
            "autoload": {
                "psr-4": {
                    "Doctrine\\Instantiator\\": "src/Doctrine/Instantiator/"
                }
            },
            "notification-url": "https://packagist.org/downloads/",
            "license": [
                "MIT"
            ],
            "authors": [
                {
                    "name": "Marco Pivetta",
                    "email": "ocramius@gmail.com",
                    "homepage": "http://ocramius.github.com/"
                }
            ],
            "description": "A small, lightweight utility to instantiate objects in PHP without invoking their constructors",
            "homepage": "https://github.com/doctrine/instantiator",
            "keywords": [
                "constructor",
                "instantiate"
            ],
            "time": "2017-07-22T11:58:36+00:00"
        },
        {
            "name": "filp/whoops",
            "version": "2.1.14",
            "source": {
                "type": "git",
                "url": "https://github.com/filp/whoops.git",
                "reference": "c6081b8838686aa04f1e83ba7e91f78b7b2a23e6"
            },
            "dist": {
                "type": "zip",
                "url": "https://api.github.com/repos/filp/whoops/zipball/c6081b8838686aa04f1e83ba7e91f78b7b2a23e6",
                "reference": "c6081b8838686aa04f1e83ba7e91f78b7b2a23e6",
                "shasum": ""
            },
            "require": {
                "php": "^5.5.9 || ^7.0",
                "psr/log": "^1.0.1"
            },
            "require-dev": {
                "mockery/mockery": "0.9.*",
                "phpunit/phpunit": "^4.8.35 || ^5.7",
                "symfony/var-dumper": "^2.6 || ^3.0"
            },
            "suggest": {
                "symfony/var-dumper": "Pretty print complex values better with var-dumper available",
                "whoops/soap": "Formats errors as SOAP responses"
            },
            "type": "library",
            "extra": {
                "branch-alias": {
                    "dev-master": "2.0-dev"
                }
            },
            "autoload": {
                "psr-4": {
                    "Whoops\\": "src/Whoops/"
                }
            },
            "notification-url": "https://packagist.org/downloads/",
            "license": [
                "MIT"
            ],
            "authors": [
                {
                    "name": "Filipe Dobreira",
                    "homepage": "https://github.com/filp",
                    "role": "Developer"
                }
            ],
            "description": "php error handling for cool kids",
            "homepage": "https://filp.github.io/whoops/",
            "keywords": [
                "error",
                "exception",
                "handling",
                "library",
                "throwable",
                "whoops"
            ],
            "time": "2017-11-23T18:22:44+00:00"
        },
        {
            "name": "fzaninotto/faker",
            "version": "v1.7.1",
            "source": {
                "type": "git",
                "url": "https://github.com/fzaninotto/Faker.git",
                "reference": "d3ed4cc37051c1ca52d22d76b437d14809fc7e0d"
            },
            "dist": {
                "type": "zip",
                "url": "https://api.github.com/repos/fzaninotto/Faker/zipball/d3ed4cc37051c1ca52d22d76b437d14809fc7e0d",
                "reference": "d3ed4cc37051c1ca52d22d76b437d14809fc7e0d",
                "shasum": ""
            },
            "require": {
                "php": "^5.3.3 || ^7.0"
            },
            "require-dev": {
                "ext-intl": "*",
                "phpunit/phpunit": "^4.0 || ^5.0",
                "squizlabs/php_codesniffer": "^1.5"
            },
            "type": "library",
            "extra": {
                "branch-alias": {
                    "dev-master": "1.8-dev"
                }
            },
            "autoload": {
                "psr-4": {
                    "Faker\\": "src/Faker/"
                }
            },
            "notification-url": "https://packagist.org/downloads/",
            "license": [
                "MIT"
            ],
            "authors": [
                {
                    "name": "François Zaninotto"
                }
            ],
            "description": "Faker is a PHP library that generates fake data for you.",
            "keywords": [
                "data",
                "faker",
                "fixtures"
            ],
            "time": "2017-08-15T16:48:10+00:00"
        },
        {
            "name": "hamcrest/hamcrest-php",
            "version": "v2.0.0",
            "source": {
                "type": "git",
                "url": "https://github.com/hamcrest/hamcrest-php.git",
                "reference": "776503d3a8e85d4f9a1148614f95b7a608b046ad"
            },
            "dist": {
                "type": "zip",
                "url": "https://api.github.com/repos/hamcrest/hamcrest-php/zipball/776503d3a8e85d4f9a1148614f95b7a608b046ad",
                "reference": "776503d3a8e85d4f9a1148614f95b7a608b046ad",
                "shasum": ""
            },
            "require": {
                "php": "^5.3|^7.0"
            },
            "replace": {
                "cordoval/hamcrest-php": "*",
                "davedevelopment/hamcrest-php": "*",
                "kodova/hamcrest-php": "*"
            },
            "require-dev": {
                "phpunit/php-file-iterator": "1.3.3",
                "phpunit/phpunit": "~4.0",
                "satooshi/php-coveralls": "^1.0"
            },
            "type": "library",
            "extra": {
                "branch-alias": {
                    "dev-master": "2.0-dev"
                }
            },
            "autoload": {
                "classmap": [
                    "hamcrest"
                ]
            },
            "notification-url": "https://packagist.org/downloads/",
            "license": [
                "BSD"
            ],
            "description": "This is the PHP port of Hamcrest Matchers",
            "keywords": [
                "test"
            ],
            "time": "2016-01-20T08:20:44+00:00"
        },
        {
            "name": "laravel/browser-kit-testing",
            "version": "v4.0.0",
            "source": {
                "type": "git",
                "url": "https://github.com/laravel/browser-kit-testing.git",
                "reference": "3ea22c4da537ca8af83746d583360e8e00081a01"
            },
            "dist": {
                "type": "zip",
                "url": "https://api.github.com/repos/laravel/browser-kit-testing/zipball/3ea22c4da537ca8af83746d583360e8e00081a01",
                "reference": "3ea22c4da537ca8af83746d583360e8e00081a01",
                "shasum": ""
            },
            "require": {
                "php": ">=7.1.3",
                "phpunit/phpunit": "~7.0",
                "symfony/css-selector": "~4.0",
                "symfony/dom-crawler": "~4.0"
            },
            "type": "library",
            "extra": {
                "branch-alias": {
                    "dev-master": "4.0-dev"
                }
            },
            "autoload": {
                "psr-4": {
                    "Laravel\\BrowserKitTesting\\": "src/"
                }
            },
            "notification-url": "https://packagist.org/downloads/",
            "license": [
                "MIT"
            ],
            "authors": [
                {
                    "name": "Taylor Otwell",
                    "email": "taylor@laravel.com"
                }
            ],
            "description": "Provides backwards compatibility for BrowserKit testing in Laravel 5.4.",
            "keywords": [
                "laravel",
                "testing"
            ],
            "time": "2018-02-08T16:44:18+00:00"
        },
        {
            "name": "laravel/homestead",
            "version": "v7.1.2",
            "source": {
                "type": "git",
                "url": "https://github.com/laravel/homestead.git",
                "reference": "4ee5e98e22a6e5625392e48c82095ec257debcf1"
            },
            "dist": {
                "type": "zip",
                "url": "https://api.github.com/repos/laravel/homestead/zipball/4ee5e98e22a6e5625392e48c82095ec257debcf1",
                "reference": "4ee5e98e22a6e5625392e48c82095ec257debcf1",
                "shasum": ""
            },
            "require": {
                "php": "^5.6 || ^7.0",
                "symfony/console": "~3.3|~4.0",
                "symfony/process": "~3.3|~4.0",
                "symfony/yaml": "~3.3|~4.0"
            },
            "require-dev": {
                "phpunit/phpunit": "^5.7 || ^6.0"
            },
            "bin": [
                "bin/homestead"
            ],
            "type": "library",
            "extra": {
                "branch-alias": {
                    "dev-master": "4.0-dev"
                }
            },
            "autoload": {
                "psr-4": {
                    "Laravel\\Homestead\\": "src/"
                }
            },
            "notification-url": "https://packagist.org/downloads/",
            "license": [
                "MIT"
            ],
            "authors": [
                {
                    "name": "Taylor Otwell",
                    "email": "taylorotwell@gmail.com"
                }
            ],
            "description": "A virtual machine for web artisans.",
            "time": "2018-02-07T22:03:46+00:00"
        },
        {
            "name": "maximebf/debugbar",
            "version": "v1.15.0",
            "source": {
                "type": "git",
                "url": "https://github.com/maximebf/php-debugbar.git",
                "reference": "30e7d60937ee5f1320975ca9bc7bcdd44d500f07"
            },
            "dist": {
                "type": "zip",
                "url": "https://api.github.com/repos/maximebf/php-debugbar/zipball/30e7d60937ee5f1320975ca9bc7bcdd44d500f07",
                "reference": "30e7d60937ee5f1320975ca9bc7bcdd44d500f07",
                "shasum": ""
            },
            "require": {
                "php": ">=5.3.0",
                "psr/log": "^1.0",
                "symfony/var-dumper": "^2.6|^3.0|^4.0"
            },
            "require-dev": {
                "phpunit/phpunit": "^4.0|^5.0"
            },
            "suggest": {
                "kriswallsmith/assetic": "The best way to manage assets",
                "monolog/monolog": "Log using Monolog",
                "predis/predis": "Redis storage"
            },
            "type": "library",
            "extra": {
                "branch-alias": {
                    "dev-master": "1.14-dev"
                }
            },
            "autoload": {
                "psr-4": {
                    "DebugBar\\": "src/DebugBar/"
                }
            },
            "notification-url": "https://packagist.org/downloads/",
            "license": [
                "MIT"
            ],
            "authors": [
                {
                    "name": "Maxime Bouroumeau-Fuseau",
                    "email": "maxime.bouroumeau@gmail.com",
                    "homepage": "http://maximebf.com"
                },
                {
                    "name": "Barry vd. Heuvel",
                    "email": "barryvdh@gmail.com"
                }
            ],
            "description": "Debug bar in the browser for php application",
            "homepage": "https://github.com/maximebf/php-debugbar",
            "keywords": [
                "debug",
                "debugbar"
            ],
            "time": "2017-12-15T11:13:46+00:00"
        },
        {
            "name": "mockery/mockery",
            "version": "1.0",
            "source": {
                "type": "git",
                "url": "https://github.com/mockery/mockery.git",
                "reference": "1bac8c362b12f522fdd1f1fa3556284c91affa38"
            },
            "dist": {
                "type": "zip",
                "url": "https://api.github.com/repos/mockery/mockery/zipball/1bac8c362b12f522fdd1f1fa3556284c91affa38",
                "reference": "1bac8c362b12f522fdd1f1fa3556284c91affa38",
                "shasum": ""
            },
            "require": {
                "hamcrest/hamcrest-php": "~2.0",
                "lib-pcre": ">=7.0",
                "php": ">=5.6.0"
            },
            "require-dev": {
                "phpunit/phpunit": "~5.7|~6.1"
            },
            "type": "library",
            "extra": {
                "branch-alias": {
                    "dev-master": "1.0.x-dev"
                }
            },
            "autoload": {
                "psr-0": {
                    "Mockery": "library/"
                }
            },
            "notification-url": "https://packagist.org/downloads/",
            "license": [
                "BSD-3-Clause"
            ],
            "authors": [
                {
                    "name": "Pádraic Brady",
                    "email": "padraic.brady@gmail.com",
                    "homepage": "http://blog.astrumfutura.com"
                },
                {
                    "name": "Dave Marshall",
                    "email": "dave.marshall@atstsolutions.co.uk",
                    "homepage": "http://davedevelopment.co.uk"
                }
            ],
            "description": "Mockery is a simple yet flexible PHP mock object framework for use in unit testing with PHPUnit, PHPSpec or any other testing framework. Its core goal is to offer a test double framework with a succinct API capable of clearly defining all possible object operations and interactions using a human readable Domain Specific Language (DSL). Designed as a drop in alternative to PHPUnit's phpunit-mock-objects library, Mockery is easy to integrate with PHPUnit and can operate alongside phpunit-mock-objects without the World ending.",
            "homepage": "http://github.com/mockery/mockery",
            "keywords": [
                "BDD",
                "TDD",
                "library",
                "mock",
                "mock objects",
                "mockery",
                "stub",
                "test",
                "test double",
                "testing"
            ],
            "time": "2017-10-06T16:20:43+00:00"
        },
        {
            "name": "myclabs/deep-copy",
            "version": "1.7.0",
            "source": {
                "type": "git",
                "url": "https://github.com/myclabs/DeepCopy.git",
                "reference": "3b8a3a99ba1f6a3952ac2747d989303cbd6b7a3e"
            },
            "dist": {
                "type": "zip",
                "url": "https://api.github.com/repos/myclabs/DeepCopy/zipball/3b8a3a99ba1f6a3952ac2747d989303cbd6b7a3e",
                "reference": "3b8a3a99ba1f6a3952ac2747d989303cbd6b7a3e",
                "shasum": ""
            },
            "require": {
                "php": "^5.6 || ^7.0"
            },
            "require-dev": {
                "doctrine/collections": "^1.0",
                "doctrine/common": "^2.6",
                "phpunit/phpunit": "^4.1"
            },
            "type": "library",
            "autoload": {
                "psr-4": {
                    "DeepCopy\\": "src/DeepCopy/"
                },
                "files": [
                    "src/DeepCopy/deep_copy.php"
                ]
            },
            "notification-url": "https://packagist.org/downloads/",
            "license": [
                "MIT"
            ],
            "description": "Create deep copies (clones) of your objects",
            "keywords": [
                "clone",
                "copy",
                "duplicate",
                "object",
                "object graph"
            ],
            "time": "2017-10-19T19:58:43+00:00"
        },
        {
            "name": "nunomaduro/collision",
            "version": "v2.0.0",
            "source": {
                "type": "git",
                "url": "https://github.com/nunomaduro/collision.git",
                "reference": "4e310ef9384f53ee8dda8736afb3cbaf320753a0"
            },
            "dist": {
                "type": "zip",
                "url": "https://api.github.com/repos/nunomaduro/collision/zipball/4e310ef9384f53ee8dda8736afb3cbaf320753a0",
                "reference": "4e310ef9384f53ee8dda8736afb3cbaf320753a0",
                "shasum": ""
            },
            "require": {
                "filp/whoops": "^2.1.4",
                "jakub-onderka/php-console-highlighter": "0.3.*",
                "php": "^7.1",
                "symfony/console": "~2.8|~3.3|~4.0"
            },
            "require-dev": {
                "laravel/framework": "5.6.*",
                "phpunit/phpunit": "~7.0"
            },
            "type": "library",
            "extra": {
                "laravel": {
                    "providers": [
                        "NunoMaduro\\Collision\\Adapters\\Laravel\\CollisionServiceProvider"
                    ]
                }
            },
            "autoload": {
                "psr-4": {
                    "NunoMaduro\\Collision\\": "src/"
                }
            },
            "notification-url": "https://packagist.org/downloads/",
            "license": [
                "MIT"
            ],
            "authors": [
                {
                    "name": "Nuno Maduro",
                    "email": "enunomaduro@gmail.com"
                }
            ],
            "description": "Cli error handling for console/command-line PHP applications.",
            "keywords": [
                "artisan",
                "cli",
                "command-line",
                "console",
                "error",
                "handling",
                "laravel",
                "laravel-zero",
                "php",
                "symfony"
            ],
            "time": "2018-02-18T12:29:27+00:00"
        },
        {
            "name": "phar-io/manifest",
            "version": "1.0.1",
            "source": {
                "type": "git",
                "url": "https://github.com/phar-io/manifest.git",
                "reference": "2df402786ab5368a0169091f61a7c1e0eb6852d0"
            },
            "dist": {
                "type": "zip",
                "url": "https://api.github.com/repos/phar-io/manifest/zipball/2df402786ab5368a0169091f61a7c1e0eb6852d0",
                "reference": "2df402786ab5368a0169091f61a7c1e0eb6852d0",
                "shasum": ""
            },
            "require": {
                "ext-dom": "*",
                "ext-phar": "*",
                "phar-io/version": "^1.0.1",
                "php": "^5.6 || ^7.0"
            },
            "type": "library",
            "extra": {
                "branch-alias": {
                    "dev-master": "1.0.x-dev"
                }
            },
            "autoload": {
                "classmap": [
                    "src/"
                ]
            },
            "notification-url": "https://packagist.org/downloads/",
            "license": [
                "BSD-3-Clause"
            ],
            "authors": [
                {
                    "name": "Arne Blankerts",
                    "email": "arne@blankerts.de",
                    "role": "Developer"
                },
                {
                    "name": "Sebastian Heuer",
                    "email": "sebastian@phpeople.de",
                    "role": "Developer"
                },
                {
                    "name": "Sebastian Bergmann",
                    "email": "sebastian@phpunit.de",
                    "role": "Developer"
                }
            ],
            "description": "Component for reading phar.io manifest information from a PHP Archive (PHAR)",
            "time": "2017-03-05T18:14:27+00:00"
        },
        {
            "name": "phar-io/version",
            "version": "1.0.1",
            "source": {
                "type": "git",
                "url": "https://github.com/phar-io/version.git",
                "reference": "a70c0ced4be299a63d32fa96d9281d03e94041df"
            },
            "dist": {
                "type": "zip",
                "url": "https://api.github.com/repos/phar-io/version/zipball/a70c0ced4be299a63d32fa96d9281d03e94041df",
                "reference": "a70c0ced4be299a63d32fa96d9281d03e94041df",
                "shasum": ""
            },
            "require": {
                "php": "^5.6 || ^7.0"
            },
            "type": "library",
            "autoload": {
                "classmap": [
                    "src/"
                ]
            },
            "notification-url": "https://packagist.org/downloads/",
            "license": [
                "BSD-3-Clause"
            ],
            "authors": [
                {
                    "name": "Arne Blankerts",
                    "email": "arne@blankerts.de",
                    "role": "Developer"
                },
                {
                    "name": "Sebastian Heuer",
                    "email": "sebastian@phpeople.de",
                    "role": "Developer"
                },
                {
                    "name": "Sebastian Bergmann",
                    "email": "sebastian@phpunit.de",
                    "role": "Developer"
                }
            ],
            "description": "Library for handling version information and constraints",
            "time": "2017-03-05T17:38:23+00:00"
        },
        {
            "name": "phpdocumentor/reflection-common",
            "version": "1.0.1",
            "source": {
                "type": "git",
                "url": "https://github.com/phpDocumentor/ReflectionCommon.git",
                "reference": "21bdeb5f65d7ebf9f43b1b25d404f87deab5bfb6"
            },
            "dist": {
                "type": "zip",
                "url": "https://api.github.com/repos/phpDocumentor/ReflectionCommon/zipball/21bdeb5f65d7ebf9f43b1b25d404f87deab5bfb6",
                "reference": "21bdeb5f65d7ebf9f43b1b25d404f87deab5bfb6",
                "shasum": ""
            },
            "require": {
                "php": ">=5.5"
            },
            "require-dev": {
                "phpunit/phpunit": "^4.6"
            },
            "type": "library",
            "extra": {
                "branch-alias": {
                    "dev-master": "1.0.x-dev"
                }
            },
            "autoload": {
                "psr-4": {
                    "phpDocumentor\\Reflection\\": [
                        "src"
                    ]
                }
            },
            "notification-url": "https://packagist.org/downloads/",
            "license": [
                "MIT"
            ],
            "authors": [
                {
                    "name": "Jaap van Otterdijk",
                    "email": "opensource@ijaap.nl"
                }
            ],
            "description": "Common reflection classes used by phpdocumentor to reflect the code structure",
            "homepage": "http://www.phpdoc.org",
            "keywords": [
                "FQSEN",
                "phpDocumentor",
                "phpdoc",
                "reflection",
                "static analysis"
            ],
            "time": "2017-09-11T18:02:19+00:00"
        },
        {
            "name": "phpdocumentor/reflection-docblock",
            "version": "4.3.0",
            "source": {
                "type": "git",
                "url": "https://github.com/phpDocumentor/ReflectionDocBlock.git",
                "reference": "94fd0001232e47129dd3504189fa1c7225010d08"
            },
            "dist": {
                "type": "zip",
                "url": "https://api.github.com/repos/phpDocumentor/ReflectionDocBlock/zipball/94fd0001232e47129dd3504189fa1c7225010d08",
                "reference": "94fd0001232e47129dd3504189fa1c7225010d08",
                "shasum": ""
            },
            "require": {
                "php": "^7.0",
                "phpdocumentor/reflection-common": "^1.0.0",
                "phpdocumentor/type-resolver": "^0.4.0",
                "webmozart/assert": "^1.0"
            },
            "require-dev": {
                "doctrine/instantiator": "~1.0.5",
                "mockery/mockery": "^1.0",
                "phpunit/phpunit": "^6.4"
            },
            "type": "library",
            "extra": {
                "branch-alias": {
                    "dev-master": "4.x-dev"
                }
            },
            "autoload": {
                "psr-4": {
                    "phpDocumentor\\Reflection\\": [
                        "src/"
                    ]
                }
            },
            "notification-url": "https://packagist.org/downloads/",
            "license": [
                "MIT"
            ],
            "authors": [
                {
                    "name": "Mike van Riel",
                    "email": "me@mikevanriel.com"
                }
            ],
            "description": "With this component, a library can provide support for annotations via DocBlocks or otherwise retrieve information that is embedded in a DocBlock.",
            "time": "2017-11-30T07:14:17+00:00"
        },
        {
            "name": "phpdocumentor/type-resolver",
            "version": "0.4.0",
            "source": {
                "type": "git",
                "url": "https://github.com/phpDocumentor/TypeResolver.git",
                "reference": "9c977708995954784726e25d0cd1dddf4e65b0f7"
            },
            "dist": {
                "type": "zip",
                "url": "https://api.github.com/repos/phpDocumentor/TypeResolver/zipball/9c977708995954784726e25d0cd1dddf4e65b0f7",
                "reference": "9c977708995954784726e25d0cd1dddf4e65b0f7",
                "shasum": ""
            },
            "require": {
                "php": "^5.5 || ^7.0",
                "phpdocumentor/reflection-common": "^1.0"
            },
            "require-dev": {
                "mockery/mockery": "^0.9.4",
                "phpunit/phpunit": "^5.2||^4.8.24"
            },
            "type": "library",
            "extra": {
                "branch-alias": {
                    "dev-master": "1.0.x-dev"
                }
            },
            "autoload": {
                "psr-4": {
                    "phpDocumentor\\Reflection\\": [
                        "src/"
                    ]
                }
            },
            "notification-url": "https://packagist.org/downloads/",
            "license": [
                "MIT"
            ],
            "authors": [
                {
                    "name": "Mike van Riel",
                    "email": "me@mikevanriel.com"
                }
            ],
            "time": "2017-07-14T14:27:02+00:00"
        },
        {
            "name": "phpspec/prophecy",
            "version": "1.7.5",
            "source": {
                "type": "git",
                "url": "https://github.com/phpspec/prophecy.git",
                "reference": "dfd6be44111a7c41c2e884a336cc4f461b3b2401"
            },
            "dist": {
                "type": "zip",
                "url": "https://api.github.com/repos/phpspec/prophecy/zipball/dfd6be44111a7c41c2e884a336cc4f461b3b2401",
                "reference": "dfd6be44111a7c41c2e884a336cc4f461b3b2401",
                "shasum": ""
            },
            "require": {
                "doctrine/instantiator": "^1.0.2",
                "php": "^5.3|^7.0",
                "phpdocumentor/reflection-docblock": "^2.0|^3.0.2|^4.0",
                "sebastian/comparator": "^1.1|^2.0",
                "sebastian/recursion-context": "^1.0|^2.0|^3.0"
            },
            "require-dev": {
                "phpspec/phpspec": "^2.5|^3.2",
                "phpunit/phpunit": "^4.8.35 || ^5.7 || ^6.5"
            },
            "type": "library",
            "extra": {
                "branch-alias": {
                    "dev-master": "1.7.x-dev"
                }
            },
            "autoload": {
                "psr-0": {
                    "Prophecy\\": "src/"
                }
            },
            "notification-url": "https://packagist.org/downloads/",
            "license": [
                "MIT"
            ],
            "authors": [
                {
                    "name": "Konstantin Kudryashov",
                    "email": "ever.zet@gmail.com",
                    "homepage": "http://everzet.com"
                },
                {
                    "name": "Marcello Duarte",
                    "email": "marcello.duarte@gmail.com"
                }
            ],
            "description": "Highly opinionated mocking framework for PHP 5.3+",
            "homepage": "https://github.com/phpspec/prophecy",
            "keywords": [
                "Double",
                "Dummy",
                "fake",
                "mock",
                "spy",
                "stub"
            ],
            "time": "2018-02-19T10:16:54+00:00"
        },
        {
            "name": "phpunit/php-code-coverage",
            "version": "6.0.1",
            "source": {
                "type": "git",
                "url": "https://github.com/sebastianbergmann/php-code-coverage.git",
                "reference": "f8ca4b604baf23dab89d87773c28cc07405189ba"
            },
            "dist": {
                "type": "zip",
                "url": "https://api.github.com/repos/sebastianbergmann/php-code-coverage/zipball/f8ca4b604baf23dab89d87773c28cc07405189ba",
                "reference": "f8ca4b604baf23dab89d87773c28cc07405189ba",
                "shasum": ""
            },
            "require": {
                "ext-dom": "*",
                "ext-xmlwriter": "*",
                "php": "^7.1",
                "phpunit/php-file-iterator": "^1.4.2",
                "phpunit/php-text-template": "^1.2.1",
                "phpunit/php-token-stream": "^3.0",
                "sebastian/code-unit-reverse-lookup": "^1.0.1",
                "sebastian/environment": "^3.0",
                "sebastian/version": "^2.0.1",
                "theseer/tokenizer": "^1.1"
            },
            "require-dev": {
                "phpunit/phpunit": "^7.0"
            },
            "suggest": {
                "ext-xdebug": "^2.6.0"
            },
            "type": "library",
            "extra": {
                "branch-alias": {
                    "dev-master": "6.0-dev"
                }
            },
            "autoload": {
                "classmap": [
                    "src/"
                ]
            },
            "notification-url": "https://packagist.org/downloads/",
            "license": [
                "BSD-3-Clause"
            ],
            "authors": [
                {
                    "name": "Sebastian Bergmann",
                    "email": "sebastian@phpunit.de",
                    "role": "lead"
                }
            ],
            "description": "Library that provides collection, processing, and rendering functionality for PHP code coverage information.",
            "homepage": "https://github.com/sebastianbergmann/php-code-coverage",
            "keywords": [
                "coverage",
                "testing",
                "xunit"
            ],
            "time": "2018-02-02T07:01:41+00:00"
        },
        {
            "name": "phpunit/php-file-iterator",
            "version": "1.4.5",
            "source": {
                "type": "git",
                "url": "https://github.com/sebastianbergmann/php-file-iterator.git",
                "reference": "730b01bc3e867237eaac355e06a36b85dd93a8b4"
            },
            "dist": {
                "type": "zip",
                "url": "https://api.github.com/repos/sebastianbergmann/php-file-iterator/zipball/730b01bc3e867237eaac355e06a36b85dd93a8b4",
                "reference": "730b01bc3e867237eaac355e06a36b85dd93a8b4",
                "shasum": ""
            },
            "require": {
                "php": ">=5.3.3"
            },
            "type": "library",
            "extra": {
                "branch-alias": {
                    "dev-master": "1.4.x-dev"
                }
            },
            "autoload": {
                "classmap": [
                    "src/"
                ]
            },
            "notification-url": "https://packagist.org/downloads/",
            "license": [
                "BSD-3-Clause"
            ],
            "authors": [
                {
                    "name": "Sebastian Bergmann",
                    "email": "sb@sebastian-bergmann.de",
                    "role": "lead"
                }
            ],
            "description": "FilterIterator implementation that filters files based on a list of suffixes.",
            "homepage": "https://github.com/sebastianbergmann/php-file-iterator/",
            "keywords": [
                "filesystem",
                "iterator"
            ],
            "time": "2017-11-27T13:52:08+00:00"
        },
        {
            "name": "phpunit/php-text-template",
            "version": "1.2.1",
            "source": {
                "type": "git",
                "url": "https://github.com/sebastianbergmann/php-text-template.git",
                "reference": "31f8b717e51d9a2afca6c9f046f5d69fc27c8686"
            },
            "dist": {
                "type": "zip",
                "url": "https://api.github.com/repos/sebastianbergmann/php-text-template/zipball/31f8b717e51d9a2afca6c9f046f5d69fc27c8686",
                "reference": "31f8b717e51d9a2afca6c9f046f5d69fc27c8686",
                "shasum": ""
            },
            "require": {
                "php": ">=5.3.3"
            },
            "type": "library",
            "autoload": {
                "classmap": [
                    "src/"
                ]
            },
            "notification-url": "https://packagist.org/downloads/",
            "license": [
                "BSD-3-Clause"
            ],
            "authors": [
                {
                    "name": "Sebastian Bergmann",
                    "email": "sebastian@phpunit.de",
                    "role": "lead"
                }
            ],
            "description": "Simple template engine.",
            "homepage": "https://github.com/sebastianbergmann/php-text-template/",
            "keywords": [
                "template"
            ],
            "time": "2015-06-21T13:50:34+00:00"
        },
        {
            "name": "phpunit/php-timer",
            "version": "2.0.0",
            "source": {
                "type": "git",
                "url": "https://github.com/sebastianbergmann/php-timer.git",
                "reference": "8b8454ea6958c3dee38453d3bd571e023108c91f"
            },
            "dist": {
                "type": "zip",
                "url": "https://api.github.com/repos/sebastianbergmann/php-timer/zipball/8b8454ea6958c3dee38453d3bd571e023108c91f",
                "reference": "8b8454ea6958c3dee38453d3bd571e023108c91f",
                "shasum": ""
            },
            "require": {
                "php": "^7.1"
            },
            "require-dev": {
                "phpunit/phpunit": "^7.0"
            },
            "type": "library",
            "extra": {
                "branch-alias": {
                    "dev-master": "2.0-dev"
                }
            },
            "autoload": {
                "classmap": [
                    "src/"
                ]
            },
            "notification-url": "https://packagist.org/downloads/",
            "license": [
                "BSD-3-Clause"
            ],
            "authors": [
                {
                    "name": "Sebastian Bergmann",
                    "email": "sebastian@phpunit.de",
                    "role": "lead"
                }
            ],
            "description": "Utility class for timing",
            "homepage": "https://github.com/sebastianbergmann/php-timer/",
            "keywords": [
                "timer"
            ],
            "time": "2018-02-01T13:07:23+00:00"
        },
        {
            "name": "phpunit/php-token-stream",
            "version": "3.0.0",
            "source": {
                "type": "git",
                "url": "https://github.com/sebastianbergmann/php-token-stream.git",
                "reference": "21ad88bbba7c3d93530d93994e0a33cd45f02ace"
            },
            "dist": {
                "type": "zip",
                "url": "https://api.github.com/repos/sebastianbergmann/php-token-stream/zipball/21ad88bbba7c3d93530d93994e0a33cd45f02ace",
                "reference": "21ad88bbba7c3d93530d93994e0a33cd45f02ace",
                "shasum": ""
            },
            "require": {
                "ext-tokenizer": "*",
                "php": "^7.1"
            },
            "require-dev": {
                "phpunit/phpunit": "^7.0"
            },
            "type": "library",
            "extra": {
                "branch-alias": {
                    "dev-master": "3.0-dev"
                }
            },
            "autoload": {
                "classmap": [
                    "src/"
                ]
            },
            "notification-url": "https://packagist.org/downloads/",
            "license": [
                "BSD-3-Clause"
            ],
            "authors": [
                {
                    "name": "Sebastian Bergmann",
                    "email": "sebastian@phpunit.de"
                }
            ],
            "description": "Wrapper around PHP's tokenizer extension.",
            "homepage": "https://github.com/sebastianbergmann/php-token-stream/",
            "keywords": [
                "tokenizer"
            ],
            "time": "2018-02-01T13:16:43+00:00"
        },
        {
            "name": "phpunit/phpunit",
            "version": "7.0.2",
            "source": {
                "type": "git",
                "url": "https://github.com/sebastianbergmann/phpunit.git",
                "reference": "e2f8aa21bc54b6ba218bdd4f9e0dac1e9bc3b4e9"
            },
            "dist": {
                "type": "zip",
                "url": "https://api.github.com/repos/sebastianbergmann/phpunit/zipball/e2f8aa21bc54b6ba218bdd4f9e0dac1e9bc3b4e9",
                "reference": "e2f8aa21bc54b6ba218bdd4f9e0dac1e9bc3b4e9",
                "shasum": ""
            },
            "require": {
                "ext-dom": "*",
                "ext-json": "*",
                "ext-libxml": "*",
                "ext-mbstring": "*",
                "ext-xml": "*",
                "myclabs/deep-copy": "^1.6.1",
                "phar-io/manifest": "^1.0.1",
                "phar-io/version": "^1.0",
                "php": "^7.1",
                "phpspec/prophecy": "^1.7",
                "phpunit/php-code-coverage": "^6.0",
                "phpunit/php-file-iterator": "^1.4.3",
                "phpunit/php-text-template": "^1.2.1",
                "phpunit/php-timer": "^2.0",
                "phpunit/phpunit-mock-objects": "^6.0",
                "sebastian/comparator": "^2.1",
                "sebastian/diff": "^3.0",
                "sebastian/environment": "^3.1",
                "sebastian/exporter": "^3.1",
                "sebastian/global-state": "^2.0",
                "sebastian/object-enumerator": "^3.0.3",
                "sebastian/resource-operations": "^1.0",
                "sebastian/version": "^2.0.1"
            },
            "require-dev": {
                "ext-pdo": "*"
            },
            "suggest": {
                "ext-xdebug": "*",
                "phpunit/php-invoker": "^2.0"
            },
            "bin": [
                "phpunit"
            ],
            "type": "library",
            "extra": {
                "branch-alias": {
                    "dev-master": "7.0-dev"
                }
            },
            "autoload": {
                "classmap": [
                    "src/"
                ]
            },
            "notification-url": "https://packagist.org/downloads/",
            "license": [
                "BSD-3-Clause"
            ],
            "authors": [
                {
                    "name": "Sebastian Bergmann",
                    "email": "sebastian@phpunit.de",
                    "role": "lead"
                }
            ],
            "description": "The PHP Unit Testing framework.",
            "homepage": "https://phpunit.de/",
            "keywords": [
                "phpunit",
                "testing",
                "xunit"
            ],
            "time": "2018-02-26T07:03:12+00:00"
        },
        {
            "name": "phpunit/phpunit-mock-objects",
            "version": "6.0.1",
            "source": {
                "type": "git",
                "url": "https://github.com/sebastianbergmann/phpunit-mock-objects.git",
                "reference": "e3249dedc2d99259ccae6affbc2684eac37c2e53"
            },
            "dist": {
                "type": "zip",
                "url": "https://api.github.com/repos/sebastianbergmann/phpunit-mock-objects/zipball/e3249dedc2d99259ccae6affbc2684eac37c2e53",
                "reference": "e3249dedc2d99259ccae6affbc2684eac37c2e53",
                "shasum": ""
            },
            "require": {
                "doctrine/instantiator": "^1.0.5",
                "php": "^7.1",
                "phpunit/php-text-template": "^1.2.1",
                "sebastian/exporter": "^3.1"
            },
            "require-dev": {
                "phpunit/phpunit": "^7.0"
            },
            "suggest": {
                "ext-soap": "*"
            },
            "type": "library",
            "extra": {
                "branch-alias": {
                    "dev-master": "6.0.x-dev"
                }
            },
            "autoload": {
                "classmap": [
                    "src/"
                ]
            },
            "notification-url": "https://packagist.org/downloads/",
            "license": [
                "BSD-3-Clause"
            ],
            "authors": [
                {
                    "name": "Sebastian Bergmann",
                    "email": "sebastian@phpunit.de",
                    "role": "lead"
                }
            ],
            "description": "Mock Object library for PHPUnit",
            "homepage": "https://github.com/sebastianbergmann/phpunit-mock-objects/",
            "keywords": [
                "mock",
                "xunit"
            ],
            "time": "2018-02-15T05:27:38+00:00"
        },
        {
            "name": "satooshi/php-coveralls",
            "version": "v2.0.0",
            "source": {
                "type": "git",
                "url": "https://github.com/php-coveralls/php-coveralls.git",
                "reference": "3eaf7eb689cdf6b86801a3843940d974dc657068"
            },
            "dist": {
                "type": "zip",
                "url": "https://api.github.com/repos/php-coveralls/php-coveralls/zipball/3eaf7eb689cdf6b86801a3843940d974dc657068",
                "reference": "3eaf7eb689cdf6b86801a3843940d974dc657068",
                "shasum": ""
            },
            "require": {
                "ext-json": "*",
                "ext-simplexml": "*",
                "guzzlehttp/guzzle": "^6.0",
                "php": "^5.5 || ^7.0",
                "psr/log": "^1.0",
                "symfony/config": "^2.1 || ^3.0 || ^4.0",
                "symfony/console": "^2.1 || ^3.0 || ^4.0",
                "symfony/stopwatch": "^2.0 || ^3.0 || ^4.0",
                "symfony/yaml": "^2.0 || ^3.0 || ^4.0"
            },
            "require-dev": {
                "phpunit/phpunit": "^4.8.35 || ^5.4.3 || ^6.0"
            },
            "suggest": {
                "symfony/http-kernel": "Allows Symfony integration"
            },
            "bin": [
                "bin/php-coveralls"
            ],
            "type": "library",
            "extra": {
                "branch-alias": {
                    "dev-master": "2.0-dev"
                }
            },
            "autoload": {
                "psr-4": {
                    "PhpCoveralls\\": "src/"
                }
            },
            "notification-url": "https://packagist.org/downloads/",
            "license": [
                "MIT"
            ],
            "authors": [
                {
                    "name": "Kitamura Satoshi",
                    "email": "with.no.parachute@gmail.com",
                    "homepage": "https://www.facebook.com/satooshi.jp",
                    "role": "Original creator"
                },
                {
                    "name": "Takashi Matsuo",
                    "email": "tmatsuo@google.com"
                },
                {
                    "name": "Google Inc"
                },
                {
                    "name": "Dariusz Ruminski",
                    "email": "dariusz.ruminski@gmail.com",
                    "homepage": "https://github.com/keradus"
                },
                {
                    "name": "Contributors",
                    "homepage": "https://github.com/php-coveralls/php-coveralls/graphs/contributors"
                }
            ],
            "description": "PHP client library for Coveralls API",
            "homepage": "https://github.com/php-coveralls/php-coveralls",
            "keywords": [
                "ci",
                "coverage",
                "github",
                "test"
            ],
            "time": "2017-12-08T14:28:16+00:00"
        },
        {
            "name": "sebastian/code-unit-reverse-lookup",
            "version": "1.0.1",
            "source": {
                "type": "git",
                "url": "https://github.com/sebastianbergmann/code-unit-reverse-lookup.git",
                "reference": "4419fcdb5eabb9caa61a27c7a1db532a6b55dd18"
            },
            "dist": {
                "type": "zip",
                "url": "https://api.github.com/repos/sebastianbergmann/code-unit-reverse-lookup/zipball/4419fcdb5eabb9caa61a27c7a1db532a6b55dd18",
                "reference": "4419fcdb5eabb9caa61a27c7a1db532a6b55dd18",
                "shasum": ""
            },
            "require": {
                "php": "^5.6 || ^7.0"
            },
            "require-dev": {
                "phpunit/phpunit": "^5.7 || ^6.0"
            },
            "type": "library",
            "extra": {
                "branch-alias": {
                    "dev-master": "1.0.x-dev"
                }
            },
            "autoload": {
                "classmap": [
                    "src/"
                ]
            },
            "notification-url": "https://packagist.org/downloads/",
            "license": [
                "BSD-3-Clause"
            ],
            "authors": [
                {
                    "name": "Sebastian Bergmann",
                    "email": "sebastian@phpunit.de"
                }
            ],
            "description": "Looks up which function or method a line of code belongs to",
            "homepage": "https://github.com/sebastianbergmann/code-unit-reverse-lookup/",
            "time": "2017-03-04T06:30:41+00:00"
        },
        {
            "name": "sebastian/comparator",
            "version": "2.1.3",
            "source": {
                "type": "git",
                "url": "https://github.com/sebastianbergmann/comparator.git",
                "reference": "34369daee48eafb2651bea869b4b15d75ccc35f9"
            },
            "dist": {
                "type": "zip",
                "url": "https://api.github.com/repos/sebastianbergmann/comparator/zipball/34369daee48eafb2651bea869b4b15d75ccc35f9",
                "reference": "34369daee48eafb2651bea869b4b15d75ccc35f9",
                "shasum": ""
            },
            "require": {
                "php": "^7.0",
                "sebastian/diff": "^2.0 || ^3.0",
                "sebastian/exporter": "^3.1"
            },
            "require-dev": {
                "phpunit/phpunit": "^6.4"
            },
            "type": "library",
            "extra": {
                "branch-alias": {
                    "dev-master": "2.1.x-dev"
                }
            },
            "autoload": {
                "classmap": [
                    "src/"
                ]
            },
            "notification-url": "https://packagist.org/downloads/",
            "license": [
                "BSD-3-Clause"
            ],
            "authors": [
                {
                    "name": "Jeff Welch",
                    "email": "whatthejeff@gmail.com"
                },
                {
                    "name": "Volker Dusch",
                    "email": "github@wallbash.com"
                },
                {
                    "name": "Bernhard Schussek",
                    "email": "bschussek@2bepublished.at"
                },
                {
                    "name": "Sebastian Bergmann",
                    "email": "sebastian@phpunit.de"
                }
            ],
            "description": "Provides the functionality to compare PHP values for equality",
            "homepage": "https://github.com/sebastianbergmann/comparator",
            "keywords": [
                "comparator",
                "compare",
                "equality"
            ],
            "time": "2018-02-01T13:46:46+00:00"
        },
        {
            "name": "sebastian/diff",
            "version": "3.0.0",
            "source": {
                "type": "git",
                "url": "https://github.com/sebastianbergmann/diff.git",
                "reference": "e09160918c66281713f1c324c1f4c4c3037ba1e8"
            },
            "dist": {
                "type": "zip",
                "url": "https://api.github.com/repos/sebastianbergmann/diff/zipball/e09160918c66281713f1c324c1f4c4c3037ba1e8",
                "reference": "e09160918c66281713f1c324c1f4c4c3037ba1e8",
                "shasum": ""
            },
            "require": {
                "php": "^7.1"
            },
            "require-dev": {
                "phpunit/phpunit": "^7.0",
                "symfony/process": "^2 || ^3.3 || ^4"
            },
            "type": "library",
            "extra": {
                "branch-alias": {
                    "dev-master": "3.0-dev"
                }
            },
            "autoload": {
                "classmap": [
                    "src/"
                ]
            },
            "notification-url": "https://packagist.org/downloads/",
            "license": [
                "BSD-3-Clause"
            ],
            "authors": [
                {
                    "name": "Kore Nordmann",
                    "email": "mail@kore-nordmann.de"
                },
                {
                    "name": "Sebastian Bergmann",
                    "email": "sebastian@phpunit.de"
                }
            ],
            "description": "Diff implementation",
            "homepage": "https://github.com/sebastianbergmann/diff",
            "keywords": [
                "diff",
                "udiff",
                "unidiff",
                "unified diff"
            ],
            "time": "2018-02-01T13:45:15+00:00"
        },
        {
            "name": "sebastian/environment",
            "version": "3.1.0",
            "source": {
                "type": "git",
                "url": "https://github.com/sebastianbergmann/environment.git",
                "reference": "cd0871b3975fb7fc44d11314fd1ee20925fce4f5"
            },
            "dist": {
                "type": "zip",
                "url": "https://api.github.com/repos/sebastianbergmann/environment/zipball/cd0871b3975fb7fc44d11314fd1ee20925fce4f5",
                "reference": "cd0871b3975fb7fc44d11314fd1ee20925fce4f5",
                "shasum": ""
            },
            "require": {
                "php": "^7.0"
            },
            "require-dev": {
                "phpunit/phpunit": "^6.1"
            },
            "type": "library",
            "extra": {
                "branch-alias": {
                    "dev-master": "3.1.x-dev"
                }
            },
            "autoload": {
                "classmap": [
                    "src/"
                ]
            },
            "notification-url": "https://packagist.org/downloads/",
            "license": [
                "BSD-3-Clause"
            ],
            "authors": [
                {
                    "name": "Sebastian Bergmann",
                    "email": "sebastian@phpunit.de"
                }
            ],
            "description": "Provides functionality to handle HHVM/PHP environments",
            "homepage": "http://www.github.com/sebastianbergmann/environment",
            "keywords": [
                "Xdebug",
                "environment",
                "hhvm"
            ],
            "time": "2017-07-01T08:51:00+00:00"
        },
        {
            "name": "sebastian/exporter",
            "version": "3.1.0",
            "source": {
                "type": "git",
                "url": "https://github.com/sebastianbergmann/exporter.git",
                "reference": "234199f4528de6d12aaa58b612e98f7d36adb937"
            },
            "dist": {
                "type": "zip",
                "url": "https://api.github.com/repos/sebastianbergmann/exporter/zipball/234199f4528de6d12aaa58b612e98f7d36adb937",
                "reference": "234199f4528de6d12aaa58b612e98f7d36adb937",
                "shasum": ""
            },
            "require": {
                "php": "^7.0",
                "sebastian/recursion-context": "^3.0"
            },
            "require-dev": {
                "ext-mbstring": "*",
                "phpunit/phpunit": "^6.0"
            },
            "type": "library",
            "extra": {
                "branch-alias": {
                    "dev-master": "3.1.x-dev"
                }
            },
            "autoload": {
                "classmap": [
                    "src/"
                ]
            },
            "notification-url": "https://packagist.org/downloads/",
            "license": [
                "BSD-3-Clause"
            ],
            "authors": [
                {
                    "name": "Jeff Welch",
                    "email": "whatthejeff@gmail.com"
                },
                {
                    "name": "Volker Dusch",
                    "email": "github@wallbash.com"
                },
                {
                    "name": "Bernhard Schussek",
                    "email": "bschussek@2bepublished.at"
                },
                {
                    "name": "Sebastian Bergmann",
                    "email": "sebastian@phpunit.de"
                },
                {
                    "name": "Adam Harvey",
                    "email": "aharvey@php.net"
                }
            ],
            "description": "Provides the functionality to export PHP variables for visualization",
            "homepage": "http://www.github.com/sebastianbergmann/exporter",
            "keywords": [
                "export",
                "exporter"
            ],
            "time": "2017-04-03T13:19:02+00:00"
        },
        {
            "name": "sebastian/global-state",
            "version": "2.0.0",
            "source": {
                "type": "git",
                "url": "https://github.com/sebastianbergmann/global-state.git",
                "reference": "e8ba02eed7bbbb9e59e43dedd3dddeff4a56b0c4"
            },
            "dist": {
                "type": "zip",
                "url": "https://api.github.com/repos/sebastianbergmann/global-state/zipball/e8ba02eed7bbbb9e59e43dedd3dddeff4a56b0c4",
                "reference": "e8ba02eed7bbbb9e59e43dedd3dddeff4a56b0c4",
                "shasum": ""
            },
            "require": {
                "php": "^7.0"
            },
            "require-dev": {
                "phpunit/phpunit": "^6.0"
            },
            "suggest": {
                "ext-uopz": "*"
            },
            "type": "library",
            "extra": {
                "branch-alias": {
                    "dev-master": "2.0-dev"
                }
            },
            "autoload": {
                "classmap": [
                    "src/"
                ]
            },
            "notification-url": "https://packagist.org/downloads/",
            "license": [
                "BSD-3-Clause"
            ],
            "authors": [
                {
                    "name": "Sebastian Bergmann",
                    "email": "sebastian@phpunit.de"
                }
            ],
            "description": "Snapshotting of global state",
            "homepage": "http://www.github.com/sebastianbergmann/global-state",
            "keywords": [
                "global state"
            ],
            "time": "2017-04-27T15:39:26+00:00"
        },
        {
            "name": "sebastian/object-enumerator",
            "version": "3.0.3",
            "source": {
                "type": "git",
                "url": "https://github.com/sebastianbergmann/object-enumerator.git",
                "reference": "7cfd9e65d11ffb5af41198476395774d4c8a84c5"
            },
            "dist": {
                "type": "zip",
                "url": "https://api.github.com/repos/sebastianbergmann/object-enumerator/zipball/7cfd9e65d11ffb5af41198476395774d4c8a84c5",
                "reference": "7cfd9e65d11ffb5af41198476395774d4c8a84c5",
                "shasum": ""
            },
            "require": {
                "php": "^7.0",
                "sebastian/object-reflector": "^1.1.1",
                "sebastian/recursion-context": "^3.0"
            },
            "require-dev": {
                "phpunit/phpunit": "^6.0"
            },
            "type": "library",
            "extra": {
                "branch-alias": {
                    "dev-master": "3.0.x-dev"
                }
            },
            "autoload": {
                "classmap": [
                    "src/"
                ]
            },
            "notification-url": "https://packagist.org/downloads/",
            "license": [
                "BSD-3-Clause"
            ],
            "authors": [
                {
                    "name": "Sebastian Bergmann",
                    "email": "sebastian@phpunit.de"
                }
            ],
            "description": "Traverses array structures and object graphs to enumerate all referenced objects",
            "homepage": "https://github.com/sebastianbergmann/object-enumerator/",
            "time": "2017-08-03T12:35:26+00:00"
        },
        {
            "name": "sebastian/object-reflector",
            "version": "1.1.1",
            "source": {
                "type": "git",
                "url": "https://github.com/sebastianbergmann/object-reflector.git",
                "reference": "773f97c67f28de00d397be301821b06708fca0be"
            },
            "dist": {
                "type": "zip",
                "url": "https://api.github.com/repos/sebastianbergmann/object-reflector/zipball/773f97c67f28de00d397be301821b06708fca0be",
                "reference": "773f97c67f28de00d397be301821b06708fca0be",
                "shasum": ""
            },
            "require": {
                "php": "^7.0"
            },
            "require-dev": {
                "phpunit/phpunit": "^6.0"
            },
            "type": "library",
            "extra": {
                "branch-alias": {
                    "dev-master": "1.1-dev"
                }
            },
            "autoload": {
                "classmap": [
                    "src/"
                ]
            },
            "notification-url": "https://packagist.org/downloads/",
            "license": [
                "BSD-3-Clause"
            ],
            "authors": [
                {
                    "name": "Sebastian Bergmann",
                    "email": "sebastian@phpunit.de"
                }
            ],
            "description": "Allows reflection of object attributes, including inherited and non-public ones",
            "homepage": "https://github.com/sebastianbergmann/object-reflector/",
            "time": "2017-03-29T09:07:27+00:00"
        },
        {
            "name": "sebastian/recursion-context",
            "version": "3.0.0",
            "source": {
                "type": "git",
                "url": "https://github.com/sebastianbergmann/recursion-context.git",
                "reference": "5b0cd723502bac3b006cbf3dbf7a1e3fcefe4fa8"
            },
            "dist": {
                "type": "zip",
                "url": "https://api.github.com/repos/sebastianbergmann/recursion-context/zipball/5b0cd723502bac3b006cbf3dbf7a1e3fcefe4fa8",
                "reference": "5b0cd723502bac3b006cbf3dbf7a1e3fcefe4fa8",
                "shasum": ""
            },
            "require": {
                "php": "^7.0"
            },
            "require-dev": {
                "phpunit/phpunit": "^6.0"
            },
            "type": "library",
            "extra": {
                "branch-alias": {
                    "dev-master": "3.0.x-dev"
                }
            },
            "autoload": {
                "classmap": [
                    "src/"
                ]
            },
            "notification-url": "https://packagist.org/downloads/",
            "license": [
                "BSD-3-Clause"
            ],
            "authors": [
                {
                    "name": "Jeff Welch",
                    "email": "whatthejeff@gmail.com"
                },
                {
                    "name": "Sebastian Bergmann",
                    "email": "sebastian@phpunit.de"
                },
                {
                    "name": "Adam Harvey",
                    "email": "aharvey@php.net"
                }
            ],
            "description": "Provides functionality to recursively process PHP variables",
            "homepage": "http://www.github.com/sebastianbergmann/recursion-context",
            "time": "2017-03-03T06:23:57+00:00"
        },
        {
            "name": "sebastian/resource-operations",
            "version": "1.0.0",
            "source": {
                "type": "git",
                "url": "https://github.com/sebastianbergmann/resource-operations.git",
                "reference": "ce990bb21759f94aeafd30209e8cfcdfa8bc3f52"
            },
            "dist": {
                "type": "zip",
                "url": "https://api.github.com/repos/sebastianbergmann/resource-operations/zipball/ce990bb21759f94aeafd30209e8cfcdfa8bc3f52",
                "reference": "ce990bb21759f94aeafd30209e8cfcdfa8bc3f52",
                "shasum": ""
            },
            "require": {
                "php": ">=5.6.0"
            },
            "type": "library",
            "extra": {
                "branch-alias": {
                    "dev-master": "1.0.x-dev"
                }
            },
            "autoload": {
                "classmap": [
                    "src/"
                ]
            },
            "notification-url": "https://packagist.org/downloads/",
            "license": [
                "BSD-3-Clause"
            ],
            "authors": [
                {
                    "name": "Sebastian Bergmann",
                    "email": "sebastian@phpunit.de"
                }
            ],
            "description": "Provides a list of PHP built-in functions that operate on resources",
            "homepage": "https://www.github.com/sebastianbergmann/resource-operations",
            "time": "2015-07-28T20:34:47+00:00"
        },
        {
            "name": "sebastian/version",
            "version": "2.0.1",
            "source": {
                "type": "git",
                "url": "https://github.com/sebastianbergmann/version.git",
                "reference": "99732be0ddb3361e16ad77b68ba41efc8e979019"
            },
            "dist": {
                "type": "zip",
                "url": "https://api.github.com/repos/sebastianbergmann/version/zipball/99732be0ddb3361e16ad77b68ba41efc8e979019",
                "reference": "99732be0ddb3361e16ad77b68ba41efc8e979019",
                "shasum": ""
            },
            "require": {
                "php": ">=5.6"
            },
            "type": "library",
            "extra": {
                "branch-alias": {
                    "dev-master": "2.0.x-dev"
                }
            },
            "autoload": {
                "classmap": [
                    "src/"
                ]
            },
            "notification-url": "https://packagist.org/downloads/",
            "license": [
                "BSD-3-Clause"
            ],
            "authors": [
                {
                    "name": "Sebastian Bergmann",
                    "email": "sebastian@phpunit.de",
                    "role": "lead"
                }
            ],
            "description": "Library that helps with managing the version number of Git-hosted PHP projects",
            "homepage": "https://github.com/sebastianbergmann/version",
            "time": "2016-10-03T07:35:21+00:00"
        },
        {
            "name": "symfony/class-loader",
            "version": "v3.4.6",
            "source": {
                "type": "git",
                "url": "https://github.com/symfony/class-loader.git",
                "reference": "e63c12699822bb3b667e7216ba07fbcc3a3e203e"
            },
            "dist": {
                "type": "zip",
                "url": "https://api.github.com/repos/symfony/class-loader/zipball/e63c12699822bb3b667e7216ba07fbcc3a3e203e",
                "reference": "e63c12699822bb3b667e7216ba07fbcc3a3e203e",
                "shasum": ""
            },
            "require": {
                "php": "^5.5.9|>=7.0.8"
            },
            "require-dev": {
                "symfony/finder": "~2.8|~3.0|~4.0",
                "symfony/polyfill-apcu": "~1.1"
            },
            "suggest": {
                "symfony/polyfill-apcu": "For using ApcClassLoader on HHVM"
            },
            "type": "library",
            "extra": {
                "branch-alias": {
                    "dev-master": "3.4-dev"
                }
            },
            "autoload": {
                "psr-4": {
                    "Symfony\\Component\\ClassLoader\\": ""
                },
                "exclude-from-classmap": [
                    "/Tests/"
                ]
            },
            "notification-url": "https://packagist.org/downloads/",
            "license": [
                "MIT"
            ],
            "authors": [
                {
                    "name": "Fabien Potencier",
                    "email": "fabien@symfony.com"
                },
                {
                    "name": "Symfony Community",
                    "homepage": "https://symfony.com/contributors"
                }
            ],
            "description": "Symfony ClassLoader Component",
            "homepage": "https://symfony.com",
            "time": "2018-01-03T07:37:34+00:00"
        },
        {
            "name": "symfony/config",
            "version": "v4.0.5",
            "source": {
                "type": "git",
                "url": "https://github.com/symfony/config.git",
                "reference": "289eadd3771f7682ea2540e4925861c18ec5b4d0"
            },
            "dist": {
                "type": "zip",
                "url": "https://api.github.com/repos/symfony/config/zipball/289eadd3771f7682ea2540e4925861c18ec5b4d0",
                "reference": "289eadd3771f7682ea2540e4925861c18ec5b4d0",
                "shasum": ""
            },
            "require": {
                "php": "^7.1.3",
                "symfony/filesystem": "~3.4|~4.0"
            },
            "conflict": {
                "symfony/finder": "<3.4"
            },
            "require-dev": {
                "symfony/dependency-injection": "~3.4|~4.0",
                "symfony/event-dispatcher": "~3.4|~4.0",
                "symfony/finder": "~3.4|~4.0",
                "symfony/yaml": "~3.4|~4.0"
            },
            "suggest": {
                "symfony/yaml": "To use the yaml reference dumper"
            },
            "type": "library",
            "extra": {
                "branch-alias": {
                    "dev-master": "4.0-dev"
                }
            },
            "autoload": {
                "psr-4": {
                    "Symfony\\Component\\Config\\": ""
                },
                "exclude-from-classmap": [
                    "/Tests/"
                ]
            },
            "notification-url": "https://packagist.org/downloads/",
            "license": [
                "MIT"
            ],
            "authors": [
                {
                    "name": "Fabien Potencier",
                    "email": "fabien@symfony.com"
                },
                {
                    "name": "Symfony Community",
                    "homepage": "https://symfony.com/contributors"
                }
            ],
            "description": "Symfony Config Component",
            "homepage": "https://symfony.com",
            "time": "2018-02-04T16:43:51+00:00"
        },
        {
            "name": "symfony/dom-crawler",
            "version": "v4.0.5",
            "source": {
                "type": "git",
                "url": "https://github.com/symfony/dom-crawler.git",
                "reference": "26726ddc01601dc9393f2afc3369ce1ca64e4537"
            },
            "dist": {
                "type": "zip",
                "url": "https://api.github.com/repos/symfony/dom-crawler/zipball/26726ddc01601dc9393f2afc3369ce1ca64e4537",
                "reference": "26726ddc01601dc9393f2afc3369ce1ca64e4537",
                "shasum": ""
            },
            "require": {
                "php": "^7.1.3",
                "symfony/polyfill-mbstring": "~1.0"
            },
            "require-dev": {
                "symfony/css-selector": "~3.4|~4.0"
            },
            "suggest": {
                "symfony/css-selector": ""
            },
            "type": "library",
            "extra": {
                "branch-alias": {
                    "dev-master": "4.0-dev"
                }
            },
            "autoload": {
                "psr-4": {
                    "Symfony\\Component\\DomCrawler\\": ""
                },
                "exclude-from-classmap": [
                    "/Tests/"
                ]
            },
            "notification-url": "https://packagist.org/downloads/",
            "license": [
                "MIT"
            ],
            "authors": [
                {
                    "name": "Fabien Potencier",
                    "email": "fabien@symfony.com"
                },
                {
                    "name": "Symfony Community",
                    "homepage": "https://symfony.com/contributors"
                }
            ],
            "description": "Symfony DomCrawler Component",
            "homepage": "https://symfony.com",
            "time": "2018-02-22T10:50:29+00:00"
        },
        {
            "name": "symfony/filesystem",
            "version": "v4.0.5",
            "source": {
                "type": "git",
                "url": "https://github.com/symfony/filesystem.git",
                "reference": "5d2d655b2c72fc4d9bf7e9bf14f72a447b940f21"
            },
            "dist": {
                "type": "zip",
                "url": "https://api.github.com/repos/symfony/filesystem/zipball/5d2d655b2c72fc4d9bf7e9bf14f72a447b940f21",
                "reference": "5d2d655b2c72fc4d9bf7e9bf14f72a447b940f21",
                "shasum": ""
            },
            "require": {
                "php": "^7.1.3"
            },
            "type": "library",
            "extra": {
                "branch-alias": {
                    "dev-master": "4.0-dev"
                }
            },
            "autoload": {
                "psr-4": {
                    "Symfony\\Component\\Filesystem\\": ""
                },
                "exclude-from-classmap": [
                    "/Tests/"
                ]
            },
            "notification-url": "https://packagist.org/downloads/",
            "license": [
                "MIT"
            ],
            "authors": [
                {
                    "name": "Fabien Potencier",
                    "email": "fabien@symfony.com"
                },
                {
                    "name": "Symfony Community",
                    "homepage": "https://symfony.com/contributors"
                }
            ],
            "description": "Symfony Filesystem Component",
            "homepage": "https://symfony.com",
            "time": "2018-02-22T10:50:29+00:00"
        },
        {
            "name": "symfony/stopwatch",
            "version": "v4.0.5",
            "source": {
                "type": "git",
                "url": "https://github.com/symfony/stopwatch.git",
                "reference": "6795ffa2f8eebedac77f045aa62c0c10b2763042"
            },
            "dist": {
                "type": "zip",
                "url": "https://api.github.com/repos/symfony/stopwatch/zipball/6795ffa2f8eebedac77f045aa62c0c10b2763042",
                "reference": "6795ffa2f8eebedac77f045aa62c0c10b2763042",
                "shasum": ""
            },
            "require": {
                "php": "^7.1.3"
            },
            "type": "library",
            "extra": {
                "branch-alias": {
                    "dev-master": "4.0-dev"
                }
            },
            "autoload": {
                "psr-4": {
                    "Symfony\\Component\\Stopwatch\\": ""
                },
                "exclude-from-classmap": [
                    "/Tests/"
                ]
            },
            "notification-url": "https://packagist.org/downloads/",
            "license": [
                "MIT"
            ],
            "authors": [
                {
                    "name": "Fabien Potencier",
                    "email": "fabien@symfony.com"
                },
                {
                    "name": "Symfony Community",
                    "homepage": "https://symfony.com/contributors"
                }
            ],
            "description": "Symfony Stopwatch Component",
            "homepage": "https://symfony.com",
            "time": "2018-02-19T16:50:22+00:00"
        },
        {
            "name": "symfony/yaml",
            "version": "v4.0.5",
            "source": {
                "type": "git",
                "url": "https://github.com/symfony/yaml.git",
                "reference": "de5f125ea39de846b90b313b2cfb031a0152d223"
            },
            "dist": {
                "type": "zip",
                "url": "https://api.github.com/repos/symfony/yaml/zipball/de5f125ea39de846b90b313b2cfb031a0152d223",
                "reference": "de5f125ea39de846b90b313b2cfb031a0152d223",
                "shasum": ""
            },
            "require": {
                "php": "^7.1.3"
            },
            "conflict": {
                "symfony/console": "<3.4"
            },
            "require-dev": {
                "symfony/console": "~3.4|~4.0"
            },
            "suggest": {
                "symfony/console": "For validating YAML files using the lint command"
            },
            "type": "library",
            "extra": {
                "branch-alias": {
                    "dev-master": "4.0-dev"
                }
            },
            "autoload": {
                "psr-4": {
                    "Symfony\\Component\\Yaml\\": ""
                },
                "exclude-from-classmap": [
                    "/Tests/"
                ]
            },
            "notification-url": "https://packagist.org/downloads/",
            "license": [
                "MIT"
            ],
            "authors": [
                {
                    "name": "Fabien Potencier",
                    "email": "fabien@symfony.com"
                },
                {
                    "name": "Symfony Community",
                    "homepage": "https://symfony.com/contributors"
                }
            ],
            "description": "Symfony Yaml Component",
            "homepage": "https://symfony.com",
            "time": "2018-02-19T20:08:53+00:00"
        },
        {
            "name": "theseer/tokenizer",
            "version": "1.1.0",
            "source": {
                "type": "git",
                "url": "https://github.com/theseer/tokenizer.git",
                "reference": "cb2f008f3f05af2893a87208fe6a6c4985483f8b"
            },
            "dist": {
                "type": "zip",
                "url": "https://api.github.com/repos/theseer/tokenizer/zipball/cb2f008f3f05af2893a87208fe6a6c4985483f8b",
                "reference": "cb2f008f3f05af2893a87208fe6a6c4985483f8b",
                "shasum": ""
            },
            "require": {
                "ext-dom": "*",
                "ext-tokenizer": "*",
                "ext-xmlwriter": "*",
                "php": "^7.0"
            },
            "type": "library",
            "autoload": {
                "classmap": [
                    "src/"
                ]
            },
            "notification-url": "https://packagist.org/downloads/",
            "license": [
                "BSD-3-Clause"
            ],
            "authors": [
                {
                    "name": "Arne Blankerts",
                    "email": "arne@blankerts.de",
                    "role": "Developer"
                }
            ],
            "description": "A small library for converting tokenized PHP source code into XML and potentially other formats",
            "time": "2017-04-07T12:08:54+00:00"
        },
        {
            "name": "webmozart/assert",
            "version": "1.3.0",
            "source": {
                "type": "git",
                "url": "https://github.com/webmozart/assert.git",
                "reference": "0df1908962e7a3071564e857d86874dad1ef204a"
            },
            "dist": {
                "type": "zip",
                "url": "https://api.github.com/repos/webmozart/assert/zipball/0df1908962e7a3071564e857d86874dad1ef204a",
                "reference": "0df1908962e7a3071564e857d86874dad1ef204a",
                "shasum": ""
            },
            "require": {
                "php": "^5.3.3 || ^7.0"
            },
            "require-dev": {
                "phpunit/phpunit": "^4.6",
                "sebastian/version": "^1.0.1"
            },
            "type": "library",
            "extra": {
                "branch-alias": {
                    "dev-master": "1.3-dev"
                }
            },
            "autoload": {
                "psr-4": {
                    "Webmozart\\Assert\\": "src/"
                }
            },
            "notification-url": "https://packagist.org/downloads/",
            "license": [
                "MIT"
            ],
            "authors": [
                {
                    "name": "Bernhard Schussek",
                    "email": "bschussek@gmail.com"
                }
            ],
            "description": "Assertions to validate method input/output with nice error messages.",
            "keywords": [
                "assert",
                "check",
                "validate"
            ],
            "time": "2018-01-29T19:49:41+00:00"
        }
    ],
    "aliases": [],
    "minimum-stability": "dev",
    "stability-flags": {
        "roave/security-advisories": 20
    },
    "prefer-stable": true,
    "prefer-lowest": false,
    "platform": {
        "php": ">=7.1.3"
    },
    "platform-dev": []
}<|MERGE_RESOLUTION|>--- conflicted
+++ resolved
@@ -4,11 +4,7 @@
         "Read more about it at https://getcomposer.org/doc/01-basic-usage.md#composer-lock-the-lock-file",
         "This file is @generated automatically"
     ],
-<<<<<<< HEAD
-    "content-hash": "be245f93c75cef108e679766d940ae1f",
-=======
     "content-hash": "a70daf9559a9ac13ba0ae71155ea8adb",
->>>>>>> d16dddaa
     "packages": [
         {
             "name": "atrox/haikunator",
@@ -928,76 +924,6 @@
                 "url"
             ],
             "time": "2017-03-20T17:10:46+00:00"
-        },
-        {
-            "name": "intervention/image",
-            "version": "2.4.1",
-            "source": {
-                "type": "git",
-                "url": "https://github.com/Intervention/image.git",
-                "reference": "3603dbcc9a17d307533473246a6c58c31cf17919"
-            },
-            "dist": {
-                "type": "zip",
-                "url": "https://api.github.com/repos/Intervention/image/zipball/3603dbcc9a17d307533473246a6c58c31cf17919",
-                "reference": "3603dbcc9a17d307533473246a6c58c31cf17919",
-                "shasum": ""
-            },
-            "require": {
-                "ext-fileinfo": "*",
-                "guzzlehttp/psr7": "~1.1",
-                "php": ">=5.4.0"
-            },
-            "require-dev": {
-                "mockery/mockery": "~0.9.2",
-                "phpunit/phpunit": "^4.8 || ^5.7"
-            },
-            "suggest": {
-                "ext-gd": "to use GD library based image processing.",
-                "ext-imagick": "to use Imagick based image processing.",
-                "intervention/imagecache": "Caching extension for the Intervention Image library"
-            },
-            "type": "library",
-            "extra": {
-                "branch-alias": {
-                    "dev-master": "2.3-dev"
-                },
-                "laravel": {
-                    "providers": [
-                        "Intervention\\Image\\ImageServiceProvider"
-                    ],
-                    "aliases": {
-                        "Image": "Intervention\\Image\\Facades\\Image"
-                    }
-                }
-            },
-            "autoload": {
-                "psr-4": {
-                    "Intervention\\Image\\": "src/Intervention/Image"
-                }
-            },
-            "notification-url": "https://packagist.org/downloads/",
-            "license": [
-                "MIT"
-            ],
-            "authors": [
-                {
-                    "name": "Oliver Vogel",
-                    "email": "oliver@olivervogel.com",
-                    "homepage": "http://olivervogel.com/"
-                }
-            ],
-            "description": "Image handling and manipulation library with support for Laravel integration",
-            "homepage": "http://image.intervention.io/",
-            "keywords": [
-                "gd",
-                "image",
-                "imagick",
-                "laravel",
-                "thumbnail",
-                "watermark"
-            ],
-            "time": "2017-09-21T16:29:17+00:00"
         },
         {
             "name": "ipunkt/laravel-analytics",
