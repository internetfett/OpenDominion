<?php

namespace OpenDominion\Tests;

use Carbon\Carbon;
use CoreDataSeeder;
use OpenDominion\Factories\DominionFactory;
use OpenDominion\Factories\RoundFactory;
use OpenDominion\Models\Dominion;
use OpenDominion\Models\Race;
use OpenDominion\Models\Realm;
use OpenDominion\Models\Round;
use OpenDominion\Models\User;
use OpenDominion\Services\Dominion\SelectorService;

trait CreatesData
{
    /**
     * Seeds the database with core data (races, units etc).
     */
    public function seedDatabase()
    {
        $this->seed(CoreDataSeeder::class);
    }

    /**
     * Creates a user for testing purposes.
     *
     * @param string|null $password
     * @param array $attributes
     * @return User
     */
    protected function createUser($password = null, array $attributes = [])
    {
        if ($password !== null) {
            $attributes['password'] = bcrypt($password);
        }

        return factory(User::class)->create($attributes);
    }

    /**
     * Creates and impersonates a user for testing purposes.
     *
     * @param string|null $password
     * @param array $attributes
     * @return User
     */
    protected function createAndImpersonateUser($password = null, array $attributes = [])
    {
        $user = $this->createUser($password, $attributes);
        $this->be($user);
        return $user;
    }

    /**
     * Creates a round for testing purposes.
     *
     * @param string $startDate Carbon-parsable string
     * @param string $endDate Carbon-parsable string
     * @return Round
     */
    protected function createRound($startDate = 'today', $endDate = '+50 days')
    {
        // todo: RoundFactory

        $round = Round::create([
            'round_league_id' => 1,
            'number' => 1,
            'name' => 'Testing Round',
            'start_date' => new Carbon($startDate . ' midnight'),
            'end_date' => new Carbon($endDate . ' midnight'),
        ]);

        return $round;
    }

    /**
     * @param Round $round
     * @param string $alignment 'good' or 'evil'
     * @return Realm
     */
    protected function createRealm(Round $round, $alignment = 'good')
    {
        // todo: RealmFactory

        $realm = Realm::create([
            'round_id' => $round->id,
            'alignment' => $alignment,
            'number' => 1,
            'name' => 'Testing Realm',
        ]);

        return $realm;
    }

    /**
     * @param User $user
     * @param Round $round
     * @param Race $race
     * @return Dominion
     */
    protected function createDominion(User $user, Round $round, Race $race = null)
    {
        $dominionFactory = $this->app->make(DominionFactory::class);

        $dominion = $dominionFactory->create(
            $user,
            $round,
            ($race ?: Race::firstOrFail()),
            'random',
            str_random(),
<<<<<<< HEAD
            null
=======
            str_random()
>>>>>>> ee17657d
        );

        return $dominion;
    }

    /**
     * @param Dominion $dominion
     * @return Dominion
     */
    protected function selectDominion(Dominion $dominion)
    {
        $dominionSelectorService = $this->app->make(SelectorService::class);

        $dominionSelectorService->selectUserDominion($dominion);

        return $dominion;
    }

    /**
     * @param User $user
     * @param Round $round
     * @param Race $race
     * @return Dominion
     */
    protected function createAndSelectDominion(User $user, Round $round, Race $race = null)
    {
        $dominion = $this->createDominion($user, $round, $race);
        return $this->selectDominion($dominion);
    }
}<|MERGE_RESOLUTION|>--- conflicted
+++ resolved
@@ -110,11 +110,8 @@
             ($race ?: Race::firstOrFail()),
             'random',
             str_random(),
-<<<<<<< HEAD
+            str_random(),
             null
-=======
-            str_random()
->>>>>>> ee17657d
         );
 
         return $dominion;
