--- conflicted
+++ resolved
@@ -3,21 +3,16 @@
 namespace OpenDominion\Tests\Unit\Services\Action;
 
 use Mockery as m;
-use OpenDominion\Interfaces\Calculators\Dominion\LandCalculatorInterface;
+use OpenDominion\Contracts\Calculators\Dominion\LandCalculator;
 use OpenDominion\Models\Dominion;
-<<<<<<< HEAD
 use OpenDominion\Services\Dominion\Actions\RezoneActionService;
 use OpenDominion\Tests\AbstractBrowserKitTestCase;
-=======
-use OpenDominion\Services\Actions\RezoneActionService;
-use PHPUnit_Framework_TestCase;
->>>>>>> b5af3a34
 
 /**
  * Class RezoneActionServiceTest
  * @package OpenDominion\Tests\Unit\Services\Action
  */
-class RezoneActionServiceTest extends PHPUnit_Framework_TestCase
+class RezoneActionServiceTest extends AbstractBrowserKitTestCase
 {
     /** @var  \OpenDominion\Services\Dominion\Actions\RezoneActionService */
     protected $service;
@@ -28,7 +23,7 @@
     public function setUp()
     {
         parent::setUp();
-        $landCalculator = m::mock(LandCalculatorInterface::class);
+        $landCalculator = m::mock(LandCalculator::class);
         $landCalculator->shouldReceive('init');
         $landCalculator->shouldReceive('getRezoningPlatinumCost')->andReturn(25);
         $landCalculator->shouldReceive('getTotalBarrenLandByLandType', 'cavern')->andReturn(5);
