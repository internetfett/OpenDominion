<?php

namespace OpenDominion\Providers;

use Illuminate\Support\ServiceProvider;
use OpenDominion\Calculators\Dominion\Actions\ConstructionCalculator;
use OpenDominion\Calculators\Dominion\Actions\ExplorationCalculator;
use OpenDominion\Calculators\Dominion\Actions\RezoningCalculator;
use OpenDominion\Calculators\Dominion\Actions\TrainingCalculator;
use OpenDominion\Calculators\Dominion\BuildingCalculator;
use OpenDominion\Calculators\Dominion\LandCalculator;
use OpenDominion\Calculators\Dominion\MilitaryCalculator;
use OpenDominion\Calculators\Dominion\PopulationCalculator;
use OpenDominion\Calculators\Dominion\ProductionCalculator;
use OpenDominion\Calculators\NetworthCalculator;
use OpenDominion\Contracts\Calculators\Dominion\Actions\ConstructionCalculator as ConstructionCalculatorContract;
<<<<<<< HEAD
use OpenDominion\Contracts\Calculators\Dominion\Actions\ExplorationCalculator as ExplorationCalculatorContract;
use OpenDominion\Contracts\Calculators\Dominion\Actions\RezoningCalculator as RezoningCalculatorContract;
use OpenDominion\Contracts\Calculators\Dominion\Actions\TrainingCalculator as TrainingCalculatorContract;
use OpenDominion\Contracts\Calculators\Dominion\BuildingCalculator as BuildingCalculatorContract;
use OpenDominion\Contracts\Calculators\Dominion\LandCalculator as LandCalculatorContract;
use OpenDominion\Contracts\Calculators\Dominion\MilitaryCalculator as MilitaryCalculatorContract;
use OpenDominion\Contracts\Calculators\Dominion\PopulationCalculator as PopulationCalculatorContract;
use OpenDominion\Contracts\Calculators\Dominion\ProductionCalculator as ProductionCalculatorContract;
use OpenDominion\Contracts\Calculators\NetworthCalculator as NetworthCalculatorContract;
use OpenDominion\Contracts\Services\AnalyticsService as AnalyticsServiceContract;
use OpenDominion\Contracts\Services\AnalyticsService\Event as EventContract;
use OpenDominion\Services\AnalyticsService;
use OpenDominion\Services\AnalyticsService\Event;
=======
use OpenDominion\Contracts\Services\Actions\RezoneActionServiceContract;
use OpenDominion\Helpers\BuildingHelper;
use OpenDominion\Helpers\LandHelper;
use OpenDominion\Interfaces\Calculators\Dominion\LandCalculatorInterface;
use OpenDominion\Interfaces\DependencyInitializableInterface;
use OpenDominion\Repositories\DominionRepository;
use OpenDominion\Repositories\RealmRepository;
use OpenDominion\Services\Actions\RezoneActionService;
use OpenDominion\Services\DominionProtectionService;
use OpenDominion\Services\DominionQueueService;
use OpenDominion\Services\DominionSelectorService;
use OpenDominion\Services\RealmFinderService;
>>>>>>> b5af3a34

class AppServiceProvider extends ServiceProvider
{
    /**
     * Bootstrap any application services.
     *
     * @return void
     */
    public function boot()
    {
    }

    /**
     * Register any application services.
     *
     * @return void
     */
    public function register()
    {
        if ($this->app->environment() === 'local') {
            $this->app->register(\Barryvdh\Debugbar\ServiceProvider::class);
            $this->app->register(\Barryvdh\LaravelIdeHelper\IdeHelperServiceProvider::class);
        }

        // todo: refactor
//        $this->registerServices();
//        $this->registerHelpers();
        // todo: /refactor

        $this->registerContracts();
    }

//    protected function registerServices()
//    {
//        $this->app->singleton(DominionProtectionService::class, function ($app) {
//            return new DominionProtectionService;
//        });
//
//        $this->app->singleton(DominionQueueService::class, function ($app) {
//            return new DominionQueueService;
//        });
//
//        $this->app->singleton(DominionSelectorService::class, function ($app) {
//            return new DominionSelectorService(new DominionRepository($app));
//        });
//
//        $this->app->singleton(RealmFinderService::class, function ($app) {
//            return new RealmFinderService(new RealmRepository($app));
//        });
//    }
//
//    protected function registerHelpers()
//    {
//        $helperClasses = [
//            BuildingHelper::class,
//            LandHelper::class,
//        ];
//
//        foreach ($helperClasses as $helperClass) {
//            $this->app->singleton($helperClass, function ($app) use ($helperClass) {
//                return new $helperClass;
//            });
//        }
//    }

    protected function registerContracts()
    {
        // Generic Calculators
        $this->app->bind(NetworthCalculatorContract::class,NetworthCalculator::class);

        // Dominion Calculators
        $this->app->bind(BuildingCalculatorContract::class,BuildingCalculator::class);
        $this->app->bind(LandCalculatorContract::class,LandCalculator::class);
        $this->app->bind(MilitaryCalculatorContract::class,MilitaryCalculator::class);
        $this->app->bind(PopulationCalculatorContract::class,PopulationCalculator::class);
        $this->app->bind(ProductionCalculatorContract::class,ProductionCalculator::class);

        // Dominion Action Calculators
        $this->app->bind(ConstructionCalculatorContract::class, ConstructionCalculator::class);
<<<<<<< HEAD
        $this->app->bind(ExplorationCalculatorContract::class, ExplorationCalculator::class);
        $this->app->bind(RezoningCalculatorContract::class, RezoningCalculator::class);
        $this->app->bind(TrainingCalculatorContract::class, TrainingCalculator::class);

        // Services
        $this->app->bind(AnalyticsServiceContract::class, AnalyticsService::class);
        $this->app->bind(EventContract::class, Event::class);
=======
        $this->app->bind(LandCalculatorInterface::class, LandCalculator::class);
        $this->app->bind(RezoneActionServiceContract::class, RezoneActionService::class);
>>>>>>> b5af3a34
    }
}<|MERGE_RESOLUTION|>--- conflicted
+++ resolved
@@ -14,7 +14,6 @@
 use OpenDominion\Calculators\Dominion\ProductionCalculator;
 use OpenDominion\Calculators\NetworthCalculator;
 use OpenDominion\Contracts\Calculators\Dominion\Actions\ConstructionCalculator as ConstructionCalculatorContract;
-<<<<<<< HEAD
 use OpenDominion\Contracts\Calculators\Dominion\Actions\ExplorationCalculator as ExplorationCalculatorContract;
 use OpenDominion\Contracts\Calculators\Dominion\Actions\RezoningCalculator as RezoningCalculatorContract;
 use OpenDominion\Contracts\Calculators\Dominion\Actions\TrainingCalculator as TrainingCalculatorContract;
@@ -24,24 +23,13 @@
 use OpenDominion\Contracts\Calculators\Dominion\PopulationCalculator as PopulationCalculatorContract;
 use OpenDominion\Contracts\Calculators\Dominion\ProductionCalculator as ProductionCalculatorContract;
 use OpenDominion\Contracts\Calculators\NetworthCalculator as NetworthCalculatorContract;
+use OpenDominion\Contracts\Services\Actions\RezoneActionServiceContract;
 use OpenDominion\Contracts\Services\AnalyticsService as AnalyticsServiceContract;
 use OpenDominion\Contracts\Services\AnalyticsService\Event as EventContract;
 use OpenDominion\Services\AnalyticsService;
 use OpenDominion\Services\AnalyticsService\Event;
-=======
-use OpenDominion\Contracts\Services\Actions\RezoneActionServiceContract;
-use OpenDominion\Helpers\BuildingHelper;
-use OpenDominion\Helpers\LandHelper;
-use OpenDominion\Interfaces\Calculators\Dominion\LandCalculatorInterface;
-use OpenDominion\Interfaces\DependencyInitializableInterface;
-use OpenDominion\Repositories\DominionRepository;
-use OpenDominion\Repositories\RealmRepository;
-use OpenDominion\Services\Actions\RezoneActionService;
-use OpenDominion\Services\DominionProtectionService;
-use OpenDominion\Services\DominionQueueService;
-use OpenDominion\Services\DominionSelectorService;
-use OpenDominion\Services\RealmFinderService;
->>>>>>> b5af3a34
+use OpenDominion\Services\Dominion\Actions\RezoneActionService;
+
 
 class AppServiceProvider extends ServiceProvider
 {
@@ -66,62 +54,23 @@
             $this->app->register(\Barryvdh\LaravelIdeHelper\IdeHelperServiceProvider::class);
         }
 
-        // todo: refactor
-//        $this->registerServices();
-//        $this->registerHelpers();
-        // todo: /refactor
-
         $this->registerContracts();
     }
-
-//    protected function registerServices()
-//    {
-//        $this->app->singleton(DominionProtectionService::class, function ($app) {
-//            return new DominionProtectionService;
-//        });
-//
-//        $this->app->singleton(DominionQueueService::class, function ($app) {
-//            return new DominionQueueService;
-//        });
-//
-//        $this->app->singleton(DominionSelectorService::class, function ($app) {
-//            return new DominionSelectorService(new DominionRepository($app));
-//        });
-//
-//        $this->app->singleton(RealmFinderService::class, function ($app) {
-//            return new RealmFinderService(new RealmRepository($app));
-//        });
-//    }
-//
-//    protected function registerHelpers()
-//    {
-//        $helperClasses = [
-//            BuildingHelper::class,
-//            LandHelper::class,
-//        ];
-//
-//        foreach ($helperClasses as $helperClass) {
-//            $this->app->singleton($helperClass, function ($app) use ($helperClass) {
-//                return new $helperClass;
-//            });
-//        }
-//    }
 
     protected function registerContracts()
     {
         // Generic Calculators
-        $this->app->bind(NetworthCalculatorContract::class,NetworthCalculator::class);
+        $this->app->bind(NetworthCalculatorContract::class, NetworthCalculator::class);
 
         // Dominion Calculators
-        $this->app->bind(BuildingCalculatorContract::class,BuildingCalculator::class);
-        $this->app->bind(LandCalculatorContract::class,LandCalculator::class);
-        $this->app->bind(MilitaryCalculatorContract::class,MilitaryCalculator::class);
-        $this->app->bind(PopulationCalculatorContract::class,PopulationCalculator::class);
-        $this->app->bind(ProductionCalculatorContract::class,ProductionCalculator::class);
+        $this->app->bind(BuildingCalculatorContract::class, BuildingCalculator::class);
+        $this->app->bind(LandCalculatorContract::class, LandCalculator::class);
+        $this->app->bind(MilitaryCalculatorContract::class, MilitaryCalculator::class);
+        $this->app->bind(PopulationCalculatorContract::class, PopulationCalculator::class);
+        $this->app->bind(ProductionCalculatorContract::class, ProductionCalculator::class);
 
         // Dominion Action Calculators
         $this->app->bind(ConstructionCalculatorContract::class, ConstructionCalculator::class);
-<<<<<<< HEAD
         $this->app->bind(ExplorationCalculatorContract::class, ExplorationCalculator::class);
         $this->app->bind(RezoningCalculatorContract::class, RezoningCalculator::class);
         $this->app->bind(TrainingCalculatorContract::class, TrainingCalculator::class);
@@ -129,9 +78,9 @@
         // Services
         $this->app->bind(AnalyticsServiceContract::class, AnalyticsService::class);
         $this->app->bind(EventContract::class, Event::class);
-=======
-        $this->app->bind(LandCalculatorInterface::class, LandCalculator::class);
+
+        // Dominion Action Services
         $this->app->bind(RezoneActionServiceContract::class, RezoneActionService::class);
->>>>>>> b5af3a34
+        // todo: rest
     }
 }