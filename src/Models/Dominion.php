--- conflicted
+++ resolved
@@ -260,11 +260,7 @@
 
         // Verify tick hasn't happened during this request
         if ($this->exists && $this->last_tick_at != $this->fresh()->last_tick_at) {
-<<<<<<< HEAD
             throw new GameException('The tax man is collecting taxes. Your request cannot be fulfilled right now. Try again in a few seconds.');
-=======
-            throw new GameException('The Emperor is currently collecting taxes and cannot fulfill your request. Please try again.');
->>>>>>> ab7bf4cb
         }
         $saved = parent::save($options);
 
