<?php

namespace OpenDominion\Helpers;

use Illuminate\Support\Collection;
use OpenDominion\Models\Race;

class SpellHelper
{
    public function getSpellInfo(string $spellKey, Race $race): array
    {
        return $this->getSpells($race)->filter(function ($spell) use ($spellKey) {
            return ($spell['key'] === $spellKey);
        })->first();
    }

    public function isSelfSpell(string $spellKey, Race $race): bool
    {
        return $this->getSelfSpells($race)->filter(function ($spell) use ($spellKey) {
            return ($spell['key'] === $spellKey);
        })->isNotEmpty();
    }

    public function isOffensiveSpell(string $spellKey): bool
    {
        return $this->getOffensiveSpells()->filter(function ($spell) use ($spellKey) {
            return ($spell['key'] === $spellKey);
        })->isNotEmpty();
    }

    public function isInfoOpSpell(string $spellKey): bool
    {
        return $this->getInfoOpSpells()->filter(function ($spell) use ($spellKey) {
            return ($spell['key'] === $spellKey);
        })->isNotEmpty();
    }

    public function isBlackOpSpell(string $spellKey): bool
    {
        return $this->getBlackOpSpells()->filter(function ($spell) use ($spellKey) {
            return ($spell['key'] === $spellKey);
        })->isNotEmpty();
    }

    public function isWarSpell(string $spellKey): bool
    {
        return $this->getWarSpells()->filter(function ($spell) use ($spellKey) {
            return ($spell['key'] === $spellKey);
        })->isNotEmpty();
    }

    public function getSpells(Race $race): Collection
    {
        return $this->getSelfSpells($race)
            ->merge($this->getOffensiveSpells());
    }

    public function getSelfSpells(Race $race): Collection
    {
        $raceName = $race->name;

        $racialSpell = $this->getRacialSelfSpells()->filter(function ($spell) use ($raceName) {
            return $spell['races']->contains($raceName);
        })->first();

        return collect([
            [
                'name' => 'Gaia\'s Watch',
                'description' => '+10% food production',
                'key' => 'gaias_watch',
                'mana_cost' => 2,
                'duration' => 12,
            ],
            [
                'name' => 'Ares\' Call',
                'description' => '+10% defensive power',
                'key' => 'ares_call',
                'mana_cost' => 2.5,
                'duration' => 12,
            ],
            [
                'name' => 'Midas Touch',
                'description' => '+10% platinum production',
                'key' => 'midas_touch',
                'mana_cost' => 2.5,
                'duration' => 12,
            ],
            [
                'name' => 'Mining Strength',
                'description' => '+10% ore production',
                'key' => 'mining_strength',
                'mana_cost' => 2,
                'duration' => 12,
            ],
            [
                'name' => 'Harmony',
                'description' => '+50% population growth',
                'key' => 'harmony',
                'mana_cost' => 2.5,
                'duration' => 12,
            ],
//            [
//                'name' => 'Surreal Perception',
//                'description' => 'Shows you the dominion upon receiving offensive spells or spy ops',
//                'key' => 'surreal_perception',
//                'mana_cost' => 4,
//                'duration' => 8,
//            ],
//            [
//                'name' => 'Energy Mirror',
//                'description' => '20% chance to reflect incoming spells',
//                'key' => '',
//                'mana_cost' => 3,
//                'duration' => 8,
//            ],
//            [
//                'name' => 'Fool\'s Gold',
//                'description' => 'Platinum theft protection for 10 hours, 22 hour recharge',
//                'key' => 'fools_gold',
//                'mana_cost' => 5,
//                'duration' => 10,
//                'cooldown' => 22, // todo
//            ],
            $racialSpell
        ]);
    }

    public function getRacialSelfSpells(): Collection
    {
        return collect([
            [
                'name' => 'Crusade',
                'description' => '+5% offensive power', // todo: add mention later that you can kill SPUD
                'key' => 'crusade',
                'mana_cost' => 5,
                'duration' => 12,
                'races' => collect(['Human', 'Nomad']),
            ],
            [
                'name' => 'Miner\'s Sight',
                'description' => '+20% ore production (not cumulative with Mining Strength)',
                'key' => 'miners_sight',
                'mana_cost' => 5,
                'duration' => 12,
                'races' => collect(['Dwarf']),
            ],
            [
                'name' => 'Killing Rage',
                'description' => '+10% offensive power',
                'key' => 'killing_rage',
                'mana_cost' => 5,
                'duration' => 12,
                'races' => collect(['Goblin']),
            ],
            [
                'name' => 'Alchemist Flame',
                'description' => '+15 alchemy platinum production',
                'key' => 'alchemist_flame',
                'mana_cost' => 5,
                'duration' => 12,
                'races' => collect(['Firewalker']),
            ],
            [
                'name' => 'Erosion',
                'description' => '20% of captured land re-zoned into water',
                'key' => 'erosion',
                'mana_cost' => 5,
                'duration' => 12,
                'races' => collect(['Lizardfolk']),
            ],
            [
                'name' => 'Blizzard',
                'description' => '+15% defensive strength (not cumulative with Ares Call)',
                'key' => 'blizzard',
                'mana_cost' => 5,
                'duration' => 12,
                'races' => collect(['Icekin']),
            ],
            [
                'name' => 'Mechanical Genius',
                'description' => '30% reduction of re-zoning costs',
                'key' => 'mechanical_genius',
                'mana_cost' => 5,
                'duration' => 12,
                'races' => collect(['Gnome']),
            ],
            [
<<<<<<< HEAD
                'name' => 'Unholy Ghost',
                'description' => 'Enemy draftees do not participate in battle due to extreme fear',
                'key' => 'unholy_ghost',
                'mana_cost' => 5,
                'duration' => 12,
                'races' => collect(['Dark Elf']),
            ],
=======
                'name' => 'Defensive Frenzy',
                'description' => '+20% defensive strength (not cumulative with Ares Call)',
                'key' => 'defensive_frenzy',
                'mana_cost' => 5,
                'duration' => 12,
                'races' => collect(['Halfling']),
            ]
>>>>>>> d34ffc82
        ]);
    }

    public function getOffensiveSpells(): Collection
    {
        return $this->getInfoOpSpells()
            ->merge($this->getBlackOpSpells())
            ->merge($this->getWarSpells());
    }

    public function getInfoOpSpells(): Collection
    {
        return collect([
            [
                'name' => 'Clear Sight',
                'description' => 'Reveal status screen',
                'key' => 'clear_sight',
                'mana_cost' => 0.5,
            ],
//            [
//                'name' => 'Vision',
//                'description' => 'Reveal tech and heroes',
//                'key' => 'vision',
//                'mana_cost' => 0.5,
//            ],
            [
                'name' => 'Revelation',
                'description' => 'Reveal active spells',
                'key' => 'revelation',
                'mana_cost' => 1.2,
            ],
//            [
//                'name' => 'Clairvoyance',
//                'description' => 'Reveal realm town crier',
//                'key' => 'clairvoyance',
//                'mana_cost' => 1.2,
//            ],
//            [
//                'name' => 'Disclosure',
//                'description' => 'Reveal wonder',
//                'key' => 'disclosure',
//                'mana_cost' => 1.2,
//            ],
        ]);
    }

    public function getBlackOpSpells(): Collection
    {
        return collect([
            // plague
            // insect swarm
            // great flood
            // earthquake
        ]);
    }

    public function getWarSpells(): Collection
    {
        return collect([
            // fireball
            // lightning bolt
            // disband spies
        ]);
    }
}<|MERGE_RESOLUTION|>--- conflicted
+++ resolved
@@ -185,7 +185,6 @@
                 'races' => collect(['Gnome']),
             ],
             [
-<<<<<<< HEAD
                 'name' => 'Unholy Ghost',
                 'description' => 'Enemy draftees do not participate in battle due to extreme fear',
                 'key' => 'unholy_ghost',
@@ -193,7 +192,6 @@
                 'duration' => 12,
                 'races' => collect(['Dark Elf']),
             ],
-=======
                 'name' => 'Defensive Frenzy',
                 'description' => '+20% defensive strength (not cumulative with Ares Call)',
                 'key' => 'defensive_frenzy',
@@ -201,7 +199,6 @@
                 'duration' => 12,
                 'races' => collect(['Halfling']),
             ]
->>>>>>> d34ffc82
         ]);
     }
 
