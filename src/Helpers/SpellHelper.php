<?php

namespace OpenDominion\Helpers;

use Illuminate\Support\Collection;
use OpenDominion\Models\Race;

class SpellHelper
{
    public function getSpellInfo(string $spellKey, Race $race): array
    {
        return $this->getSpells($race)->filter(function ($spell) use ($spellKey) {
            return ($spell['key'] === $spellKey);
        })->first();
    }

    public function isSelfSpell(string $spellKey, Race $race): bool
    {
        return $this->getSelfSpells($race)->filter(function ($spell) use ($spellKey) {
            return ($spell['key'] === $spellKey);
        })->isNotEmpty();
    }

    public function isOffensiveSpell(string $spellKey): bool
    {
        return $this->getOffensiveSpells()->filter(function ($spell) use ($spellKey) {
            return ($spell['key'] === $spellKey);
        })->isNotEmpty();
    }

    public function isInfoOpSpell(string $spellKey): bool
    {
        return $this->getInfoOpSpells()->filter(function ($spell) use ($spellKey) {
            return ($spell['key'] === $spellKey);
        })->isNotEmpty();
    }

    public function isBlackOpSpell(string $spellKey): bool
    {
        return $this->getBlackOpSpells()->filter(function ($spell) use ($spellKey) {
            return ($spell['key'] === $spellKey);
        })->isNotEmpty();
    }

    public function isWarSpell(string $spellKey): bool
    {
        return $this->getWarSpells()->filter(function ($spell) use ($spellKey) {
            return ($spell['key'] === $spellKey);
        })->isNotEmpty();
    }

    public function getSpells(Race $race): Collection
    {
        return $this->getSelfSpells($race)
            ->merge($this->getOffensiveSpells());
    }

    public function getSelfSpells(Race $race): Collection
    {
        $racialSpell = $this->getRacialSelfSpell($race);

        return collect(array_filter([
            [
                'name' => 'Gaia\'s Watch',
                'description' => '+10% food production',
                'key' => 'gaias_watch',
                'mana_cost' => 2,
                'duration' => 12,
            ],
            [
                'name' => 'Ares\' Call',
                'description' => '+10% defensive power',
                'key' => 'ares_call',
                'mana_cost' => 2.5,
                'duration' => 12,
            ],
            [
                'name' => 'Midas Touch',
                'description' => '+10% platinum production',
                'key' => 'midas_touch',
                'mana_cost' => 2.5,
                'duration' => 12,
            ],
            [
                'name' => 'Mining Strength',
                'description' => '+10% ore production',
                'key' => 'mining_strength',
                'mana_cost' => 2,
                'duration' => 12,
            ],
            [
                'name' => 'Harmony',
                'description' => '+50% population growth',
                'key' => 'harmony',
                'mana_cost' => 2.5,
                'duration' => 12,
            ],
            [
                'name' => 'Fool\'s Gold',
                'description' => 'Platinum theft protection for 10 hours, 22 hour recharge',
                'key' => 'fools_gold',
                'mana_cost' => 5,
                'duration' => 10,
                'cooldown' => 22,
            ],
            [
                'name' => 'Surreal Perception',
                'description' => 'Shows you the dominion upon receiving offensive spells or spy ops for 8 hours',
                'key' => 'surreal_perception',
                'mana_cost' => 4,
                'duration' => 8,
            ],
//            [
//                'name' => 'Energy Mirror',
//                'description' => '20% chance to reflect incoming spells',
//                'key' => '',
//                'mana_cost' => 3,
//                'duration' => 8,
//            ],
            $racialSpell
        ]));
    }

    public function getRacialSelfSpell(Race $race) {
        $raceName = $race->name;
        return $this->getRacialSelfSpells()->filter(function ($spell) use ($raceName) {
            return $spell['races']->contains($raceName);
        })->first();
    }

    public function getRacialSelfSpells(): Collection
    {
        return collect([
            [
                'name' => 'Crusade',
                'description' => '+5% offensive power and allows you to kill Spirit/Undead',
                'key' => 'crusade',
                'mana_cost' => 5,
                'duration' => 12,
                'races' => collect(['Human', 'Nomad']),
            ],
            [
                'name' => 'Miner\'s Sight',
                'description' => '+20% ore production (not cumulative with Mining Strength)',
                'key' => 'miners_sight',
                'mana_cost' => 5,
                'duration' => 12,
                'races' => collect(['Dwarf', 'Gnome']),
            ],
            [
                'name' => 'Killing Rage',
                'description' => '+10% offensive power',
                'key' => 'killing_rage',
                'mana_cost' => 5,
                'duration' => 12,
                'races' => collect(['Goblin']),
            ],
            [
                'name' => 'Alchemist Flame',
                'description' => '+15 alchemy platinum production',
                'key' => 'alchemist_flame',
                'mana_cost' => 5,
                'duration' => 12,
                'races' => collect(['Firewalker']),
            ],
            [
                'name' => 'Erosion',
                'description' => '20% of captured land re-zoned into water',
                'key' => 'erosion',
                'mana_cost' => 5,
                'duration' => 12,
                'races' => collect(['Lizardfolk', 'Merfolk']),
            ],
            [
                'name' => 'Blizzard',
                'description' => '+15% defensive strength (not cumulative with Ares Call)',
                'key' => 'blizzard',
                'mana_cost' => 5,
                'duration' => 12,
                'races' => collect(['Icekin']),
            ],
            [
<<<<<<< HEAD
=======
                'name' => 'Mechanical Genius',
                'description' => '30% reduction of re-zoning costs',
                'key' => 'mechanical_genius',
                'mana_cost' => 5,
                'duration' => 12,
                'races' => collect(['Gnome']),
            ],
            [
                'name' => 'Bloodrage',
                'description' => '+10% offensive strength, +10% offensive casualties',
                'key' => 'bloodrage',
                'mana_cost' => 5,
                'duration' => 12,
                'races' => collect(['Orc']),
            ],
            [
>>>>>>> f0c0ba06
                'name' => 'Unholy Ghost',
                'description' => 'Enemy draftees do not participate in battle',
                'key' => 'unholy_ghost',
                'mana_cost' => 5,
                'duration' => 12,
                'races' => collect(['Dark Elf']),
            ],
            [
                'name' => 'Defensive Frenzy',
                'description' => '+20% defensive strength (not cumulative with Ares Call)',
                'key' => 'defensive_frenzy',
                'mana_cost' => 5,
                'duration' => 12,
                'races' => collect(['Halfling']),
            ],
            [
                'name' => 'Howling',
                'description' => '+10% offensive strength, +10% defensive strength (not cumulative with Ares Call)',
                'key' => 'howling',
                'mana_cost' => 5,
                'duration' => 12,
                'races' => collect(['Kobold']),
            ],
            [
                'name' => 'Warsong',
                'description' => '+10% offensive power',
                'key' => 'warsong',
                'mana_cost' => 5,
                'duration' => 12,
                'races' => collect(['Sylvan']),
            ],
            [
                'name' => 'Regeneration',
                'description' => '-25% combat losses',
                'key' => 'regeneration',
                'mana_cost' => 5,
                'duration' => 12,
                'races' => collect(['Troll']),
            ],
            [
                'name' => 'Parasitic Hunger',
                'description' => '+50% conversion rate',
                'key' => 'parasitic_hunger',
                'mana_cost' => 5,
                'duration' => 12,
                'races' => collect(['Lycanthrope', 'Spirit', 'Undead']),
            ],
            [
                'name' => 'Gaia\'s Blessing',
                'description' => '+20% food production (not cumulative with Gaia\'s Watch), +10% lumber production',
                'key' => 'gaias_blessing',
                'mana_cost' => 5,
                'duration' => 12,
                'races' => collect(['Wood Elf']),
            ],
            [
                'name' => 'Nightfall',
                'description' => '+5% offensive power',
                'key' => 'nightfall',
                'mana_cost' => 5,
                'duration' => 12,
                'races' => collect(['Nox']),
            ],
        ]);
    }

    public function getOffensiveSpells(): Collection
    {
        return $this->getInfoOpSpells()
            ->merge($this->getBlackOpSpells())
            ->merge($this->getWarSpells());
    }

    public function getInfoOpSpells(): Collection
    {
        return collect([
            [
                'name' => 'Clear Sight',
                'description' => 'Reveal status screen',
                'key' => 'clear_sight',
                'mana_cost' => 0.5,
            ],
//            [
//                'name' => 'Vision',
//                'description' => 'Reveal tech and heroes',
//                'key' => 'vision',
//                'mana_cost' => 0.5,
//            ],
            [
                'name' => 'Revelation',
                'description' => 'Reveal active spells',
                'key' => 'revelation',
                'mana_cost' => 1.2,
            ],
            [
                'name' => 'Clairvoyance',
                'description' => 'Reveal realm town crier',
                'key' => 'clairvoyance',
                'mana_cost' => 1.2,
            ],
//            [
//                'name' => 'Disclosure',
//                'description' => 'Reveal wonder',
//                'key' => 'disclosure',
//                'mana_cost' => 1.2,
//            ],
        ]);
    }

    public function getBlackOpSpells(): Collection
    {
        return collect([
            // plague
            // insect swarm
            // great flood
            // earthquake
        ]);
    }

    public function getWarSpells(): Collection
    {
        return collect([
            // fireball
            // lightning bolt
            // disband spies
        ]);
    }
}<|MERGE_RESOLUTION|>--- conflicted
+++ resolved
@@ -179,16 +179,14 @@
                 'duration' => 12,
                 'races' => collect(['Icekin']),
             ],
-            [
-<<<<<<< HEAD
-=======
+            /*[
                 'name' => 'Mechanical Genius',
                 'description' => '30% reduction of re-zoning costs',
                 'key' => 'mechanical_genius',
                 'mana_cost' => 5,
                 'duration' => 12,
                 'races' => collect(['Gnome']),
-            ],
+            ],*/
             [
                 'name' => 'Bloodrage',
                 'description' => '+10% offensive strength, +10% offensive casualties',
@@ -198,7 +196,6 @@
                 'races' => collect(['Orc']),
             ],
             [
->>>>>>> f0c0ba06
                 'name' => 'Unholy Ghost',
                 'description' => 'Enemy draftees do not participate in battle',
                 'key' => 'unholy_ghost',
