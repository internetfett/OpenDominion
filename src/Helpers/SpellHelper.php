<?php

namespace OpenDominion\Helpers;

use Illuminate\Support\Collection;
use OpenDominion\Models\Race;

class SpellHelper
{
    public function getSpellInfo(string $spellKey, Race $race): array
    {
        return $this->getSpells($race)->filter(function ($spell) use ($spellKey) {
            return ($spell['key'] === $spellKey);
        })->first();
    }

    public function isSelfSpell(string $spellKey, Race $race): bool
    {
        return $this->getSelfSpells($race)->filter(function ($spell) use ($spellKey) {
            return ($spell['key'] === $spellKey);
        })->isNotEmpty();
    }

    public function isOffensiveSpell(string $spellKey): bool
    {
        return $this->getOffensiveSpells()->filter(function ($spell) use ($spellKey) {
            return ($spell['key'] === $spellKey);
        })->isNotEmpty();
    }

    public function isInfoOpSpell(string $spellKey): bool
    {
        return $this->getInfoOpSpells()->filter(function ($spell) use ($spellKey) {
            return ($spell['key'] === $spellKey);
        })->isNotEmpty();
    }

    public function isBlackOpSpell(string $spellKey): bool
    {
        return $this->getBlackOpSpells()->filter(function ($spell) use ($spellKey) {
            return ($spell['key'] === $spellKey);
        })->isNotEmpty();
    }

    public function isWarSpell(string $spellKey): bool
    {
        return $this->getWarSpells()->filter(function ($spell) use ($spellKey) {
            return ($spell['key'] === $spellKey);
        })->isNotEmpty();
    }

    public function getSpells(Race $race): Collection
    {
        return $this->getSelfSpells($race)
            ->merge($this->getOffensiveSpells());
    }

    public function getSelfSpells(Race $race): Collection
    {
        $raceName = $race->name;

        $racialSpell = $this->getRacialSelfSpells()->filter(function ($spell) use ($raceName) {
            return $spell['races']->contains($raceName);
        })->first();

        return collect(array_filter([
            [
                'name' => 'Gaia\'s Watch',
                'description' => '+10% food production',
                'key' => 'gaias_watch',
                'mana_cost' => 2,
                'duration' => 12,
            ],
            [
                'name' => 'Ares\' Call',
                'description' => '+10% defensive power',
                'key' => 'ares_call',
                'mana_cost' => 2.5,
                'duration' => 12,
            ],
            [
                'name' => 'Midas Touch',
                'description' => '+10% platinum production',
                'key' => 'midas_touch',
                'mana_cost' => 2.5,
                'duration' => 12,
            ],
            [
                'name' => 'Mining Strength',
                'description' => '+10% ore production',
                'key' => 'mining_strength',
                'mana_cost' => 2,
                'duration' => 12,
            ],
            [
                'name' => 'Harmony',
                'description' => '+50% population growth',
                'key' => 'harmony',
                'mana_cost' => 2.5,
                'duration' => 12,
            ],
//            [
//                'name' => 'Surreal Perception',
//                'description' => 'Shows you the dominion upon receiving offensive spells or spy ops',
//                'key' => 'surreal_perception',
//                'mana_cost' => 4,
//                'duration' => 8,
//            ],
//            [
//                'name' => 'Energy Mirror',
//                'description' => '20% chance to reflect incoming spells',
//                'key' => '',
//                'mana_cost' => 3,
//                'duration' => 8,
//            ],
//            [
//                'name' => 'Fool\'s Gold',
//                'description' => 'Platinum theft protection for 10 hours, 22 hour recharge',
//                'key' => 'fools_gold',
//                'mana_cost' => 5,
//                'duration' => 10,
//                'cooldown' => 22, // todo
//            ],
            $racialSpell
        ]));
    }

    public function getRacialSelfSpells(): Collection
    {
        return collect([
            [
                'name' => 'Crusade',
                'description' => '+5% offensive power, and allows you to kill Undead',
                'key' => 'crusade',
                'mana_cost' => 5,
                'duration' => 12,
                'races' => collect(['Human', 'Nomad']),
            ],
            [
                'name' => 'Miner\'s Sight',
                'description' => '+20% ore production (not cumulative with Mining Strength)',
                'key' => 'miners_sight',
                'mana_cost' => 5,
                'duration' => 12,
                'races' => collect(['Dwarf']),
            ],
            [
                'name' => 'Killing Rage',
                'description' => '+10% offensive power',
                'key' => 'killing_rage',
                'mana_cost' => 5,
                'duration' => 12,
                'races' => collect(['Goblin']),
            ],
            [
                'name' => 'Alchemist Flame',
                'description' => '+15 alchemy platinum production',
                'key' => 'alchemist_flame',
                'mana_cost' => 5,
                'duration' => 12,
                'races' => collect(['Firewalker']),
            ],
            [
                'name' => 'Erosion',
                'description' => '20% of captured land re-zoned into water',
                'key' => 'erosion',
                'mana_cost' => 5,
                'duration' => 12,
                'races' => collect(['Lizardfolk', 'Merfolk']),
            ],
            [
                'name' => 'Blizzard',
                'description' => '+15% defensive strength (not cumulative with Ares Call)',
                'key' => 'blizzard',
                'mana_cost' => 5,
                'duration' => 12,
                'races' => collect(['Icekin']),
            ],
            [
                'name' => 'Mechanical Genius',
                'description' => '30% reduction of re-zoning costs',
                'key' => 'mechanical_genius',
                'mana_cost' => 5,
                'duration' => 12,
                'races' => collect(['Gnome']),
            ],
            [
                'name' => 'Unholy Ghost',
                'description' => 'Enemy draftees do not participate in battle due to extreme fear',
                'key' => 'unholy_ghost',
                'mana_cost' => 5,
                'duration' => 12,
                'races' => collect(['Dark Elf']),
            ],
            [
                'name' => 'Defensive Frenzy',
                'description' => '+20% defensive strength (not cumulative with Ares Call)',
                'key' => 'defensive_frenzy',
                'mana_cost' => 5,
                'duration' => 12,
                'races' => collect(['Halfling']),
            ],
            [
                'name' => 'Warsong',
                'description' => '+10% offensive power',
                'key' => 'warsong',
                'mana_cost' => 5,
                'duration' => 12,
                'races' => collect(['Sylvan']),
            ],
            [
                'name' => 'Regeneration',
                'description' => 'Reduces combat losses by 25%',
                'key' => 'regeneration',
                'mana_cost' => 5,
                'duration' => 12,
                'races' => collect(['Troll']),
            ],
<<<<<<< HEAD
            [
                'name' => 'Parasitic Hunger',
                'description' => 'Increases conversions by 3 percentage points',
                'key' => 'parasitic_hunger',
                'mana_cost' => 5,
                'duration' => 12,
                'races' => collect(['Undead']),
            ],
            [
                'name' => 'Gaia\'s Blessing',
                'description' => '+20% food production (not cumulative with Gaia\'s Watch), +10% lumber production',
                'key' => 'gaias_blessing',
                'mana_cost' => 5,
                'duration' => 12,
                'races' => collect(['Wood Elf']),
            ],
            [
                'name' => 'Nightfall',
                'description' => '+5% offensive power',
                'key' => 'nightfall',
                'mana_cost' => 5,
                'duration' => 12,
                'races' => collect(['Nox']),
            ],
=======
>>>>>>> a5728f0d
        ]);
    }

    public function getOffensiveSpells(): Collection
    {
        return $this->getInfoOpSpells()
            ->merge($this->getBlackOpSpells())
            ->merge($this->getWarSpells());
    }

    public function getInfoOpSpells(): Collection
    {
        return collect([
            [
                'name' => 'Clear Sight',
                'description' => 'Reveal status screen',
                'key' => 'clear_sight',
                'mana_cost' => 0.5,
            ],
//            [
//                'name' => 'Vision',
//                'description' => 'Reveal tech and heroes',
//                'key' => 'vision',
//                'mana_cost' => 0.5,
//            ],
            [
                'name' => 'Revelation',
                'description' => 'Reveal active spells',
                'key' => 'revelation',
                'mana_cost' => 1.2,
            ],
            [
                'name' => 'Clairvoyance',
                'description' => 'Reveal realm town crier',
                'key' => 'clairvoyance',
                'mana_cost' => 1.2,
            ],
//            [
//                'name' => 'Disclosure',
//                'description' => 'Reveal wonder',
//                'key' => 'disclosure',
//                'mana_cost' => 1.2,
//            ],
        ]);
    }

    public function getBlackOpSpells(): Collection
    {
        return collect([
            // plague
            // insect swarm
            // great flood
            // earthquake
        ]);
    }

    public function getWarSpells(): Collection
    {
        return collect([
            // fireball
            // lightning bolt
            // disband spies
        ]);
    }
}<|MERGE_RESOLUTION|>--- conflicted
+++ resolved
@@ -216,7 +216,6 @@
                 'duration' => 12,
                 'races' => collect(['Troll']),
             ],
-<<<<<<< HEAD
             [
                 'name' => 'Parasitic Hunger',
                 'description' => 'Increases conversions by 3 percentage points',
@@ -233,16 +232,6 @@
                 'duration' => 12,
                 'races' => collect(['Wood Elf']),
             ],
-            [
-                'name' => 'Nightfall',
-                'description' => '+5% offensive power',
-                'key' => 'nightfall',
-                'mana_cost' => 5,
-                'duration' => 12,
-                'races' => collect(['Nox']),
-            ],
-=======
->>>>>>> a5728f0d
         ]);
     }
 
