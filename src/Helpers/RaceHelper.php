--- conflicted
+++ resolved
@@ -22,27 +22,16 @@
         $descriptions['firewalker'] = <<<FIREWALKER
 <p>Beings of pure fire, which came into this world after a powerful sorcerer once got too greedy with their pyro experimentation projects.</p>
 <p>Excellent at proliferation, these fiery beasts seem highly interested in leaving only ash in their wake.</p>
-<p class="text-green">
-    Increased max population<br>
-    Increased gem production<br>
-    Reduced construction costs<br>
-    <span class="text-red">
-        Reduced lumber production
-    </span>
-</p>
 FIREWALKER;
         // todo: ^ span in p? hacky hacky, move to yml pls
 
+        $descriptions['firewalker'] = <<<FIREWALKER
+<p>Beings of pure fire, which came into this world after a powerful sorcerer once got too greedy with their pyro experimentation projects.</p>
+<p>Excellent at proliferation, these fiery beasts seem highly interested in leaving only ash in their wake.</p>
+FIREWALKER;
+      
         $descriptions['gnome'] = <<<GNOME
 <p>Placeholder description.</p>
-<p class="text-green">
-    Increased attack strength<br>
-    Decreased food consumption<br>
-    Increased gem production<br>
-    <span class="text-red">
-        Decreased max population
-    </span>
-</p>
 GNOME;
 
         $descriptions['halfling'] = <<<HALFLING
@@ -58,14 +47,6 @@
 <p>Placeholder description.</p>
 SYLVAN;
 
-<<<<<<< HEAD
-        $descriptions['firewalker'] = <<<FIREWALKER
-<p>Beings of pure fire, which came into this world after a powerful sorcerer once got too greedy with their pyro experimentation projects.</p>
-<p>Excellent at proliferation, these fiery beasts seem highly interested in leaving only ash in their wake.</p>
-FIREWALKER;
-
-=======
->>>>>>> f0241bb6
         // Evil races
 
         $descriptions['dark elf'] = <<<DARKELF
@@ -77,24 +58,9 @@
 <p>Short, cunning, and gnarling, they hate anything that smells like Dwarf.</p>
 GOBLIN;
 
-<<<<<<< HEAD
-        $descriptions['nomad'] = <<<NOMAD
-<p>Descendants of Humans, these folk have been exiled from the kingdom long ago and went their own way.</p>
-<p>Acclimated to the desert life, these traveling Nomads teamed up with the evil races out of spite towards the Humans and their allies.</p>
-NOMAD;
-=======
         $descriptions['icekin'] = <<<ICEKIN
 <p>Placeholder description.</p>
-<p class="text-green">
-    Increased platinum production<br>
-    Decreased food consumption<br>
-    Decreased Archmage cost<br>
-    <span class="text-red">
-        Decreased lumber production
-    </span>
-</p>
 ICEKIN;
->>>>>>> f0241bb6
 
         $descriptions['lizardfolk'] = <<<LIZARDFOLK
 <p>These amphibious creatures hail from the depths of the seas, having remained mostly hidden for decades before resurfacing and joining the war.</p>
@@ -104,21 +70,10 @@
         $descriptions['nomad'] = <<<NOMAD
 <p>Descendants of Humans, these folk have been exiled from the kingdom long ago and went their own way.</p>
 <p>Acclimated to the desert life, these traveling Nomads teamed up with the evil races out of spite towards the Humans and their allies.</p>
-<p class="text-green">
-    Increased mana production
-</p>
 NOMAD;
 
         $descriptions['troll'] = <<<TROLL
 <p>Placeholder description.</p>
-<p class="text-green">
-    Increased attack strength<br>
-    <span class="text-red">
-        Reduced max population<br>
-        Increased food consumption<br>
-        Decreased spy strength
-    </span>
-</p>
 TROLL;
 
         $key = strtolower($race->name);
