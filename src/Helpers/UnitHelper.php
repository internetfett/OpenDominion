<?php

namespace OpenDominion\Helpers;

use OpenDominion\Models\Race;

class UnitHelper
{
    public function getUnitTypes(bool $hideSpecialUnits = false): array
    {
        $data = [
            'unit1',
            'unit2',
            'unit3',
            'unit4',
        ];

        if (!$hideSpecialUnits) {
            $data = array_merge($data, [
                'spies',
                'wizards',
                'archmages',
            ]);
        }

        return $data;
    }

    public function getUnitName(string $unitType, Race $race): string
    {
        if (in_array($unitType, ['spies', 'wizards', 'archmages'], true)) {
            return ucfirst($unitType);
        }

        $unitSlot = (((int)str_replace('unit', '', $unitType)) - 1);

        return $race->units[$unitSlot]->name;
    }


    public function getUnitHelpString(string $unitType, Race $race): ?string
    {

        $helpStrings = [
            'draftees' => 'Used for exploring and training other units. Provides 1 DP.',
            'unit1' => '',
            'unit2' => '',
            'unit3' => '',
            'unit4' => '',
            'spies' => 'Used for espionage.',
            'wizards' => 'Used for casting offensive spells.',
            'archmages' => 'Used for casting offensive spells. Twice as strong as regular wizards.',
        ];

        // todo: refactor this. very inefficient
        $perkTypeStrings = [
            // Conversions
            'conversion' => 'Converts some enemy casualties into %s.',
            'staggered_conversion' => 'Converts some enemy casualties into %2$s against dominions %1$s%%+ of your size.',

            // OP/DP related
            'defense_from_building' => 'Defense increased by 1 for every %2$s%% %1$ss (max %3$s).',
            'offense_from_building' => 'Offense increased by 1 for every %2$s%% %1$ss (max %3$s).',

            'defense_from_land' => 'Defense increased by 1 for every %2$s%% %1$ss (max %3$s).',
            'offense_from_land' => 'Offense increased by 1 for every %2$s%% %1$ss (max %3$s).',

            'defense_from_pairing' => 'Defense increased by %2$s when paired with %3$s %1$s at home.',
            'offense_from_pairing' => 'Offense increased by %2$s when paired with %3$s %1$s on attack.',

            'defense_from_prestige' => 'Defense increased by 1 for every %1$s prestige (max %2$s).',
            'offense_from_prestige' => 'Offense increased by 1 for every %1$s prestige (max %2$s).',

            'defense_vs_building' => 'Defense increased by 1 for every %2$s%% %1$ss of defender (max %3$s).',
            'offense_vs_building' => 'Offense increased by 1 for every %2$s%% %1$ss of defender (max %3$s).',

            'defense_vs_goblin' => 'Defense increased by %s against goblins.',
            'offense_vs_goblin' => 'Offense increased by %s against goblins.',
            'defense_vs_kobold' => 'Defense increased by %s against kobolds.',
            'offense_vs_kobold' => 'Offense increased by %s against kobolds.',
            'defense_vs_wood_elf' => 'Defense increased by %s against wood elves.',
            'offense_vs_wood_elf' => 'Offense increased by %s against wood elves.',

            'offense_staggered_land_range' => 'Offense increased by %2$s against dominions %1$s%%+ of your size.',

            'offense_raw_wizard_ratio' => 'Offense increased by %1$s * Raw Wizard Ratio (max %2$s).',

            // Spy related
            'counts_as_spy_defense' => 'Each unit counts as %s of a spy on defense.',
            'counts_as_spy_offense' => 'Each unit counts as %s of a spy on offense.',

            // Wizard related
            'counts_as_wizard_defense' => 'Each unit counts as %s of a wizard on defense.',
            'counts_as_wizard_offense' => 'Each unit counts as %s of a wizard on offense.',

            // Casualties related
            'fewer_casualties' => '%s%% fewer casualties.',
            'fewer_casualties_defense' => '%s%% fewer casualties on defense.',
            'fewer_casualties_offense' => '%s%% fewer casualties on offense.',
            'fixed_casualties' => 'ALWAYS suffers %s%% casualties.',

            'immortal' => 'Almost never dies.',
            'immortal_except_vs' => 'Almost never dies, except vs %s.',
            'immortal_vs_land_range' => 'Almost never dies when attacking dominions %s%%+ of your size.',

            'reduce_combat_losses' => 'Reduces combat losses.',

            // Resource related
            'ore_production' => 'Each unit produces %s units of ore per tick.',
            'plunders_resources_on_attack' => 'Plunders resources on attack.',
            'sink_boats_defense' => 'Sinks boats when defending.',
            'sink_boats_offense' => 'Sinks boats when attacking.',

            // ODA
            'mana_production' => 'Each unit generates %s mana per tick.',
            'lumber_production' => 'Each unit collects %s lumber per tick.',
            'food_production' => 'Each unit produces %s food per tick.',
            'true_immortal' => 'Immortal. Only dies when overwhelmed.',
            'afterlife_norse' => 'Upon honourable death, becomes a legendary champion and can be recalled into services as an Einherjar.',
            'kills_peasants' => 'Eats %s peasants per tick.',
            'does_not_kill' => 'Does not kill other units.',
            'no_draftee' => 'No draftee required to train.',
            'min_power_to_kill' => 'Only dies against units with %s or more OP (when defending) or DP (when invading), unless overwhelmed.',
            'gem_production' => 'Each unit mines %s gems per tick.',
            'offense_vs_land' => 'Offense increased by 1 for every %2$s%% %1$ss of defender (max %3$s).',
            'pairing_limit' => 'You can at most have %2$s of this unit per %1$s.',
            'does_not_count_as_population' => 'Does not count towards population. No housing required.',
            'mana_drain' => 'Each unit drains %s mana per tick.',

            # TBD
            'offense_vs_barren_land' => 'Offense increased by 1 for every %1$s%% barren land of defender (max %2$s).',
            'converts_to_cocoons' => 'Converts casualties to cocoons.',
            'instant_training' => 'Summoned immediately.',
            'faster_training' => 'Trains %s ticks faster.',
            'upgrade_survivors' => 'Survivors return as %s after succesful invasions.',
            'cannot_be_trained' => 'Unit cannot be trained.',

            'offense_raw_spy_ratio' => 'Offense increased by %1$s * Raw Spy Ratio (max %2$s).',

            // Misc
            'faster_return' => 'Returns %s ticks faster from battle.',
        ];

        // Get unit - same logic as military page
        if (in_array($unitType, ['unit1', 'unit2', 'unit3', 'unit4'])) {
            $unit = $race->units->filter(function ($unit) use ($unitType) {
                return ($unit->slot == (int)str_replace('unit', '', $unitType));
            })->first();

            list($type, $proficiency) = explode(' ', $helpStrings[$unitType]);
            if ($unit->type) {
                list($type, $proficiency) = explode('_', $unit->type);
                $type = ucfirst($type);
            }   $proficiency .= '.';
            $helpStrings[$unitType] = "$type $proficiency";

            foreach ($unit->perks as $perk) {
                if (!array_key_exists($perk->key, $perkTypeStrings)) {
                    //\Debugbar::warning("Missing perk help text for unit perk '{$perk->key}'' on unit '{$unit->name}''.");
                    continue;
                }

                $perkValue = $perk->pivot->value;

                // Handle array-based perks
                $nestedArrays = false;
                // todo: refactor all of this
                // partially copied from Race::getUnitPerkValueForUnitSlot
                if (str_contains($perkValue, ',')) {
                    $perkValue = explode(',', $perkValue);

                    foreach ($perkValue as $key => $value) {
                        if (!str_contains($value, ';')) {
                            continue;
                        }

                        $nestedArrays = true;
                        $perkValue[$key] = explode(';', $value);
                    }
                }

                // Special case for pairings
                if ($perk->key === 'defense_from_pairing' || $perk->key === 'offense_from_pairing') {
                    $slot = (int)$perkValue[0];
                    $pairedUnit = $race->units->filter(static function ($unit) use ($slot) {
                        return ($unit->slot === $slot);
                    })->first();

                    $perkValue[0] = $pairedUnit->name;
                    if (isset($perkValue[2]) && $perkValue[2] > 1) {
                        $perkValue[0] = str_plural($perkValue[0]);
                    } else {
                        $perkValue[2] = 1;
                    }
                }

                // Special case for pairing limit
                if ($perk->key === 'pairing_limit') {
                    $slot = (int)$perkValue[0];
                    $pairedUnit = $race->units->filter(static function ($unit) use ($slot) {
                        return ($unit->slot === $slot);
                    })->first();
                    $perkValue[0] = $pairedUnit->name;
                    if (isset($perkValue[2]) && $perkValue[2] > 1) {
                        $perkValue[0] = str_plural($perkValue[0]);
                    } else {
                        $perkValue[2] = 1;
                    }
                }

                // Special case for conversions
                if ($perk->key === 'conversion') {
                    $unitSlotsToConvertTo = array_map('intval', str_split($perkValue));
                    $unitNamesToConvertTo = [];

                    foreach ($unitSlotsToConvertTo as $slot) {
                        $unitToConvertTo = $race->units->filter(static function ($unit) use ($slot) {
                            return ($unit->slot === $slot);
                        })->first();

                        $unitNamesToConvertTo[] = str_plural($unitToConvertTo->name);
                    }

                    $perkValue = generate_sentence_from_array($unitNamesToConvertTo);
                } elseif ($perk->key === 'staggered_conversion') {
                    foreach ($perkValue as $index => $conversion) {
                        [$convertAboveLandRatio, $slots] = $conversion;

                        $unitSlotsToConvertTo = array_map('intval', str_split($slots));
                        $unitNamesToConvertTo = [];

                        foreach ($unitSlotsToConvertTo as $slot) {
                            $unitToConvertTo = $race->units->filter(static function ($unit) use ($slot) {
                                return ($unit->slot === $slot);
                            })->first();

                            $unitNamesToConvertTo[] = str_plural($unitToConvertTo->name);
                        }

                        $perkValue[$index][1] = generate_sentence_from_array($unitNamesToConvertTo);
                    }
                }


                if (is_array($perkValue)) {
                    if ($nestedArrays) {
                        foreach ($perkValue as $nestedKey => $nestedValue) {
<<<<<<< HEAD
                            $helpStrings['unit' . $unit->slot] .= ('<li>' . vsprintf($perkTypeStrings[$perk->key], $nestedValue) . '</li>');
                        }
                    } else {
                        $helpStrings['unit' . $unit->slot] .= ('<li>' . vsprintf($perkTypeStrings[$perk->key], $perkValue) . '</li>');
                    }
                } else {
                    $helpStrings['unit' . $unit->slot] .= ('<li>' . sprintf($perkTypeStrings[$perk->key], $perkValue) . '</li>');
=======
                            $helpStrings[$unitType] .= ('<br><br>' . vsprintf($perkTypeStrings[$perk->key], $nestedValue));
                        }
                    } else {
                        $helpStrings[$unitType] .= ('<br><br>' . vsprintf($perkTypeStrings[$perk->key], $perkValue));
                    }
                } else {
                    $helpStrings[$unitType] .= ('<br><br>' . sprintf($perkTypeStrings[$perk->key], $perkValue));
>>>>>>> 4a72081c
                }
            }

            if ($unit->need_boat === false) {
<<<<<<< HEAD
                $helpStrings['unit' . $unit->slot] .= ('<li>No boats needed.</li>');
=======
                $helpStrings[$unitType] .= ('<br><br>No boats needed.');
>>>>>>> 4a72081c
            }
        }

        if(strlen($helpStrings[$unitType]) == 0)
        {
          $helpStrings[$unitType] = '<i>No special abilities</i>';
        }
        else
        {
          $helpStrings[$unitType] = '<ul>' . $helpStrings[$unitType] . '</ul>';
        }

        return $helpStrings[$unitType] ?: null;
    }

    public function getUnitTypeIconHtml(string $unitType, Race $race = null): string
    {
        switch ($unitType) {
            case 'draftees':
                $iconClass = 'fa fa-user';
                $colorClass = 'text-green';
                break;

            case 'unit1':
                $iconClass = 'ra ra-sword';
                $colorClass = 'text-green';
                break;

            case 'unit2':
                $iconClass = 'ra ra-shield';
                $colorClass = 'text-green';
                break;

            case 'unit3':
                $iconClass = 'ra ra-shield';
                $colorClass = 'text-light-blue';
                break;

            case 'unit4':
                $iconClass = 'ra ra-sword';
                $colorClass = 'text-light-blue';
                break;

            case 'spies':
                $iconClass = 'fa fa-user-secret';
                $colorClass = 'text-green';
                break;

            case 'wizards':
                $iconClass = 'ra ra-fairy-wand';
                $colorClass = 'text-green';
                break;

            case 'archmages':
                $iconClass = 'ra ra-fairy-wand';
                $colorClass = 'text-light-blue';
                break;

            default:
                return '';
        }

        if ($race && in_array($unitType, ['unit1', 'unit2', 'unit3', 'unit4'])) {
            $unit = $race->units->filter(function ($unit) use ($unitType) {
                return ($unit->slot == (int)str_replace('unit', '', $unitType));
            })->first();
            if ($unit->type) {
                list($type, $proficiency) = explode('_', $unit->type);
                if (strtolower($type) == 'offensive') {
                    $iconClass = 'ra ra-sword';
                } elseif (strtolower($type) == 'defensive') {
                    $iconClass = 'ra ra-shield';
                } elseif (strtolower($type) == 'hybrid') {
                    $iconClass = 'ra ra-crossed-swords';
                }
                if (strtolower($proficiency) == 'specialist') {
                    $colorClass = 'text-green';
                } elseif (strtolower($proficiency) == 'elite') {
                    $colorClass = 'text-light-blue';
                }
            }
        }

        return "<i class=\"$iconClass $colorClass\"></i>";
    }

    public function getConvertedUnitsString(array $convertedUnits, Race $race): string
    {
        $result = 'In addition, your army converts some of the enemy casualties into ';
        $convertedUnitsFiltered = array_filter($convertedUnits, function ($item) {
            return $item > 0;
        });

        $numberOfUnitTypesConverted = count($convertedUnitsFiltered);
        $i = 1;

        // todo: this can probably be refactored to use generate_sentence_from_array() in helpers.php
        foreach ($convertedUnitsFiltered as $slotNumber => $amount) {
            if ($i !== 1) {
                if ($numberOfUnitTypesConverted === $i) {
                    $result .= ' and ';
                } else {
                    $result .= ', ';
                }
            }

            $formattedAmount = number_format($amount);

            $result .= "{$formattedAmount} {$race->units[$slotNumber - 1]->name}s";

            $i++;
        }

        $result .= '!';

        return $result;
    }

    # Norse champions
    public function getChampionsString(int $champions): string
    {
      if ($champions > 0)
      {
        $result = number_format($champions) . ' of your brave fallen soldiers have become legendary champions.';
      }
      else
      {
        $result = 'No legendary champions arose from this battle.';
      }

        return $result;
    }

    # Demon Soul collection
    public function getSoulCollectionString(int $souls): string
    {
      if ($souls > 0)
      {
        $result = 'By slaying enemy soldiers, you collect ' . number_format($souls) . ' souls.';
      }
      else
      {
        $result = 'You do not collect any souls.';
      }

        return $result;
    }


}<|MERGE_RESOLUTION|>--- conflicted
+++ resolved
@@ -43,10 +43,10 @@
 
         $helpStrings = [
             'draftees' => 'Used for exploring and training other units. Provides 1 DP.',
-            'unit1' => '',
-            'unit2' => '',
-            'unit3' => '',
-            'unit4' => '',
+            'unit1' => 'Offensive specialist',
+            'unit2' => 'Defensive specialist',
+            'unit3' => 'Defensive elite',
+            'unit4' => 'Offensive elite',
             'spies' => 'Used for espionage.',
             'wizards' => 'Used for casting offensive spells.',
             'archmages' => 'Used for casting offensive spells. Twice as strong as regular wizards.',
@@ -245,32 +245,18 @@
                 if (is_array($perkValue)) {
                     if ($nestedArrays) {
                         foreach ($perkValue as $nestedKey => $nestedValue) {
-<<<<<<< HEAD
-                            $helpStrings['unit' . $unit->slot] .= ('<li>' . vsprintf($perkTypeStrings[$perk->key], $nestedValue) . '</li>');
+                            $helpStrings[$unitType] .= ('<li>' . vsprintf($perkTypeStrings[$perk->key], $nestedValue) . '</li>');
                         }
                     } else {
-                        $helpStrings['unit' . $unit->slot] .= ('<li>' . vsprintf($perkTypeStrings[$perk->key], $perkValue) . '</li>');
+                        $helpStrings[$unitType] .= ('<li>' . vsprintf($perkTypeStrings[$perk->key], $perkValue) . '</li>');
                     }
                 } else {
-                    $helpStrings['unit' . $unit->slot] .= ('<li>' . sprintf($perkTypeStrings[$perk->key], $perkValue) . '</li>');
-=======
-                            $helpStrings[$unitType] .= ('<br><br>' . vsprintf($perkTypeStrings[$perk->key], $nestedValue));
-                        }
-                    } else {
-                        $helpStrings[$unitType] .= ('<br><br>' . vsprintf($perkTypeStrings[$perk->key], $perkValue));
-                    }
-                } else {
-                    $helpStrings[$unitType] .= ('<br><br>' . sprintf($perkTypeStrings[$perk->key], $perkValue));
->>>>>>> 4a72081c
+                    $helpStrings[$unitType] .= ('<li>' . sprintf($perkTypeStrings[$perk->key], $perkValue) . '</li>');
                 }
             }
 
             if ($unit->need_boat === false) {
-<<<<<<< HEAD
-                $helpStrings['unit' . $unit->slot] .= ('<li>No boats needed.</li>');
-=======
-                $helpStrings[$unitType] .= ('<br><br>No boats needed.');
->>>>>>> 4a72081c
+                $helpStrings[$unitType] .= ('<li>No boats needed.</li>');
             }
         }
 
