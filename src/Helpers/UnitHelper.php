<?php

namespace OpenDominion\Helpers;

use OpenDominion\Models\Race;

class UnitHelper
{
    public function getUnitTypes(bool $hideSpecialUnits = false): array
    {
        $data = [
            'unit1',
            'unit2',
            'unit3',
            'unit4',
        ];

        if (!$hideSpecialUnits) {
            $data = array_merge($data, [
                'spies',
                'wizards',
                'archmages',
            ]);
        }

        return $data;
    }

    public function getUnitName(string $unitType, Race $race): string
    {
        if (in_array($unitType, ['spies', 'wizards', 'archmages'], true)) {
            return ucfirst($unitType);
        }

        $unitSlot = (((int)str_replace('unit', '', $unitType)) - 1);

        return $race->units[$unitSlot]->name;
    }

    public function getUnitHelpString(string $unitType, Race $race): ?string
    {
        $helpStrings = [
            'draftees' => 'Basic military unit.<br><br>Used for exploring and training other units.',
            'unit1' => 'Offensive specialist.',
            'unit2' => 'Defensive specialist.',
            'unit3' => 'Defensive elite.',
            'unit4' => 'Offensive elite.',
            'spies' => 'Used for espionage.',
            'wizards' => 'Used for casting offensive spells.',
            'archmages' => 'Used for casting offensive spells.<br><br>Immortal and twice as strong as regular wizards.',
        ];

        // todo: refactor this. very inefficient
        $perkTypeStrings = [
            'fewer_casualties' => '%s%% fewer casualties.',
            'faster_return' => 'Returns %s hours faster from battle.',
            'ore_production' => 'Each unit produces %s units of ore per hour.',
            'plunders_resources_on_attack' => 'Plunders resources on attack.',
            'reduce_combat_losses' => 'Reduces combat losses.',
            'immortal_except_vs_icekin' => 'Immortal (except vs Icekin).',
            'fewer_casualties_offense' => '%s%% fewer casualties on offense.',
<<<<<<< HEAD
            'counts_as_spy' => 'Each unit count as %s of a spy.',
            'counts_as_wizard_offense' => 'Each unit counts as %s of a wizard on offense.',
            'counts_as_wizard_defense' => 'Each unit counts as %s of a wizard on defense.',
            'immortal_vs_land_range' => 'Immortal when attacking %s%% of your size or greater.',
=======
            'counts_as_spy_offense' => 'Each unit counts as %s of a spy on offense.',
            'counts_as_spy_defense' => 'Each unit counts as %s of a spy on defense.',
>>>>>>> d34ffc82
        ];

        foreach ($race->units as $unit) {
            foreach ($unit->perks->whereIn('key', array_keys($perkTypeStrings)) as $perk) {
                $helpStrings['unit' . $unit->slot] .= ('<br><br>' . sprintf($perkTypeStrings[$perk->key], $perk->pivot->value));
            }
        }

        return $helpStrings[$unitType] ?: null;
    }

    public function getUnitTypeIconHtml(string $unitType): string
    {
        switch ($unitType) {
            case 'draftees':
                return '<i class="fa fa-user text-green"></i>';

            case 'unit1':
                return '<i class="ra ra-sword text-green"></i>';

            case 'unit2':
                return '<i class="ra ra-shield text-green"></i>';

            case 'unit3':
                return '<i class="ra ra-shield text-light-blue"></i>';

            case 'unit4':
                return '<i class="ra ra-sword text-light-blue"></i>';

            case 'spies':
                return '<i class="fa fa-user-secret text-green"></i>';

            case 'wizards':
                return '<i class="ra ra-fairy-wand text-green"></i>';

            case 'archmages':
                return '<i class="ra ra-fairy-wand text-light-blue"></i>';

            default:
                return '';
        }
    }
    }<|MERGE_RESOLUTION|>--- conflicted
+++ resolved
@@ -59,15 +59,11 @@
             'reduce_combat_losses' => 'Reduces combat losses.',
             'immortal_except_vs_icekin' => 'Immortal (except vs Icekin).',
             'fewer_casualties_offense' => '%s%% fewer casualties on offense.',
-<<<<<<< HEAD
-            'counts_as_spy' => 'Each unit count as %s of a spy.',
             'counts_as_wizard_offense' => 'Each unit counts as %s of a wizard on offense.',
             'counts_as_wizard_defense' => 'Each unit counts as %s of a wizard on defense.',
             'immortal_vs_land_range' => 'Immortal when attacking %s%% of your size or greater.',
-=======
             'counts_as_spy_offense' => 'Each unit counts as %s of a spy on offense.',
             'counts_as_spy_defense' => 'Each unit counts as %s of a spy on defense.',
->>>>>>> d34ffc82
         ];
 
         foreach ($race->units as $unit) {
