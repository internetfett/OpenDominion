--- conflicted
+++ resolved
@@ -168,10 +168,6 @@
                 'landLost' => $totalLandTypeLoss,
                 'barrenLandLost' => $barrenLandLostForLandType,
                 'buildingsToDestroy' => $buildingsToDestroy];
-<<<<<<< HEAD
-        }
-=======
->>>>>>> c63d2d5d
 
             $landLeftToLose -= $totalLandTypeLoss;
         }
