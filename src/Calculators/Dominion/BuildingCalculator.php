--- conflicted
+++ resolved
@@ -101,13 +101,7 @@
 
             $buildingsToDestroyByType[$buildingType] = $buildingsToDestroy;
 
-<<<<<<< HEAD
-            $buildingsDestroyedByType[$buildingType] = [
-                'builtBuildingsToDestroy' => $buildingsToDestroy,
-                'buildingsInQueueToRemove' => 0];
-=======
             $buildingsLeftToDestroy -= $buildingsToDestroy;
->>>>>>> c63d2d5d
         }
 
         $actualTotalBuildingsDestroyed = 0;
