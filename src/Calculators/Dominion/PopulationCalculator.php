<?php

namespace OpenDominion\Calculators\Dominion;

use OpenDominion\Helpers\BuildingHelper;
use OpenDominion\Helpers\UnitHelper;
use OpenDominion\Models\Dominion;
use OpenDominion\Services\Dominion\QueueService;

class PopulationCalculator
{
    /** @var BuildingHelper */
    protected $buildingHelper;

    /** @var ImprovementCalculator */
    protected $improvementCalculator;

    /** @var LandCalculator */
    protected $landCalculator;

    /** @var MilitaryCalculator */
    protected $militaryCalculator;

    /** @var PrestigeCalculator */
    private $prestigeCalculator;

    /** @var QueueService */
    protected $queueService;

    /** @var SpellCalculator */
    protected $spellCalculator;

    /** @var UnitHelper */
    protected $unitHelper;

    /** @var bool */
    protected $forTick = false;

    /**
     * PopulationCalculator constructor.
     *
     * @param BuildingHelper $buildingHelper
     * @param ImprovementCalculator $improvementCalculator
     * @param LandCalculator $landCalculator
     * @param MilitaryCalculator $militaryCalculator
     * @param PrestigeCalculator $prestigeCalculator
     * @param QueueService $queueService
     * @param SpellCalculator $spellCalculator
     * @param UnitHelper $unitHelper
     */
    public function __construct(
        BuildingHelper $buildingHelper,
        ImprovementCalculator $improvementCalculator,
        LandCalculator $landCalculator,
        MilitaryCalculator $militaryCalculator,
        PrestigeCalculator $prestigeCalculator,
        QueueService $queueService,
        SpellCalculator $spellCalculator,
        UnitHelper $unitHelper
    ) {
        $this->buildingHelper = $buildingHelper;
        $this->improvementCalculator = $improvementCalculator;
        $this->landCalculator = $landCalculator;
        $this->militaryCalculator = $militaryCalculator;
        $this->prestigeCalculator = $prestigeCalculator;
        $this->queueService = $queueService;
        $this->spellCalculator = $spellCalculator;
        $this->unitHelper = $unitHelper;
    }

    /**
     * Toggle if this calculator should include the following hour's resources.
     */
    public function setForTick(bool $value)
    {
        $this->forTick = $value;
        $this->militaryCalculator->setForTick($value);
        $this->queueService->setForTick($value);
    }

    /**
     * Returns the Dominion's total population, both peasants and military.
     *
     * @param Dominion $dominion
     * @return int
     */
    public function getPopulation(Dominion $dominion): int
    {
        return ($dominion->peasants + $this->getPopulationMilitary($dominion));
    }

    /**
     * Returns the Dominion's military population.
     *
     * The military consists of draftees, combat units, spies, wizards, archmages and
     * units currently in training.
     *
     * @param Dominion $dominion
     * @return int
     */
    public function getPopulationMilitary(Dominion $dominion): int
    {
        return (
            $dominion->military_draftees
            + $this->militaryCalculator->getTotalUnitsForSlot($dominion, 1)
            + $this->militaryCalculator->getTotalUnitsForSlot($dominion, 2)
            + $this->militaryCalculator->getTotalUnitsForSlot($dominion, 3)
            + $this->militaryCalculator->getTotalUnitsForSlot($dominion, 4)
            + $dominion->military_spies
            + $dominion->military_wizards
            + $dominion->military_archmages
            + $this->queueService->getTrainingQueueTotal($dominion)
        );
    }

    /**
     * Returns the Dominion's max population.
     *
     * @param Dominion $dominion
     * @return int
     */
    public function getMaxPopulation(Dominion $dominion): int
    {
        return round(
            ($this->getMaxPopulationRaw($dominion) * $this->getMaxPopulationMultiplier($dominion))
            + $this->getMaxPopulationMilitaryBonus($dominion)
        );
    }

    /**
     * Returns the Dominion's raw max population.
     *
     * Maximum population is determined by housing in homes, other buildings (sans barracks) and barren land.
     *
     * @param Dominion $dominion
     * @return int
     */
    public function getMaxPopulationRaw(Dominion $dominion): int
    {
        $population = 0;

        // Values
        $housingPerHome = 30;
        $housingPerNonHome = 15; // except barracks
        $housingPerBarracks = 0;
        $housingPerBarrenLand = (5 + $dominion->race->getPerkValue('extra_barren_max_population'));
        $housingPerConstructingBuilding = 15; // todo: check how many constructing home/barracks houses

        // Constructed buildings
        foreach ($this->buildingHelper->getBuildingTypes() as $buildingType) {
            switch ($buildingType) {
                case 'home':
                    $housing = $housingPerHome;
                    break;

                case 'barracks':
                    $housing = $housingPerBarracks;
                    break;

                default:
                    $housing = $housingPerNonHome;
                    break;
            }

            $population += ($dominion->{'building_' . $buildingType} * $housing);
        }

        // Constructing buildings
        $population += ($this->queueService->getConstructionQueueTotal($dominion) * $housingPerConstructingBuilding);

        // Barren land
        $population += ($this->landCalculator->getTotalBarrenLand($dominion) * $housingPerBarrenLand);

        return $population;
    }

    /**
     * Returns the Dominion's max population multiplier.
     *
     * Max population multiplier is affected by:
     * - Racial Bonus
     * - Improvement: Keep
     * - Tech: Urban Mastery and Construction (todo)
     * - Prestige bonus (multiplicative)
     *
     * @param Dominion $dominion
     * @return float
     */
    public function getMaxPopulationMultiplier(Dominion $dominion): float
    {
        $multiplier = 1;

        // Values (percentages)
        $techUrbanMasteryMultiplier = 7.5;
        $techConstructionMultiplier = 2;

        // Racial Bonus
        $multiplier += $dominion->race->getPerkMultiplier('max_population');

        // Techs
        $multiplier += $dominion->getTechPerkMultiplier('max_population');

        // Improvement: Keep
        $multiplier += $this->improvementCalculator->getImprovementMultiplierBonus($dominion, 'keep');

        // Prestige Bonus
        $multiplier *= (1 + $this->prestigeCalculator->getPrestigeMultiplier($dominion));

        return $multiplier;
    }

    /**
     * Returns the Dominion's max population military bonus.
     *
     * @param Dominion $dominion
     * @return float
     */
    public function getMaxPopulationMilitaryBonus(Dominion $dominion): float
    {
        // Values
        $troopsPerBarracks = 36;

        return min(
            ($this->getPopulationMilitary($dominion) - $dominion->military_draftees),
            ($dominion->building_barracks * $troopsPerBarracks)
        );
    }

    /**
     * Returns the Dominion's population birth.
     *
     * @param Dominion $dominion
     * @return int
     */
    public function getPopulationBirth(Dominion $dominion): int
    {
        return round($this->getPopulationBirthRaw($dominion) * $this->getPopulationBirthMultiplier($dominion));
    }

    /**
     * Returns the Dominions raw population birth.
     *
     * @param Dominion $dominion
     * @return float
     */
    public function getPopulationBirthRaw(Dominion $dominion): float
    {
        $birth = 0;

        // Values (percentages)
        $growthFactor = 3;

        // Growth
        $birth += (($dominion->peasants - $this->getPopulationDrafteeGrowth($dominion)) * ($growthFactor / 100));

        return $birth;
    }

    /**
     * Returns the Dominion's population birth multiplier.
     *
     * @param Dominion $dominion
     * @return float
     */
    public function getPopulationBirthMultiplier(Dominion $dominion): float
    {
<<<<<<< HEAD
        // Check for Starvation
        if ($dominion->resource_food == 0) {
            return 0;
        }

        $multiplier = 0;
=======
        $multiplier = 1;
>>>>>>> c71af354

        // Values (percentages)
        $spellHarmony = 50;
        $spellPlague = 50;
        $templeBonus = 6;

        // Racial Bonus
        $multiplier += $dominion->race->getPerkMultiplier('population_growth');

        // Spell: Harmony
        $multiplier += $this->spellCalculator->getActiveSpellMultiplierBonus($dominion, 'harmony', $spellHarmony);

        // Spell: Plague
        $multiplier -= $this->spellCalculator->getActiveSpellMultiplierBonus($dominion, 'plague', $spellPlague);

        // Temples
        $multiplier += (($dominion->building_temple / $this->landCalculator->getTotalLand($dominion)) * $templeBonus);

        return $multiplier;
    }

    /**
     * Returns the Dominion's population peasant growth.
     *
     * @param Dominion $dominion
     * @return int
     */
    public function getPopulationPeasantGrowth(Dominion $dominion): int
    {
        $maximumPeasantDeath = ((-0.05 * $dominion->peasants) - $this->getPopulationDrafteeGrowth($dominion));
        $roomForPeasants = ($this->getMaxPopulation($dominion) - $this->getPopulation($dominion) - $this->getPopulationDrafteeGrowth($dominion));
        $currentPopulationChange = ($this->getPopulationBirth($dominion) - $this->getPopulationDrafteeGrowth($dominion));

        $maximumPopulationChange = min($roomForPeasants, $currentPopulationChange);

        return max($maximumPeasantDeath, $maximumPopulationChange);

         /*
        =MAX(
            -5% * peasants - drafteegrowth,
            -5% * peasants - drafteegrowth, // MAX PEASANT DEATH
            MIN(
                maxpop(nexthour) - (peasants - military) - drafteesgrowth,
                moddedbirth - drafteegrowth
                maxpop(nexthour) - (peasants - military) - drafteesgrowth, // MAX SPACE FOR PEASANTS
                moddedbirth - drafteegrowth // CURRENT BIRTH RATE
            )
        )
        */
    }

    /**
     * Returns the Dominion's population draftee growth.
     *
     * Draftee growth is influenced by draft rate.
     *
     * @param Dominion $dominion
     * @return int
     */
    public function getPopulationDrafteeGrowth(Dominion $dominion): int
    {
        $draftees = 0;

        // Values (percentages)
        $growthFactor = 1;

        if ($this->getPopulationMilitaryPercentage($dominion) < $dominion->draft_rate) {
            $draftees += round(($dominion->peasants * ($growthFactor / 100)));
        }

        return $draftees;
    }

    /**
     * Returns the Dominion's population peasant percentage.
     *
     * @param Dominion $dominion
     * @return float
     */
    public function getPopulationPeasantPercentage(Dominion $dominion): float
    {
        if (($dominionPopulation = $this->getPopulation($dominion)) === 0) {
            return (float)0;
        }

        return (($dominion->peasants / $dominionPopulation) * 100);
    }

    /**
     * Returns the Dominion's population military percentage.
     *
     * @param Dominion $dominion
     * @return float
     */
    public function getPopulationMilitaryPercentage(Dominion $dominion): float
    {
        if (($dominionPopulation = $this->getPopulation($dominion)) === 0) {
            return 0;
        }

        return (($this->getPopulationMilitary($dominion) / $dominionPopulation) * 100);
    }

    /**
     * Returns the Dominion's employment jobs.
     *
     * Each building (sans home and barracks) employs 20 peasants.
     *
     * @param Dominion $dominion
     * @return int
     */
    public function getEmploymentJobs(Dominion $dominion): int
    {
        // todo: get these from buildinghelper and unset barracks/etc
        return (20 * (
                $dominion->building_alchemy
                + $dominion->building_farm
                + $dominion->building_smithy
                + $dominion->building_masonry
                + $dominion->building_ore_mine
                + $dominion->building_gryphon_nest
                + $dominion->building_tower
                + $dominion->building_wizard_guild
                + $dominion->building_temple
                + $dominion->building_diamond_mine
                + $dominion->building_school
                + $dominion->building_lumberyard
                + $dominion->building_forest_haven
                + $dominion->building_factory
                + $dominion->building_guard_tower
                + $dominion->building_shrine
                + $dominion->building_dock
            ));
    }

    /**
     * Returns the Dominion's employed population.
     *
     * The employed population consists of the Dominion's peasant count, up to the number of max available jobs.
     *
     * @param Dominion $dominion
     * @return int
     */
    public function getPopulationEmployed(Dominion $dominion): int
    {
        return min($this->getEmploymentJobs($dominion), $dominion->peasants);
    }

    /**
     * Returns the Dominion's employment percentage.
     *
     * If employment is at or above 100%, then one should strive to build more homes to get more peasants to the working
     * force. If employment is below 100%, then one should construct more buildings to employ idle peasants.
     *
     * @param Dominion $dominion
     * @return float
     */
    public function getEmploymentPercentage(Dominion $dominion): float
    {
        if ($dominion->peasants === 0) {
            return 0;
        }

        return (min(1, ($this->getPopulationEmployed($dominion) / $dominion->peasants)) * 100);
    }
}<|MERGE_RESOLUTION|>--- conflicted
+++ resolved
@@ -264,16 +264,12 @@
      */
     public function getPopulationBirthMultiplier(Dominion $dominion): float
     {
-<<<<<<< HEAD
         // Check for Starvation
         if ($dominion->resource_food == 0) {
             return 0;
         }
 
-        $multiplier = 0;
-=======
         $multiplier = 1;
->>>>>>> c71af354
 
         // Values (percentages)
         $spellHarmony = 50;
