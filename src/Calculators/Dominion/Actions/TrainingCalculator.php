--- conflicted
+++ resolved
@@ -308,19 +308,17 @@
 
         }
 
-<<<<<<< HEAD
+        // Techs
+        $multiplier += $dominion->getTechPerkMultiplier('military_cost');
+
         // Armory
         if(!in_array($resourceType,$exemptResourceTypes))
         {
-          if($this->improvementCalculator->getImprovementMultiplierBonus($dominion, 'armory') > 0)
-          {
-              $multiplier -= $this->improvementCalculator->getImprovementMultiplierBonus($dominion, 'armory');
-          }
-        }
-        // todo: Master of Resources Tech
-=======
-        // Techs
-        $multiplier += $dominion->getTechPerkMultiplier('military_cost');
+            if($this->improvementCalculator->getImprovementMultiplierBonus($dominion, 'armory') > 0)
+            {
+                $multiplier -= $this->improvementCalculator->getImprovementMultiplierBonus($dominion, 'armory');
+            }
+        }
 
         return (1 + $multiplier);
     }
@@ -337,7 +335,6 @@
 
         // Techs
         $multiplier += $dominion->getTechPerkMultiplier('spy_cost');
->>>>>>> 0ab7afdf
 
         // Cap $multiplier at -50%
         $multiplier = max($multiplier, -0.50);
