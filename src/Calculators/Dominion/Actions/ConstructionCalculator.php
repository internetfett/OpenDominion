--- conflicted
+++ resolved
@@ -33,13 +33,8 @@
         $totalLand = $this->landCalculator->getTotalLand($dominion);
 
         $platinum += max(
-<<<<<<< HEAD
-            (($totalLand < 250) ? 250 : $totalLand),
+            max($totalLand, 250),
             (3 * $totalLand) / 4
-=======
-            max($totalBuildings, 250),
-            (3 * $totalBuildings) / 4
->>>>>>> 80a969d6
         );
 
         $platinum -= 250;
@@ -64,13 +59,8 @@
         $totalLand = $this->landCalculator->getTotalLand($dominion);
 
         $lumber += max(
-<<<<<<< HEAD
-            (($totalLand < 250) ? 250 : $totalLand),
+            max($totalLand, 250),
             (3 * $totalLand) / 4
-=======
-            max($totalBuildings, 250),
-            (3 * $totalBuildings) / 4
->>>>>>> 80a969d6
         );
 
         $lumber -= 250;
