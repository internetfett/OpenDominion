<?php

namespace OpenDominion\Calculators\Dominion\Actions;

use OpenDominion\Calculators\Dominion\LandCalculator;
use OpenDominion\Models\Dominion;
use OpenDominion\Services\Dominion\GuardMembershipService;

class ExplorationCalculator
{
    /** @var LandCalculator */
    protected $landCalculator;

    /** @var GuardMembershipService */
    protected $guardMembershipService;

    /**
     * ExplorationCalculator constructor.
     *
     * @param LandCalculator $landCalculator
     * @param GuardMembershipService $guardMembershipService
     */
    public function __construct(
        LandCalculator $landCalculator,
        GuardMembershipService $guardMembershipService)
    {
        $this->landCalculator = $landCalculator;
        $this->guardMembershipService = $guardMembershipService;
    }

    /**
     * Returns the Dominion's exploration platinum cost (per acre of land).
     *
     * @param Dominion $dominion
     * @return int
     */
    public function getPlatinumCost(Dominion $dominion): int
    {
        $platinum = 0;
        $totalLand = $this->landCalculator->getTotalLand($dominion);

        if ($totalLand < 300) {
            $platinum += -(3 * (300 - $totalLand));
        } else {
            $exponent = ($totalLand ** 0.0185) / 1.05;
            $exponent = clamp($exponent, 1.09, 1.121);
            $platinum += (3 * (($totalLand - 300) ** $exponent));
        }

        $platinum += 1000;

        // Techs
        $multiplier = (1 + $dominion->getTechPerkMultiplier('explore_platinum_cost'));

        // Elite Guard Tax
        if ($this->guardMembershipService->isEliteGuardMember($dominion)) {
            $multiplier += 25;
        }

<<<<<<< HEAD
        // Racial bonus
        $platinum *= (1 + $dominion->race->getPerkMultiplier('explore_cost'));

        return round($platinum);
=======
        return round($platinum * $multiplier);
>>>>>>> 0ab7afdf
    }

    /**
     * Returns the Dominion's exploration draftee cost (per acre of land).
     *
     * @param Dominion $dominion
     * @return int
     */
    public function getDrafteeCost(Dominion $dominion): int
    {
        $draftees = 0;
        $totalLand = $this->landCalculator->getTotalLand($dominion);

        if ($totalLand < 300) {
            $draftees = -(300 / $totalLand);
        } else {
            $draftees += (0.003 * (($totalLand - 300) ** 1.07));
        }

        $draftees += 5;

        // Racial bonus
        $draftees *= (1 + $dominion->race->getPerkMultiplier('explore_cost'));

        // Techs
        $draftees += $dominion->getTechPerkValue('explore_draftee_cost');
        # Minimum dratee cost is 3
        if ($draftees < 3) {
            $draftees = 3;
        }

        return round($draftees);
    }

    /**
     * Returns the maximum number of acres of land a Dominion can afford to
     * explore.
     *
     * @param Dominion $dominion
     * @return int
     */
    public function getMaxAfford(Dominion $dominion): int
    {
        return min(
            floor($dominion->resource_platinum / $this->getPlatinumCost($dominion)),
            floor($dominion->military_draftees / $this->getDrafteeCost($dominion))
        );
    }

    /**
     * Returns the morale drop after exploring for $amount of acres of land.
     *
     * @param int $amount
     * @return int
     * @todo Does this really belong here? Maybe it should go in a helper, since it isn't dependent on a Dominion instance
     */
    public function getMoraleDrop($amount): int
    {
        return floor(($amount + 2) / 3);
    }
}<|MERGE_RESOLUTION|>--- conflicted
+++ resolved
@@ -52,19 +52,15 @@
         // Techs
         $multiplier = (1 + $dominion->getTechPerkMultiplier('explore_platinum_cost'));
 
+        // Racial bonus
+        $multiplier += $dominion->race->getPerkMultiplier('explore_cost');
+
         // Elite Guard Tax
         if ($this->guardMembershipService->isEliteGuardMember($dominion)) {
             $multiplier += 25;
         }
 
-<<<<<<< HEAD
-        // Racial bonus
-        $platinum *= (1 + $dominion->race->getPerkMultiplier('explore_cost'));
-
-        return round($platinum);
-=======
         return round($platinum * $multiplier);
->>>>>>> 0ab7afdf
     }
 
     /**
