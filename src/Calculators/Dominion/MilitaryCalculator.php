--- conflicted
+++ resolved
@@ -520,7 +520,6 @@
         return $versusRacePerk;
     }
 
-<<<<<<< HEAD
     protected function getBonusPowerFromPairingPerk(Dominion $dominion, Unit $unit, string $powerType, array $units = null): float
     {
         $pairingPerkData = $dominion->race->getUnitPerkValueForUnitSlot($unit->slot, "{$powerType}_from_pairing", null);
@@ -536,7 +535,11 @@
         if (isset($units[$unitSlot]) && ((int)$units[$unitSlot] !== 0)) {
             $numberPaired = min($units[$unit->slot], (int)$units[$unitSlot]);
             $powerFromPerk = $numberPaired * $amount;
-=======
+        }
+
+        return $powerFromPerk;
+    }
+
     protected function getUnitPowerFromVersusBuildingPerk(Dominion $dominion, Dominion $target = null, Unit $unit, string $powerType): float
     {
         if ($target === null) {
@@ -560,7 +563,6 @@
             $powerFromPerk = max(-1 * $powerFromBuilding, $max);
         } else {
             $powerFromPerk = min($powerFromBuilding, $max);
->>>>>>> f0c0ba06
         }
 
         return $powerFromPerk;
