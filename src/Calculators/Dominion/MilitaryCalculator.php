--- conflicted
+++ resolved
@@ -413,15 +413,9 @@
             $unitPower += $this->getUnitPowerFromStaggeredLandRangePerk($dominion, $landRatio, $unit, $powerType);
         }
 
-<<<<<<< HEAD
         if ($target !== null || !empty($calc)) {
             $unitPower += $this->getUnitPowerFromVersusRacePerk($dominion, $target, $unit, $powerType);
             $unitPower += $this->getUnitPowerFromVersusBuildingPerk($dominion, $target, $unit, $powerType, $calc);
-=======
-        if ($opposingForceRaceName !== null) {
-            $unitPower += $this->getUnitPowerFromVersusRacePerk($dominion, $opposingForceRaceName, $unit, $powerType);
-            $unitPower += $this->getUnitPowerFromVersusBuildingPerk($dominion, $target, $unit, $powerType);
->>>>>>> 9f2746b8
         }
 
         return $unitPower;
