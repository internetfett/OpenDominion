--- conflicted
+++ resolved
@@ -186,12 +186,6 @@
         // Prestige
         $multiplier += $this->prestigeCalculator->getPrestigeMultiplier($dominion);
 
-<<<<<<< HEAD
-=======
-        // Tech: Military (+5%)
-        // Tech: Magical Weaponry (+10%)
-        // todo
-
         // War
         if ($target != null) {
             if ($this->governmentService->isAtMutualWarWithRealm($dominion->realm, $target->realm)) {
@@ -201,7 +195,6 @@
             }
         }
 
->>>>>>> 9aae2918
         return (1 + $multiplier);
     }
 
