<?php

namespace OpenDominion\Calculators\Dominion;

use OpenDominion\Models\Dominion;
use OpenDominion\Models\GameEvent;
use OpenDominion\Services\Dominion\QueueService;

class MilitaryCalculator
{
    /** @var ImprovementCalculator */
    protected $improvementCalculator;

    /** @var LandCalculator */
    protected $landCalculator;

    /** @var QueueService */
    protected $queueService;

    /** @var SpellCalculator */
    protected $spellCalculator;

    /**
     * MilitaryCalculator constructor.
     *
     * @param ImprovementCalculator $improvementCalculator
     * @param LandCalculator $landCalculator
     * @param QueueService $queueService
     * @param SpellCalculator $spellCalculator
     */
    public function __construct(
        ImprovementCalculator $improvementCalculator,
        LandCalculator $landCalculator,
        QueueService $queueService,
        SpellCalculator $spellCalculator
    ) {
        $this->improvementCalculator = $improvementCalculator;
        $this->landCalculator = $landCalculator;
        $this->queueService = $queueService;
        $this->spellCalculator = $spellCalculator;
    }

    /**
     * Returns the Dominion's offensive power.
     *
     * @param Dominion $dominion
     * @return float
     */
    public function getOffensivePower(Dominion $dominion): float
    {
        $op = ($this->getOffensivePowerRaw($dominion) * $this->getOffensivePowerMultiplier($dominion));

        return ($op * $this->getMoraleMultiplier($dominion));
    }

    /**
     * Returns the Dominion's raw offensive power.
     *
     * @param Dominion $dominion
     * @return float
     */
    public function getOffensivePowerRaw(Dominion $dominion): float
    {
        $op = 0;

        foreach ($dominion->race->units as $unit) {
            $op += ($dominion->{'military_unit' . $unit->slot} * $unit->power_offense);
        }

        return $op;
    }

    /**
     * Returns the Dominion's offensive power multiplier.
     *
     * @param Dominion $dominion
     * @return float
     */
    public function getOffensivePowerMultiplier(Dominion $dominion): float
    {
        $multiplier = 0;

        // Values (percentages)
        $opPerGryphonNest = 1.75;
        $gryphonNestMaxOp = 35;
        $spellCrusade = 5;
        $spellKillingRage = 10;

        // Gryphon Nests
        $multiplier += min(
            (($opPerGryphonNest * $dominion->building_gryphon_nest) / $this->landCalculator->getTotalLand($dominion)),
            ($gryphonNestMaxOp / 100)
        );

        // Racial Bonus
        $multiplier += $dominion->race->getPerkMultiplier('offense');

        // Improvement: Forges
        $multiplier += $this->improvementCalculator->getImprovementMultiplierBonus($dominion, 'forges');

        // Racial Spell
        // todo
        // Spell: Warsong (Sylvan) (+10%)
        // Spell: Howling (+10%)
        // Spell: Nightfall (+5%)
        $multiplier += $this->spellCalculator->getActiveSpellMultiplierBonus($dominion, [
            'crusade' => $spellCrusade,
            'killing_rage' => $spellKillingRage,
        ]);

        // Prestige
        $multiplier += ((($dominion->prestige / 250) * 2.5) / 100);

        // Tech: Military (+5%)
        // Tech: Magical Weaponry (+10%)
        // todo

        return (1 + $multiplier);
    }

    /**
     * Returns the Dominion's offensive power ratio per acre of land.
     *
     * @param Dominion $dominion
     * @return float
     */
    public function getOffensivePowerRatio(Dominion $dominion): float
    {
        return ($this->getOffensivePower($dominion) / $this->landCalculator->getTotalLand($dominion));
    }

    /**
     * Returns the Dominion's raw offensive power ratio per acre of land.
     *
     * @param Dominion $dominion
     * @return float
     */
    public function getOffensivePowerRatioRaw(Dominion $dominion): float
    {
        return ($this->getOffensivePowerRaw($dominion) / $this->landCalculator->getTotalLand($dominion));
    }

    /**
     * Returns the Dominion's defensive power.
     *
     * @param Dominion $dominion
     * @param float $multiplierReduction
     * @return float
     */
    public function getDefensivePower(Dominion $dominion, float $multiplierReduction = 0, bool $ignoreDraftees = false): float
    {
        $dp = ($this->getDefensivePowerRaw($dominion, $ignoreDraftees) * $this->getDefensivePowerMultiplier($dominion, $multiplierReduction));

        return ($dp * $this->getMoraleMultiplier($dominion));
    }

    /**
     * Returns the Dominion's raw defensive power.
     *
     * @param Dominion $dominion
     * @return float
     */
    public function getDefensivePowerRaw(Dominion $dominion, bool $ignoreDraftees = false): float
    {
        $dp = 0;

        // Values
        $minDPPerAcre = 1.5;
        $dpPerDraftee = 1;
        $forestHavenDpPerPeasant = 0.75;
        $peasantsPerForestHaven = 20;

        // Military
        foreach ($dominion->race->units as $unit) {
            $dp += ($dominion->{'military_unit' . $unit->slot} * $unit->power_defense);
        }

        // Draftees
        if(!$ignoreDraftees) {
            $dp += ($dominion->military_draftees * $dpPerDraftee);
        }

        // Forest Havens
        $dp += min(
            ($dominion->peasants * $forestHavenDpPerPeasant),
            ($dominion->building_forest_haven * $forestHavenDpPerPeasant * $peasantsPerForestHaven)
        ); // todo: recheck this

        return max(
            $dp,
            ($minDPPerAcre * $this->landCalculator->getTotalLand($dominion))
        );
    }

    /**
     * Returns the Dominion's defensive power multiplier.
     *
     * @param Dominion $dominion
     * @param float $multiplierReduction
     * @return float
     */
    public function getDefensivePowerMultiplier(Dominion $dominion, float $multiplierReduction = 0): float
    {
        $multiplier = 0;

        // Values (percentages)
        $dpPerGuardTower = 1.75;
        $guardTowerMaxDp = 35;
        $spellAresCall = 10;
        $spellBlizzard = 15;
        $spellFrenzy = 20;

        // Guard Towers
        $multiplier += min(
            (($dpPerGuardTower * $dominion->building_guard_tower) / $this->landCalculator->getTotalLand($dominion)),
            ($guardTowerMaxDp / 100)
        );

        // Racial Bonus
        $multiplier += $dominion->race->getPerkMultiplier('defense');

        // Improvement: Walls
        $multiplier += $this->improvementCalculator->getImprovementMultiplierBonus($dominion, 'walls');

        // Spell: Howling (+10%)
        // todo

        // Spell: Blizzard (+15%)
        $multiplierFromBlizzard = $this->spellCalculator->getActiveSpellMultiplierBonus($dominion, 'blizzard', $spellBlizzard);
        $multiplier += $multiplierFromBlizzard;

        // Spell: Frenzy (Halfling) (+20%)
        $multiplierFromFrenzy = $this->spellCalculator->getActiveSpellMultiplierBonus($dominion, 'defensive_frenzy', $spellFrenzy);
        $multiplier += $multiplierFromFrenzy;

        // Spell: Ares' Call (+10%)
        if($multiplierFromBlizzard === 0 && $multiplierFromFrenzy === 0) {
            $multiplier += $this->spellCalculator->getActiveSpellMultiplierBonus($dominion, 'ares_call',
                $spellAresCall);
        }

        // Multiplier reduction when we want to factor in temples from another
        // dominion
        $multiplier = max(($multiplier - $multiplierReduction), 0);

        return (1 + $multiplier);
    }

    /**
     * Returns the Dominion's defensive power ratio per acre of land.
     *
     * @param Dominion $dominion
     * @return float
     */
    public function getDefensivePowerRatio(Dominion $dominion): float
    {
        return ($this->getDefensivePower($dominion) / $this->landCalculator->getTotalLand($dominion));
    }

    /**
     * Returns the Dominion's raw defensive power ratio per acre of land.
     *
     * @param Dominion $dominion
     * @return float
     */
    public function getDefensivePowerRatioRaw(Dominion $dominion): float
    {
        return ($this->getDefensivePowerRaw($dominion) / $this->landCalculator->getTotalLand($dominion));
    }

    /**
     * Returns the Dominion's morale modifier for OP/DP.
     *
     * Net OP/DP gets lowered linearly by up to -10% at 0% morale.
     *
     * @param Dominion $dominion
     * @return float
     */
    public function getMoraleMultiplier(Dominion $dominion): float
    {
        return clamp((0.9 + ($dominion->morale / 1000)), 0.9, 1.0);
    }

    /**
     * Returns the Dominion's spy ratio.
     *
     * @param Dominion $dominion
     * @return float
     */
    public function getSpyRatio(Dominion $dominion, string $type): float
    {
        return ($this->getSpyRatioRaw($dominion, $type) * $this->getSpyRatioMultiplier($dominion));
    }

    /**
     * Returns the Dominion's raw spy ratio.
     *
     * @param Dominion $dominion
     * @return float
     */
    public function getSpyRatioRaw(Dominion $dominion, string $type): float
    {
        $spies = $dominion->military_spies;

        // Add units which count as (partial) spies (Lizardfolk Chameleon)
        foreach ($dominion->race->units as $unit) {
<<<<<<< HEAD
            if ($unit->getPerkValue('counts_as_spy') !== 0) {
                $spies += floor($dominion->{"military_unit{$unit->slot}"} * (float)$unit->getPerkValue('counts_as_spy'));
=======
            if ($unit->perkType === null) {
                continue;
            }

            if ($type === 'offense' && $unit->perkType->key === 'counts_as_spy_offense') {
                $spies += floor($dominion->{"military_unit{$unit->slot}"} * (float)$unit->unit_perk_type_values);
            }

            if ($type === 'defense' && $unit->perkType->key === 'counts_as_spy_defense') {
                $spies += floor($dominion->{"military_unit{$unit->slot}"} * (float)$unit->unit_perk_type_values);
>>>>>>> d34ffc82
            }
        }

        return ($spies / $this->landCalculator->getTotalLand($dominion));
    }

    /**
     * Returns the Dominion's spy ratio multiplier.
     *
     * @param Dominion $dominion
     * @return float
     */
    public function getSpyRatioMultiplier(Dominion $dominion): float
    {
        $multiplier = 0;

        // Racial bonus
        $multiplier += $dominion->race->getPerkMultiplier('spy_strength');

        // Wonder: Great Oracle (+30%)
        // todo

        return (1 + $multiplier);
    }

    /**
     * Returns the Dominion's spy strength regeneration.
     *
     * @param Dominion $dominion
     * @return float
     */
    public function getSpyStrengthRegen(Dominion $dominion): float
    {
        $regen = 4;

        // todo: Spy Master / Dark Artistry tech

        return (float)$regen;
    }

    /**
     * Returns the Dominion's wizard ratio.
     *
     * @param Dominion $dominion
     * @return float
     */
    public function getWizardRatio(Dominion $dominion, string $type): float
    {
        return ($this->getWizardRatioRaw($dominion, $type) * $this->getWizardRatioMultiplier($dominion));
    }

    /**
     * Returns the Dominion's raw wizard ratio.
     *
     * @param Dominion $dominion
     * @return float
     */
    public function getWizardRatioRaw(Dominion $dominion, string $type): float
    {
        $wizards = $dominion->military_wizards + ($dominion->military_archmages * 2);

        // Add units which count as (partial) spies (Dark Elf Adept)
        foreach ($dominion->race->units as $unit) {
            if ($unit->perkType === null) {
                continue;
            }

            if ($type === 'offense' && $unit->perkType->key === 'counts_as_wizard_offense') {
                $wizards += floor($dominion->{"military_unit{$unit->slot}"} * (float)$unit->unit_perk_type_values);
            }

            if ($type === 'defense' && $unit->perkType->key === 'counts_as_wizard_defense') {
                $wizards += floor($dominion->{"military_unit{$unit->slot}"} * (float)$unit->unit_perk_type_values);
            }
        }

        return ($wizards / $this->landCalculator->getTotalLand($dominion));
    }

    /**
     * Returns the Dominion's wizard ratio multiplier.
     *
     * @param Dominion $dominion
     * @return float
     */
    public function getWizardRatioMultiplier(Dominion $dominion): float
    {
        $multiplier = 0;

        // Racial bonus
        $multiplier += $dominion->race->getPerkMultiplier('wizard_strength');

        // Improvement: Towers
        $multiplier += $this->improvementCalculator->getImprovementMultiplierBonus($dominion, 'towers');

        // Tech: Magical Weaponry  (+15%)
        // todo

        return (1 + $multiplier);
    }

    /**
     * Returns the Dominion's wizard strength regeneration.
     *
     * @param Dominion $dominion
     * @return float
     */
    public function getWizardStrengthRegen(Dominion $dominion): float
    {
        $regen = 5;

        // todo: Master of Magi / Dark Artistry tech
        // todo: check if this needs to be a float

        return (float)$regen;
    }

    /**
     * Gets the total amount of living specialist/elite units for a Dominion.
     *
     * Total amount includes units at home and units returning from battle.
     *
     * @param Dominion $dominion
     * @param int $slot
     * @return int
     */
    public function getTotalUnitsForSlot(Dominion $dominion, int $slot): int
    {
        return (
            $dominion->{'military_unit' . $slot} +
            $this->queueService->getInvasionQueueTotalByResource($dominion, "military_unit{$slot}")
        );
    }

    /**
     * Returns the number of time the Dominion was recently invaded.
     *
     * 'Recent' refers to the past 24 hours.
     *
     * @param Dominion $dominion
     * @return int
     */
    public function getRecentlyInvadedCount(Dominion $dominion): int
    {
        // todo: this touches the db. should probably be in invasion or military service instead
        $invasionEvents = GameEvent::query()
            ->where('created_at', '>=', now()->subDay(1))
            ->where([
                'target_type' => Dominion::class,
                'target_id' => $dominion->id,
                'type' => 'invasion',
            ])
            ->get();

        if ($invasionEvents->isEmpty()) {
            return 0;
        }

        $invasionEvents = $invasionEvents->filter(function (GameEvent $event) {
            return $event->data['result']['success'];
        });

        return $invasionEvents->count();
    }
}<|MERGE_RESOLUTION|>--- conflicted
+++ resolved
@@ -304,10 +304,6 @@
 
         // Add units which count as (partial) spies (Lizardfolk Chameleon)
         foreach ($dominion->race->units as $unit) {
-<<<<<<< HEAD
-            if ($unit->getPerkValue('counts_as_spy') !== 0) {
-                $spies += floor($dominion->{"military_unit{$unit->slot}"} * (float)$unit->getPerkValue('counts_as_spy'));
-=======
             if ($unit->perkType === null) {
                 continue;
             }
@@ -318,7 +314,6 @@
 
             if ($type === 'defense' && $unit->perkType->key === 'counts_as_spy_defense') {
                 $spies += floor($dominion->{"military_unit{$unit->slot}"} * (float)$unit->unit_perk_type_values);
->>>>>>> d34ffc82
             }
         }
 
