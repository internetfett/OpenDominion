--- conflicted
+++ resolved
@@ -216,13 +216,9 @@
         float $landRatio = null,
         array $units = null,
         float $multiplierReduction = 0,
-<<<<<<< HEAD
         bool $ignoreDraftees = false,
-        bool $isAmbush = false): float
-=======
-        bool $ignoreDraftees = false
-        ): float
->>>>>>> c9ede8fa
+        bool $isAmbush = false
+    ): float
     {
         $dp = $this->getDefensivePowerRaw($dominion, $target, $landRatio, $units, $ignoreDraftees, $isAmbush);
         $dp *= $this->getDefensivePowerMultiplier($dominion, $multiplierReduction);
@@ -246,13 +242,9 @@
         Dominion $target = null,
         float $landRatio = null,
         array $units = null,
-<<<<<<< HEAD
         bool $ignoreDraftees = false,
-        bool $isAmbush = false): float
-=======
-        bool $ignoreDraftees = false
+        bool $isAmbush = false
     ): float
->>>>>>> c9ede8fa
     {
         $dp = 0;
 
