<?php

namespace OpenDominion\Calculators\Dominion;

use OpenDominion\Helpers\UnitHelper;
use OpenDominion\Models\Dominion;
use OpenDominion\Calculators\Dominion\ImprovementCalculator;

# ODA

use OpenDominion\Calculators\Dominion\MilitaryCalculator;

class CasualtiesCalculator
{
    /** @var LandCalculator */
    protected $landCalculator;

    /** @var PopulationCalculator */
    private $populationCalculator;

    /** @var SpellCalculator */
    private $spellCalculator;

    /** @var UnitHelper */
    protected $unitHelper;

    /** @var MilitaryCalculator */
    protected $militaryCalculator;

    /**
     * CasualtiesCalculator constructor.
     *
     * @param LandCalculator $landCalculator
     * @param PopulationCalculator $populationCalculator
     * @param SpellCalculator $spellCalculator
     * @param UnitHelper $unitHelper
     */
    public function __construct(LandCalculator $landCalculator, PopulationCalculator $populationCalculator, SpellCalculator $spellCalculator, UnitHelper $unitHelper, ImprovementCalculator $improvementCalculator, MilitaryCalculator $militaryCalculator)
    {
        $this->landCalculator = $landCalculator;
        $this->populationCalculator = $populationCalculator;
        $this->spellCalculator = $spellCalculator;
        $this->unitHelper = $unitHelper;
        $this->populationCalculator = $populationCalculator;
        $this->improvementCalculator = $improvementCalculator;
        $this->militaryCalculator = $militaryCalculator;
    }

    /**
     * Get the offensive casualty multiplier for a dominion for a specific unit
     * slot.
     *
     * @param Dominion $dominion
     * @param Dominion $target
     * @param int $slot
     * @param array $units Units being sent out on invasion
     * @param float $landRatio
     * @param bool $isOverwhelmed
     * @param bool $attackingForceOP
     * @param bool $targetDP
     * @return float
     */
    public function getOffensiveCasualtiesMultiplierForUnitSlot(Dominion $dominion, Dominion $target, int $slot, array $units, float $landRatio, bool $isOverwhelmed, float $attackingForceOP, float $targetDP): float
    {
        $multiplier = 1;

        # CHECK IMMORTALITY

        // Check if unit has fixed casualties first, so we can skip all other checks
        if ($dominion->race->getUnitPerkValueForUnitSlot($slot, 'fixed_casualties') !== 0)
        {
            return 1;
        }

        // If you are fighting against a does_not_kill race (Lux)
        # This means that OFFENSIVE CASUALTIES are zero when INVADING a Lux.
        if($target->race->getPerkValue('does_not_kill') == 1)
        {
          $multiplier = 0;
        }

        // Then check immortality, so we can skip the other remaining checks if we indeed have immortal units, since
        // casualties will then always be 0 anyway

        // Immortality never triggers upon being overwhelmed
        if (!$isOverwhelmed)
        {
            // General "Almost never dies" type of immortality.
            if ((bool)$dominion->race->getUnitPerkValueForUnitSlot($slot, 'immortal'))
            {
                $multiplier = 0;
            }

            // True immortality: only dies when overwhelmed.
            if ((bool)$dominion->race->getUnitPerkValueForUnitSlot($slot, 'true_immortal'))
            {
                // For now the same as SPUD-style immortal, but separate in code for future usage.
                $multiplier = 0;
            }

            // Range-based immortality
            if (($multiplier !== 1) && (($immortalVsLandRange = $dominion->race->getUnitPerkValueForUnitSlot($slot, 'immortal_vs_land_range')) !== 0))
            {
                if ($landRatio >= ($immortalVsLandRange / 100)) {
                    $multiplier = 0;
                }
            }

            // Race perk-based immortality
            if (($multiplier !== 1) && $this->isImmortalVersusRacePerk($dominion, $target, $slot))
            {
                $multiplier = 0;
            }
        }

        # END CHECK IMMORTALITY

        # CHECK UNIT AND RACIAL CASUALTY MODIFIERS

        if ($multiplier !== 0)
        {

            // Non-Unit bonuses
            $nonUnitBonusMultiplier = 1;

            # Shrines
            $nonUnitBonusMultiplier -= $this->getOffensiveCasualtiesReductionFromShrines($dominion);

<<<<<<< HEAD
            # Orc and Black Orc spell: increases casualties by 10%.
            if ($this->spellCalculator->isSpellActive($dominion, 'bloodrage'))
            {
              $nonUnitBonusMultiplier += 0.10;
            }
            # Norse spell: increases casualties by 15%.
            if ($this->spellCalculator->isSpellActive($dominion, 'fimbulwinter'))
            {
              $nonUnitBonusMultiplier += 0.15;
            }
            # Troll and Lizardfolk spell: decreases casualties by 25%.
            if ($this->spellCalculator->isSpellActive($dominion, 'regeneration'))
            {
              $nonUnitBonusMultiplier += -0.25;
            }

            # Infirmary
            $nonUnitBonusMultiplier -= $this->improvementCalculator->getImprovementMultiplierBonus($dominion, 'infirmary');
=======
            // Techs
            $nonUnitBonusMultiplier += $dominion->getTechPerkValue('fewer_casualties_offense');
>>>>>>> 0ab7afdf

            ## Cap $nonUnitBonusMultiplier to 80%.
            $nonUnitBonusMultiplier = max(0.20, $nonUnitBonusMultiplier);


            // Unit bonuses (multiplicative with non-unit bonuses)
            $unitBonusMultiplier = 1;

            # Unit Perk: Fewer Casualties
            $unitBonusMultiplier -= ($dominion->race->getUnitPerkValueForUnitSlot($slot, ['fewer_casualties', 'fewer_casualties_offense']) / 100);

            # Unit Perk: Reduce Combat Losses
            $unitsSentPerSlot = [];
            $unitsSentRCLSlot = null;
            $reducedCombatLossesMultiplierAddition = 0;

            // todo: inefficient to do run this code per slot. needs refactoring
            foreach ($dominion->race->units as $unit) {
                $slot = $unit->slot;

                if (!isset($units[$slot])) {
                    continue;
                }
                $unitsSentPerSlot[$slot] = $units[$slot];

                if ($unit->getPerkValue('reduce_combat_losses') !== 0) {
                    $unitsSentRCLSlot = $slot;
                }
            }

            // We have a unit with RCL!
            if ($unitsSentRCLSlot !== null) {
                $totalUnitsSent = array_sum($unitsSentPerSlot);

                $reducedCombatLossesMultiplierAddition += (($unitsSentPerSlot[$unitsSentRCLSlot] / $totalUnitsSent) / 2);
            }

            # Apply RCL do uBM.
            $unitBonusMultiplier -= $reducedCombatLossesMultiplierAddition;

            ## Cap $unitBonusMultiplier to 80%.
            $unitBonusMultiplier = max(0.20, $unitBonusMultiplier);

            // Apply to multiplier (multiplicative)
            $multiplier = ($nonUnitBonusMultiplier * $unitBonusMultiplier);

            // Absolute cap at 90% reduction.
            $multiplier = max(0.10, $multiplier);
        }

        # END CHECK UNIT AND RACIAL CASUALTY MODIFIERS

        return $multiplier;
    }

    /**
     * Get the defensive casualty multiplier for a dominion for a specific unit
     * slot.
     *
     * @param Dominion $dominion
     * @param Dominion $attacker
     * @param int|null $slot Null is for non-racial units and thus used as draftees casualties multiplier
     * @return float
     */
    public function getDefensiveCasualtiesMultiplierForUnitSlot(Dominion $dominion, Dominion $attacker, ?int $slot): float
    {
        $multiplier = 1;

        // First check immortality, so we can skip the other remaining checks if we indeed have immortal units, since
        // casualties will then always be 0 anyway

        // Only military units with a slot number could be immortal
        if ($slot !== null) {
            // Global immortality
            if ((bool)$dominion->race->getUnitPerkValueForUnitSlot($slot, 'immortal'))
            {
                if (!$this->spellCalculator->isSpellActive($attacker, 'crusade'))
                {
                    $multiplier = 0;
                }
            }
            if ((bool)$dominion->race->getUnitPerkValueForUnitSlot($slot, 'true_immortal'))
            {
                // Note: true_immortal is used for non-SPUD races to be exempt from Crusade.

                $multiplier = 0;
            }

            // Race perk-based immortality
            if (($multiplier !== 1) && $this->isImmortalVersusRacePerk($dominion, $attacker, $slot))
            {
                $multiplier = 0;
            }

        }

        // If you are fighting against a does_not_kill race (Lux)
        # This means that Defensive CASUALTIES are zero when INVADED BY a Lux.
        if($attacker->race->getPerkValue('does_not_kill') == 1)
        {
          $multiplier = 0;
        }

        if ($multiplier !== 0) {
            // Non-unit bonuses (hero, tech, wonders), capped at -80%

<<<<<<< HEAD
            $nonUnitBonusMultiplier = 1;
=======
            // Values (percentages)
            $spellRegeneration = 25;

            $nonUnitBonusMultiplier = 0;

            // todo: Heroes
>>>>>>> 0ab7afdf

            // Spells
            # Troll and Lizardfolk spell: decreases casualties by 25%.
            if ($this->spellCalculator->isSpellActive($dominion, 'regeneration'))
            {
              $nonUnitBonusMultiplier += -0.25;
            }

<<<<<<< HEAD
            // Infirmary
            $nonUnitBonusMultiplier -= $this->improvementCalculator->getImprovementMultiplierBonus($dominion, 'infirmary');

            // Cap $nonUnitBonusMultiplier to 80%.
            $nonUnitBonusMultiplier = max(0.20, $nonUnitBonusMultiplier);
=======
            // Techs
            $nonUnitBonusMultiplier += $dominion->getTechPerkValue('fewer_casualties_defense');

            // todo: Wonders

            // Cap at -80% and apply to multiplier (additive)
            $multiplier -= min(0.8, $nonUnitBonusMultiplier);
>>>>>>> 0ab7afdf

            // Unit bonuses (multiplicative with non-unit bonuses)
            $unitBonusMultiplier = 0;

            // Unit Perk: Fewer Casualties (only on military units with a slot, draftees don't have this perk)
            if ($slot)
            {
                $unitBonusMultiplier -= ($dominion->race->getUnitPerkValueForUnitSlot($slot, ['fewer_casualties', 'fewer_casualties_defense']) / 100);
            }

            // Unit Perk: Reduce Combat Losses
            $unitsAtHomePerSlot = [];
            $unitsAtHomeRCLSlot = null;
            $reducedCombatLosses = 0;

            // todo: inefficient to do run this code per slot. needs refactoring
            foreach ($dominion->race->units as $unit) {
                $slot = $unit->slot;
                $unitKey = "military_unit{$slot}";

                $unitsAtHomePerSlot[$slot] = $dominion->$unitKey;

                if ($unit->getPerkValue('reduce_combat_losses') !== 0) {
                    $unitsAtHomeRCLSlot = $slot;
                }
            }

            // We have a unit with RCL!
            if ($unitsAtHomeRCLSlot !== null) {
                $totalUnitsAtHome = array_sum($unitsAtHomePerSlot);

                if ($totalUnitsAtHome > 0) {
                    $reducedCombatLosses += (($unitsAtHomePerSlot[$unitsAtHomeRCLSlot] / $totalUnitsAtHome) / 2);
                }
            }

            # Apply RCL do uBM.
            $unitBonusMultiplier -= $reducedCombatLosses;

            // Cap $unitBonusMultiplier to 80%.
            $unitBonusMultiplier = max(0.20, $unitBonusMultiplier);

            // Apply to multiplier (multiplicative)
            $multiplier = ($nonUnitBonusMultiplier + $unitBonusMultiplier);

            // Absolute cap at 90% reduction.
            $multiplier = max(0.10, $multiplier);
        }

        return $multiplier;
    }

    /**
     * Returns the Dominion's offensive casualties reduction from shrines.
     *
     * This number is in the 0 - 0.8 range, where 0 is no casualty reduction
     * (0%) and 0.8 is full (-80%). Used additive in a multiplier formula.
     *
     * @param Dominion $dominion
     * @return float
     */
    public function getOffensiveCasualtiesReductionFromShrines(Dominion $dominion): float
    {
        // Values (percentage)
        $casualtyReductionPerShrine = 5.5;
        $maxCasualtyReductionFromShrines = 80;

        return min(
            (($casualtyReductionPerShrine * $dominion->building_shrine) / $this->landCalculator->getTotalLand($dominion)),
            ($maxCasualtyReductionFromShrines / 100)
        );
    }

    /**
     * Returns the Dominion's casualties by unit type.
     *
     * @param  Dominion $dominion
     * @param int $foodDeficit
     * @return array
     */
    public function getStarvationCasualtiesByUnitType(Dominion $dominion, int $foodDeficit): array
    {
        $units = $this->getStarvationUnitTypes();

        $totalCasualties = $this->getTotalStarvationCasualties($dominion, $foodDeficit);

        if ($totalCasualties === 0) {
            return [];
        }

        $peasantPopPercentage = $dominion->peasants / $this->populationCalculator->getPopulation($dominion);
        $casualties = ['peasants' => min($totalCasualties * $peasantPopPercentage, $dominion->peasants)];
        $casualties += array_fill_keys($units, 0);

        $remainingCasualties = ($totalCasualties - array_sum($casualties));
        $totalMilitaryCasualties = $remainingCasualties;

        foreach($units as $unit) {
            if($remainingCasualties == 0) {
                break;
            }

            $slotTotal = $dominion->{$unit};

            if($slotTotal == 0) {
                continue;
            }

            $slotLostMultiplier = $slotTotal / $totalMilitaryCasualties;

            $slotLost = ceil($slotTotal * $slotLostMultiplier);

            if($slotLost > $remainingCasualties) {
                $slotLost = $remainingCasualties;
            }

            $casualties[$unit] += $slotLost;
            $remainingCasualties -= $slotLost;
        }

        if ($remainingCasualties > 0) {
            $casualties['peasants'] = (int)min(
                ($remainingCasualties + $casualties['peasants']),
                $dominion->peasants
            );
        }

        $casualties = array(
          'peasants' => 0,
          'unit1' => 0,
          'unit2' => 0,
          'unit3' => 0,
          'unit4' => 0,
          'spies' => 0,
          'wizards' => 0,
          'archmage' => 0
        );

      return array_filter($casualties);
    }

    /**
     * Returns the Dominion's number of casualties due to starvation.
     *
     * @param  Dominion $dominion
     * @param int $foodDeficit
     * @return int
     */
    public function getTotalStarvationCasualties(Dominion $dominion, int $foodDeficit): int
    {
        if ($foodDeficit >= 0) {
            return 0;
        }

        $casualties = (int)(abs($foodDeficit) * 2);
        $maxCasualties = $this->populationCalculator->getPopulation($dominion) * 0.02;

        return min($casualties, $maxCasualties);
    }

    /**
     * Returns the unit types that can suffer casualties.
     *
     * @return array
     */
    protected function getStarvationUnitTypes(): array
    {
        return array_merge(
            array_map(
                function ($unit) {
                    return ('military_' . $unit);
                },
                $this->unitHelper->getUnitTypes()
            ),
            ['military_draftees']
        );
    }

    /**
     * @param Dominion $dominion
     * @param Dominion $target
     * @param int $slot
     * @return bool
     */
    protected function isImmortalVersusRacePerk(Dominion $dominion, Dominion $target, int $slot): bool
    {
        $raceNameFormatted = strtolower($target->race->name);
        $raceNameFormatted = str_replace(' ', '_', $raceNameFormatted);

        $perkValue = $dominion->race->getUnitPerkValueForUnitSlot($slot, 'immortal_except_vs');

        if(!$perkValue)
        {
            return false;
        }

        return $perkValue !== $raceNameFormatted;
    }
}<|MERGE_RESOLUTION|>--- conflicted
+++ resolved
@@ -126,7 +126,6 @@
             # Shrines
             $nonUnitBonusMultiplier -= $this->getOffensiveCasualtiesReductionFromShrines($dominion);
 
-<<<<<<< HEAD
             # Orc and Black Orc spell: increases casualties by 10%.
             if ($this->spellCalculator->isSpellActive($dominion, 'bloodrage'))
             {
@@ -143,16 +142,14 @@
               $nonUnitBonusMultiplier += -0.25;
             }
 
+            // Techs
+            $nonUnitBonusMultiplier += $dominion->getTechPerkMultiplier('fewer_casualties_offense');
+
             # Infirmary
             $nonUnitBonusMultiplier -= $this->improvementCalculator->getImprovementMultiplierBonus($dominion, 'infirmary');
-=======
-            // Techs
-            $nonUnitBonusMultiplier += $dominion->getTechPerkValue('fewer_casualties_offense');
->>>>>>> 0ab7afdf
 
             ## Cap $nonUnitBonusMultiplier to 80%.
             $nonUnitBonusMultiplier = max(0.20, $nonUnitBonusMultiplier);
-
 
             // Unit bonuses (multiplicative with non-unit bonuses)
             $unitBonusMultiplier = 1;
@@ -255,16 +252,7 @@
         if ($multiplier !== 0) {
             // Non-unit bonuses (hero, tech, wonders), capped at -80%
 
-<<<<<<< HEAD
             $nonUnitBonusMultiplier = 1;
-=======
-            // Values (percentages)
-            $spellRegeneration = 25;
-
-            $nonUnitBonusMultiplier = 0;
-
-            // todo: Heroes
->>>>>>> 0ab7afdf
 
             // Spells
             # Troll and Lizardfolk spell: decreases casualties by 25%.
@@ -273,21 +261,14 @@
               $nonUnitBonusMultiplier += -0.25;
             }
 
-<<<<<<< HEAD
+            // Techs
+            $nonUnitBonusMultiplier += $dominion->getTechPerkMultiplier('fewer_casualties_defense');
+
             // Infirmary
             $nonUnitBonusMultiplier -= $this->improvementCalculator->getImprovementMultiplierBonus($dominion, 'infirmary');
 
             // Cap $nonUnitBonusMultiplier to 80%.
             $nonUnitBonusMultiplier = max(0.20, $nonUnitBonusMultiplier);
-=======
-            // Techs
-            $nonUnitBonusMultiplier += $dominion->getTechPerkValue('fewer_casualties_defense');
-
-            // todo: Wonders
-
-            // Cap at -80% and apply to multiplier (additive)
-            $multiplier -= min(0.8, $nonUnitBonusMultiplier);
->>>>>>> 0ab7afdf
 
             // Unit bonuses (multiplicative with non-unit bonuses)
             $unitBonusMultiplier = 0;
