--- conflicted
+++ resolved
@@ -707,11 +707,7 @@
         }
 
         // Step 4: Create empty Discord-enabled realms if needed
-<<<<<<< HEAD
-        if ($this->getRealmCount() < self::ASSIGNMENT_MIN_REALM_COUNT ) {
-=======
         if ($this->getRealmCount() < self::ASSIGNMENT_MIN_REALM_COUNT) {
->>>>>>> 3bc3dd33
             foreach (range($this->getRealmCount(), self::ASSIGNMENT_MIN_REALM_COUNT) as $idx) {
                 $realm = new PlaceholderRealm("solo-{$idx}", collect());
                 $this->realms->push($realm);
