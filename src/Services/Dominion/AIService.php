<?php

namespace OpenDominion\Services\Dominion;

use DB;
use Exception;
use Illuminate\Database\Eloquent\Collection;
use Log;
use OpenDominion\Calculators\Dominion\Actions\ConstructionCalculator;
use OpenDominion\Calculators\Dominion\Actions\ExplorationCalculator;
use OpenDominion\Calculators\Dominion\Actions\TrainingCalculator;
use OpenDominion\Calculators\Dominion\BuildingCalculator;
use OpenDominion\Calculators\Dominion\ImprovementCalculator;
use OpenDominion\Calculators\Dominion\LandCalculator;
use OpenDominion\Calculators\Dominion\MilitaryCalculator;
use OpenDominion\Calculators\Dominion\PopulationCalculator;
use OpenDominion\Calculators\Dominion\SpellCalculator;
use OpenDominion\Exceptions\GameException;
use OpenDominion\Helpers\AIHelper;
use OpenDominion\Models\Dominion;
use OpenDominion\Models\Round;
use OpenDominion\Services\Dominion\Actions\ConstructActionService;
use OpenDominion\Services\Dominion\Actions\ExploreActionService;
use OpenDominion\Services\Dominion\Actions\ImproveActionService;
use OpenDominion\Services\Dominion\Actions\ReleaseActionService;
use OpenDominion\Services\Dominion\Actions\Military\TrainActionService;
use OpenDominion\Services\Dominion\Actions\SpellActionService;
use OpenDominion\Services\Dominion\QueueService;
use RuntimeException;

class AIService
{
    /** @var AIHelper */
    protected $aiHelper;

    /** @var BuildingCalculator */
    protected $buildingCalculator;

    /** @var ConstructActionService */
    protected $constructActionService;

    /** @var ConstructionCalculator */
    protected $constructionCalculator;

    /** @var ExploreActionService */
    protected $exploreActionService;

    /** @var ExplorationCalculator */
    protected $explorationCalculator;

    /** @var ImproveActionService */
    protected $improveActionService;

    /** @var ImprovementCalculator */
    protected $improvementCalculator;

    /** @var LandCalculator */
    protected $landCalculator;

    /** @var MilitaryCalculator */
    protected $militaryCalculator;

    /** @var PopulationCalculator */
    protected $populationCalculator;

    /** @var ReleaseActionService */
    protected $releaseActionService;

    /** @var SpellActionService */
    protected $spellActionService;

    /** @var SpellCalculator */
    protected $spellCalculator;

    /** @var TrainActionService */
    protected $trainActionService;

    /** @var TrainingCalculator */
    protected $trainingCalculator;

    /**
     * AIService constructor.
     */
    public function __construct()
    {
        // Calculators
        $this->buildingCalculator = app(BuildingCalculator::class);
        $this->constructionCalculator = app(ConstructionCalculator::class);
        $this->explorationCalculator = app(ExplorationCalculator::class);
        $this->improvementCalculator = app(ImprovementCalculator::class);
        $this->landCalculator = app(LandCalculator::class);
        $this->militaryCalculator = app(MilitaryCalculator::class);
        $this->populationCalculator = app(PopulationCalculator::class);
        $this->spellCalculator = app(SpellCalculator::class);
        $this->trainingCalculator = app(TrainingCalculator::class);

        // Helpers
        $this->aiHelper = app(AIHelper::class);

        // Services
        $this->queueService = app(QueueService::class);

        // Action Services
        $this->constructActionService = app(ConstructActionService::class);
        $this->exploreActionService = app(ExploreActionService::class);
        $this->improveActionService = app(ImproveActionService::class);
        $this->releaseActionService = app(ReleaseActionService::class);
        $this->spellActionService = app(SpellActionService::class);
        $this->trainActionService = app(TrainActionService::class);
    }

    public function executeAI()
    {
        Log::debug('AI started');

        $activeRounds = Round::active()->get();

        foreach ($activeRounds as $round) {
<<<<<<< HEAD
            if ($round->daysInRound() > 4 || ($round->daysInRound() == 4 && $round->hoursInDay() >= 3)) {
                $now = now();

                $dominions = $round->activeDominions()
                    ->where('user_id', null)
                    ->with([
                        'queues',
                        'race',
                    ])
                    ->get();

                foreach ($dominions as $dominion) {
                    try {
                        $this->performActions($dominion);
                    } catch (GameException $e) {
                        continue;
                    }
=======
            $dominions = $round->activeDominions()
                ->where('ai_enabled', true)
                ->with([
                    'queues',
                    'race',
                    'round',
                ])
                ->get();

            foreach ($dominions as $dominion) {
                try {
                    $this->performActions($dominion);
                } catch (Exception $e) {
                    continue;
>>>>>>> 2cd282e3
                }

                Log::info(sprintf(
                    'Executed actions for %s AI dominions in %s ms in %s',
                    number_format($dominions->count()),
                    number_format($now->diffInMilliseconds(now())),
                    $round->name
                ));
            }
        }

        Log::debug('AI finished');
    }

    public function getRequiredDefense(Dominion $dominion, int $totalLand)
    {
        // Defense starts 4% below formula, each invasion increases target DPA by 2%
        $invasionMultiplier = (1 + ($dominion->stat_defending_failure - 2) / 50);
        $defenseByDay = $this->aiHelper->getDefenseForNonPlayer($dominion->round, $totalLand);

        return $defenseByDay * $invasionMultiplier;
    }

    public function performActions(Dominion $dominion)
    {
        $config = $dominion->ai_config;

        // Set max draft rate for active NPDs
        if ($dominion->draft_rate < 90) {
            $dominion->draft_rate = 90;
            $dominion->save();
        }

        // Check activity level
        if (random_chance($config['active_chance'])) {
            return;
        }

        $totalLand = $this->landCalculator->getTotalLandIncoming($dominion);
        $incomingLand = $this->queueService->getExplorationQueueTotal($dominion);

        // Spells
        try {
            $this->castSpells($dominion, $config);
        } catch (GameException $e) {
            // Get out, you old Wight! Vanish in the sunlight!
        }

        // Construction
        try {
            $this->constructBuildings($dominion, $config, $totalLand);
        } catch (GameException $e) {
            // Shrivel like the cold mist, like the winds go wailing,
        }

        // Military
        try {
            $this->trainMilitary($dominion, $config, $totalLand);
        } catch (GameException $e) {
            // Out into the barren lands far beyond the mountains!
        }

        // Explore
        try {
            if ($dominion->round->daysInRound() > 4 && $incomingLand <= 36 && $totalLand < $config['max_land']) {
                $this->exploreLand($dominion, $config, $totalLand);
            }
        } catch (GameException $e) {
            // Come never here again! Leave your barrow empty!
        }

        // Improvements
        try {
            $this->investCastle($dominion, $config);
        } catch (GameException $e) {
            // Lost and forgotten be, darker than the darkness,
        }

        // Release
        try {
            $this->releaseDraftees($dominion, $config);
        } catch (GameException $e) {
            // Where gates stand for ever shut, till the world is mended.
        }
    }

    public function castSpells(Dominion $dominion, array $config) {
        foreach ($config['spells'] as $spell) {
            $spellDuration = $this->spellCalculator->getSpellDuration($dominion, $spell);
            if ($spellDuration == null || $spellDuration < 4) {
                $this->spellActionService->castSpell($dominion, $spell);
            }
        }
    }

    public function constructBuildings(Dominion $dominion, array $config, int $totalLand) {
        // TODO: calcuate actual percentages needed for farms, towers, etc
        $buildingsToConstruct = [];
        $maxAfford = $this->constructionCalculator->getMaxAfford($dominion);
        $barrenLand = $this->landCalculator->getBarrenLandByLandType($dominion);
        foreach ($config['build'] as $command) {
            if ($maxAfford > 0) {
                $buildingCount = (
                    $dominion->{'building_'.$command['building']}
                    + $this->queueService->getConstructionQueueTotalByResource($dominion, 'building_'.$command['building'])
                );
                $buildingPercentage = $buildingCount / $totalLand;

                if ($barrenLand[$command['land_type']] > 0) {
                    if ($command['amount'] == -1) {
                        // Unlimited
                        if ($command['building'] == 'home' && $this->populationCalculator->getEmploymentPercentage($dominion) < 100) {
                            // Check employment
                            continue;
                        }
                        $buildingsToConstruct['building_'.$command['building']] = min($maxAfford, $barrenLand[$command['land_type']]);
                    } elseif ($command['amount'] < 1 && $buildingPercentage < $command['amount']) {
                        // Percentage based
                        $buildingsToConstruct['building_'.$command['building']] = min($maxAfford, $barrenLand[$command['land_type']], ceil(($command['amount'] - $buildingPercentage) * $totalLand));
                    } else {
                        // Limited
                        if ($buildingCount < $command['amount']) {
                            $buildingsToConstruct['building_'.$command['building']] = min($maxAfford, $barrenLand[$command['land_type']], $command['amount'] - $buildingCount);
                        } else {
                            continue;
                        }
                    }
                    $maxAfford -= $buildingsToConstruct['building_'.$command['building']];
                    $barrenLand[$command['land_type']] -= $buildingsToConstruct['building_'.$command['building']];
                }
            }
        }

        if (!empty($buildingsToConstruct)) {
            $this->constructActionService->construct($dominion, $buildingsToConstruct);
        }
    }

    public function exploreLand(Dominion $dominion, array $config, int $totalLand) {
        // TODO: calcuate actual percentages needed for farms, towers, etc
        $landToExplore = [];
        $maxAfford = min($this->explorationCalculator->getMaxAfford($dominion), 12);
        foreach ($config['build'] as $command) {
            if ($maxAfford > 0) {
                $buildingCount = (
                    $dominion->{'building_'.$command['building']}
                    + $this->queueService->getConstructionQueueTotalByResource($dominion, 'building_'.$command['building'])
                    + $this->queueService->getExplorationQueueTotalByResource($dominion, 'land_'.$command['land_type'])
                );
                $buildingPercentage = $buildingCount / $totalLand;

                if ($command['amount'] == -1) {
                    // Unlimited
                    if ($command['building'] == 'home' && $this->populationCalculator->getEmploymentPercentage($dominion) < 100) {
                        // Check employment
                        continue;
                    }
                    $landToExplore['land_'.$command['land_type']] = $maxAfford;
                } elseif ($command['amount'] < 1 && $buildingPercentage < $command['amount']) {
                    // Percentage based
                    $landToExplore['land_'.$command['land_type']] = min($maxAfford, ceil(($command['amount'] - $buildingPercentage) * $totalLand));
                } else {
                    // Limited
                    if ($buildingCount < $command['amount']) {
                        $landToExplore['land_'.$command['land_type']] = min($maxAfford, $command['amount'] - $buildingCount);
                    } else {
                        continue;
                    }
                }
                $maxAfford -= $landToExplore['land_'.$command['land_type']];
            }
        }

        if (!empty($landToExplore)) {
            $this->exploreActionService->explore($dominion, $landToExplore);
        }
    }

    public function trainMilitary(Dominion $dominion, array $config, int $totalLand) {
        // TODO: check neighboring dominions?
        $defense = $this->militaryCalculator->getDefensivePower($dominion);
        $trainingQueue = $this->queueService->getTrainingQueueByPrefix($dominion, 'military_unit');
        $incomingTroops = $trainingQueue
            ->mapToGroups(function($queue) {
                return [str_replace('military_unit', '', $queue->resource) => $queue->amount];
            })
            ->map(function($unitType) {
                return $unitType->sum();
            })
            ->toArray();
        $incomingDefense = $this->militaryCalculator->getDefensivePower($dominion, null, null, $incomingTroops, 0, true, true);
        foreach ($config['military'] as $command) {
            $maxAfford = 0;
            if ($command['unit'] == 'spies') {
                // Train spies
                $spyRatio = $this->militaryCalculator->getSpyRatio($dominion, 'defense');
                if ($spyRatio < $command['amount']) {
                    $maxAfford = $this->trainingCalculator->getMaxTrainable($dominion)[$command['unit']];
                    $maxAfford = min(5, $maxAfford);
                }
            } elseif ($command['unit'] == 'wizards') {
                // Train wizards
                $wizardRatio = $this->militaryCalculator->getWizardRatio($dominion, 'defense');
                if ($wizardRatio < $command['amount']) {
                    $maxAfford = $this->trainingCalculator->getMaxTrainable($dominion)[$command['unit']];
                    $maxAfford = min(5, $maxAfford);
                }
            } else {
                // Train military
                $defenseRequired = $this->getRequiredDefense($dominion, $totalLand);
                if (($defense + $incomingDefense) < $defenseRequired) {
                    $maxAfford = $this->trainingCalculator->getMaxTrainable($dominion)[$command['unit']];
                }
            }
            if ($maxAfford > 0) {
                $this->trainActionService->train($dominion, ['military_'.$command['unit'] => $maxAfford]);
            }
        }
    }

    public function investCastle(Dominion $dominion, array $config) {
        if ($dominion->{'resource_'.$config['invest']} > 0) {
            $sciencePercentage = $this->improvementCalculator->getImprovementMultiplierBonus($dominion, 'science');
            $keepPercentage = $this->improvementCalculator->getImprovementMultiplierBonus($dominion, 'keep');
            $wallsPercentage = $this->improvementCalculator->getImprovementMultiplierBonus($dominion, 'walls');
            if ($keepPercentage < 0.15) {
                $this->improveActionService->improve($dominion, $config['invest'], ['keep' => $dominion->{'resource_'.$config['invest']}]);
            } elseif ($sciencePercentage < 0.08) {
                $this->improveActionService->improve($dominion, $config['invest'], ['science' => $dominion->{'resource_'.$config['invest']}]);
            } elseif ($wallsPercentage < 0.10) {
                $this->improveActionService->improve($dominion, $config['invest'], ['walls' => $dominion->{'resource_'.$config['invest']}]);
            } else {
                $this->improveActionService->improve($dominion, $config['invest'], ['keep' => $dominion->{'resource_'.$config['invest']}]);
            }
        }
    }

    public function releaseDraftees(Dominion $dominion, array $config) {
        if ($dominion->military_draftees > 0) {
            $this->releaseActionService->release($dominion, ['draftees' => $dominion->military_draftees]);
        }
    }
}<|MERGE_RESOLUTION|>--- conflicted
+++ resolved
@@ -116,25 +116,6 @@
         $activeRounds = Round::active()->get();
 
         foreach ($activeRounds as $round) {
-<<<<<<< HEAD
-            if ($round->daysInRound() > 4 || ($round->daysInRound() == 4 && $round->hoursInDay() >= 3)) {
-                $now = now();
-
-                $dominions = $round->activeDominions()
-                    ->where('user_id', null)
-                    ->with([
-                        'queues',
-                        'race',
-                    ])
-                    ->get();
-
-                foreach ($dominions as $dominion) {
-                    try {
-                        $this->performActions($dominion);
-                    } catch (GameException $e) {
-                        continue;
-                    }
-=======
             $dominions = $round->activeDominions()
                 ->where('ai_enabled', true)
                 ->with([
@@ -149,7 +130,6 @@
                     $this->performActions($dominion);
                 } catch (Exception $e) {
                     continue;
->>>>>>> 2cd282e3
                 }
 
                 Log::info(sprintf(
