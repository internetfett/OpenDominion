<?php

namespace OpenDominion\Services\Dominion;

use BadMethodCallException;
use DB;
use Illuminate\Support\Collection;
use OpenDominion\Models\Dominion;
use Throwable;

/**
 * Class QueueService
 *
 * @method Collection getConstructionQueue(Dominion $dominion)
 * @method int getConstructionQueueTotal(Dominion $dominion)
 * @method int getConstructionQueueTotalByResource(Dominion $dominion, string $resource)
 * @method Collection getExplorationQueue(Dominion $dominion)
 * @method int getExplorationQueueTotal(Dominion $dominion)
 * @method int getExplorationQueueTotalByResource(Dominion $dominion, string $resource)
 * @method Collection getInvasionQueue(Dominion $dominion)
 * @method int getInvasionQueueTotal(Dominion $dominion)
 * @method int getInvasionQueueTotalByResource(Dominion $dominion, string $resource)
 * @method Collection getTrainingQueue(Dominion $dominion)
 * @method int getTrainingQueueTotal(Dominion $dominion)
 * @method int getTrainingQueueTotalByResource(Dominion $dominion, string $resource)
 */
class QueueService
{
    /** @var array */
    protected $queueCache = [];

    /**
     * Returns the queue of specific type of a dominion.
     *
     * @param string $source
     * @param Dominion $dominion
     * @return Collection
     */
    public function getQueue(string $source, Dominion $dominion, bool $force = false): Collection
    {
        $cacheKey = "{$source}.{$dominion->id}";

        if (!$force && array_has($this->queueCache, $cacheKey)) {
            return collect(array_get($this->queueCache, $cacheKey));
        }

        $data = $dominion->queues->where([
            'source' => $source,
<<<<<<< HEAD
        ])
        ->where('hours', '>', 0)
        ->get();
=======
        ])->where('hours', '>', 0);
>>>>>>> ab7bf4cb

        array_set($this->queueCache, $cacheKey, $data->toArray());

        return $data;
    }

    /**
     * Returns the amount of incoming resource for a specific type and hour of a dominion.
     *
     * @param string $source
     * @param Dominion $dominion
     * @param string $resource
     * @param int $hour
     * @return int
     */
    public function getQueueAmount(string $source, Dominion $dominion, string $resource, int $hour): int
    {
        return $this->getQueue($source, $dominion)
                ->filter(static function ($row) use ($resource, $hour) {
                    return (
                        ($row->resource === $resource) &&
                        ($row->hours === $hour)
                    );
                })->first()->amount ?? 0;
    }

    /**
     * Returns the sum of resources in a queue of a specific type of a
     * dominion.
     *
     * @param string $source
     * @param Dominion $dominion
     * @return int
     */
    public function getQueueTotal(string $source, Dominion $dominion): int
    {
        return $this->getQueue($source, $dominion)
            ->sum('amount');
    }

    /**
     * Returns the sum of a specific resource in a queue of a specific type of
     * a dominion.
     *
     * @param string $source
     * @param Dominion $dominion
     * @param string $resource
     * @return int
     */
    public function getQueueTotalByResource(string $source, Dominion $dominion, string $resource): int
    {
        return $this->getQueue($source, $dominion)
            ->filter(static function ($row) use ($resource) {
                return ($row->resource === $resource);
            })->sum('amount');
    }

    public function dequeueResource(string $source, Dominion $dominion, string $resource, int $amount): void
    {
        $queue = $this->getQueue($source, $dominion, true)
            ->filter(static function ($row) use ($resource) {
                return ($row->resource === $resource);
            })->sortByDesc('hours');

        $leftToDequeue = $amount;

        foreach ($queue as $value) {
            $amountEnqueued = $value->amount;
            $amountDequeued = $leftToDequeue;

            if($amountEnqueued < $leftToDequeue) {
                $amountDequeued = $amountEnqueued;
            }

            $leftToDequeue -= $amountDequeued;
            $newAmount = $amountEnqueued - $amountDequeued;

            if($newAmount == 0) {
                DB::table('dominion_queue')->where([
                    'dominion_id' => $dominion->id,
                    'source' => $source,
                    'resource' => $resource,
                    'hours' => $value->hours,
                ])->delete();
            } else {
                DB::table('dominion_queue')->where([
                    'dominion_id' => $dominion->id,
                    'source' => $source,
                    'resource' => $resource,
                    'hours' => $value->hours,
                ])->update([
                    'amount' => $newAmount,
                ]);
            }
        }

        // Update queue in cache!
        $this->getQueue($source, $dominion, true);
    }

    /**
     * Queues new resources for a dominion.
     *
     * @param string $source
     * @param Dominion $dominion
     * @param array $data In format: [$resource => $amount, $resource2 => $amount2] etc
     * @param int $hours
     */
    public function queueResources(string $source, Dominion $dominion, array $data, int $hours = 12): void
    {
        DB::transaction(function () use ($source, $dominion, $data, $hours) {
            $data = array_map('\intval', $data);
            $now = now();

            foreach ($data as $resource => $amount) {
                if ($amount === 0) {
                    continue;
                }
                $q = $this->getQueue($source, $dominion, true);
                $existingQueueRow =
                    $q->filter(static function ($row) use ($resource, $hours) {
                        return (
                            ($row->resource === $resource) &&
                            ((int)$row->hours === $hours)
                        );
                    })->first();

                if ($existingQueueRow === null) {
                    DB::table('dominion_queue')->insert([
                        'dominion_id' => $dominion->id,
                        'source' => $source,
                        'resource' => $resource,
                        'hours' => $hours,
                        'amount' => $amount,
                        'created_at' => $now,
                    ]);

                } else {
                    DB::table('dominion_queue')->where([
                        'dominion_id' => $dominion->id,
                        'source' => $source,
                        'resource' => $resource,
                        'hours' => $hours,
                    ])->update([
                        'amount' => ($existingQueueRow->amount + $amount),
                    ]);
                }
            }
        });

        // // Update queue in cache!
        // $this->getQueue($source, $dominion, true);
    }

    /**
     * Helper getter to call queue methods with types specified in the method
     * name.
     *
     * @param string $name
     * @param array $arguments
     * @return mixed
     */
    public function __call($name, $arguments)
    {
        preg_match_all('/((?:^|[A-Z])[a-z]+)/', $name, $matches);
        $methodParts = $matches[1];

        if (!((array_get($methodParts, '0') === 'get') && (array_get($methodParts, '2') === 'Queue'))) {
            throw new BadMethodCallException(sprintf(
                'Method %s->%s does not exist.', static::class, $name
            ));
        }

        $source = strtolower(array_get($methodParts, '1'));
        $method = implode('', array_except($methodParts, '1'));
        array_unshift($arguments, $source);

        return \call_user_func_array([$this, $method], $arguments);
    }
}<|MERGE_RESOLUTION|>--- conflicted
+++ resolved
@@ -46,13 +46,7 @@
 
         $data = $dominion->queues->where([
             'source' => $source,
-<<<<<<< HEAD
-        ])
-        ->where('hours', '>', 0)
-        ->get();
-=======
         ])->where('hours', '>', 0);
->>>>>>> ab7bf4cb
 
         array_set($this->queueCache, $cacheKey, $data->toArray());
 
