--- conflicted
+++ resolved
@@ -16,7 +16,6 @@
 use OpenDominion\Models\Dominion;
 use OpenDominion\Models\Dominion\Tick;
 use OpenDominion\Models\Round;
-use OpenDominion\Services\Dominion\HistoryService;
 use OpenDominion\Services\NotificationService;
 use Throwable;
 
@@ -81,16 +80,9 @@
         $activeRounds = Round::active()->get();
 
         foreach ($activeRounds as $round) {
-<<<<<<< HEAD
-            // Ignore hour 0
-            if ($this->now->diffInHours($round->start_date) === 0) {
-                $activeDominions = $round
-                    ->dominions()
-=======
             // Precalculate all dominion ticks on hour 0
             if ($this->now->diffInHours($round->start_date) === 0) {
                 $dominions = $round->dominions()
->>>>>>> ab7bf4cb
                     ->with([
                         'race',
                         'race.perks',
@@ -98,11 +90,14 @@
                         'race.units.perks',
                     ])
                     ->get();
-                $this->precalculateTick($activeDominions, true);
+
+                foreach ($dominions as $dominion) {
+                    $this->precalculateTick($dominion, true);
+                }
+
                 continue;
             }
 
-<<<<<<< HEAD
             DB::transaction(function () use ($round) {
                 // Update dominions
                 DB::table('dominions')
@@ -204,149 +199,6 @@
                         'hours' => DB::raw('-`hours`'),
                         'dominion_queue.updated_at' => $this->now,
                     ]);
-            });
-        }
-
-        foreach ($activeRounds as $round) {
-            $activeDominions = $round
-                ->dominions()
-                ->with([
-                    'race',
-                    'race.perks',
-                    'race.units',
-                    'race.units.perks',
-                ])
-                ->get();
-            foreach ($activeDominions as $dominion) {
-                if (!empty($dominion->tick->starvation_casualties)) {
-                    $this->notificationService->queueNotification('starvation_occurred', $dominion->tick->starvation_casualties);
-                }
-                $this->tickActiveSpells($dominion);
-                $this->tickQueues($dominion);
-                $this->notificationService->sendNotifications($dominion, 'hourly_dominion');
-                $this->precalculateTick($dominion, true);
-=======
-                foreach ($dominions as $dominion) {
-                    $this->precalculateTick($dominion, true);
-                }
-
-                continue;
->>>>>>> ab7bf4cb
-            }
-        }
-
-<<<<<<< HEAD
-        //$queries = DB::getQueryLog();
-        //Log::debug(count($queries) . ' queries executed');
-
-        Log::info(sprintf(
-            'Ticked %s dominions in %s seconds',
-            number_format($activeDominions->count()),
-            number_format($this->now->diffInSeconds(now()))
-        ));
-
-        // Update rankings
-        if (($this->now->hour % 6) === 0) {
-            $now = now();
-            Log::debug('Update rankings started');
-            $this->updateDailyRankings($activeDominions);
-=======
-            DB::transaction(function () use ($round) {
-                // Update dominions
-                DB::table('dominions')
-                    ->join('dominion_tick', 'dominions.id', '=', 'dominion_tick.dominion_id')
-                    ->where('dominions.round_id', $round->id)
-                    ->update([
-                        'dominions.prestige' => DB::raw('dominions.prestige + dominion_tick.prestige'),
-                        'dominions.peasants' => DB::raw('dominions.peasants + dominion_tick.peasants'),
-                        'dominions.peasants_last_hour' => DB::raw('dominion_tick.peasants'),
-                        'dominions.morale' => DB::raw('dominions.morale + dominion_tick.morale'),
-                        'dominions.spy_strength' => DB::raw('dominions.spy_strength + dominion_tick.spy_strength'),
-                        'dominions.wizard_strength' => DB::raw('dominions.wizard_strength + dominion_tick.wizard_strength'),
-                        'dominions.resource_platinum' => DB::raw('dominions.resource_platinum + dominion_tick.resource_platinum'),
-                        'dominions.resource_food' => DB::raw('dominions.resource_food + dominion_tick.resource_food'),
-                        'dominions.resource_lumber' => DB::raw('dominions.resource_lumber + dominion_tick.resource_lumber'),
-                        'dominions.resource_mana' => DB::raw('dominions.resource_mana + dominion_tick.resource_mana'),
-                        'dominions.resource_ore' => DB::raw('dominions.resource_ore + dominion_tick.resource_ore'),
-                        'dominions.resource_gems' => DB::raw('dominions.resource_gems + dominion_tick.resource_gems'),
-                        'dominions.resource_tech' => DB::raw('dominions.resource_tech + dominion_tick.resource_tech'),
-                        'dominions.resource_boats' => DB::raw('dominions.resource_boats + dominion_tick.resource_boats'),
-                        'dominions.military_draftees' => DB::raw('dominions.military_draftees + dominion_tick.military_draftees'),
-                        'dominions.military_unit1' => DB::raw('dominions.military_unit1 + dominion_tick.military_unit1'),
-                        'dominions.military_unit2' => DB::raw('dominions.military_unit2 + dominion_tick.military_unit2'),
-                        'dominions.military_unit3' => DB::raw('dominions.military_unit3 + dominion_tick.military_unit3'),
-                        'dominions.military_unit4' => DB::raw('dominions.military_unit4 + dominion_tick.military_unit4'),
-                        'dominions.military_spies' => DB::raw('dominions.military_spies + dominion_tick.military_spies'),
-                        'dominions.military_wizards' => DB::raw('dominions.military_wizards + dominion_tick.military_wizards'),
-                        'dominions.military_archmages' => DB::raw('dominions.military_archmages + dominion_tick.military_archmages'),
-                        'dominions.land_plain' => DB::raw('dominions.land_plain + dominion_tick.land_plain'),
-                        'dominions.land_mountain' => DB::raw('dominions.land_mountain + dominion_tick.land_mountain'),
-                        'dominions.land_swamp' => DB::raw('dominions.land_swamp + dominion_tick.land_swamp'),
-                        'dominions.land_cavern' => DB::raw('dominions.land_cavern + dominion_tick.land_cavern'),
-                        'dominions.land_forest' => DB::raw('dominions.land_forest + dominion_tick.land_forest'),
-                        'dominions.land_hill' => DB::raw('dominions.land_hill + dominion_tick.land_hill'),
-                        'dominions.land_water' => DB::raw('dominions.land_water + dominion_tick.land_water'),
-                        'dominions.discounted_land' => DB::raw('dominions.discounted_land + dominion_tick.discounted_land'),
-                        'dominions.building_home' => DB::raw('dominions.building_home + dominion_tick.building_home'),
-                        'dominions.building_alchemy' => DB::raw('dominions.building_alchemy + dominion_tick.building_alchemy'),
-                        'dominions.building_farm' => DB::raw('dominions.building_farm + dominion_tick.building_farm'),
-                        'dominions.building_smithy' => DB::raw('dominions.building_smithy + dominion_tick.building_smithy'),
-                        'dominions.building_masonry' => DB::raw('dominions.building_masonry + dominion_tick.building_masonry'),
-                        'dominions.building_ore_mine' => DB::raw('dominions.building_ore_mine + dominion_tick.building_ore_mine'),
-                        'dominions.building_gryphon_nest' => DB::raw('dominions.building_gryphon_nest + dominion_tick.building_gryphon_nest'),
-                        'dominions.building_tower' => DB::raw('dominions.building_tower + dominion_tick.building_tower'),
-                        'dominions.building_wizard_guild' => DB::raw('dominions.building_wizard_guild + dominion_tick.building_wizard_guild'),
-                        'dominions.building_temple' => DB::raw('dominions.building_temple + dominion_tick.building_temple'),
-                        'dominions.building_diamond_mine' => DB::raw('dominions.building_diamond_mine + dominion_tick.building_diamond_mine'),
-                        'dominions.building_school' => DB::raw('dominions.building_school + dominion_tick.building_school'),
-                        'dominions.building_lumberyard' => DB::raw('dominions.building_lumberyard + dominion_tick.building_lumberyard'),
-                        'dominions.building_forest_haven' => DB::raw('dominions.building_forest_haven + dominion_tick.building_forest_haven'),
-                        'dominions.building_factory' => DB::raw('dominions.building_factory + dominion_tick.building_factory'),
-                        'dominions.building_guard_tower' => DB::raw('dominions.building_guard_tower + dominion_tick.building_guard_tower'),
-                        'dominions.building_shrine' => DB::raw('dominions.building_shrine + dominion_tick.building_shrine'),
-                        'dominions.building_barracks' => DB::raw('dominions.building_barracks + dominion_tick.building_barracks'),
-                        'dominions.building_dock' => DB::raw('dominions.building_dock + dominion_tick.building_dock'),
-                        'dominions.stat_total_platinum_production' => DB::raw('dominions.stat_total_platinum_production + dominion_tick.resource_platinum'),
-                        'dominions.stat_total_food_production' => DB::raw('dominions.stat_total_food_production + dominion_tick.resource_food_production'),
-                        'dominions.stat_total_lumber_production' => DB::raw('dominions.stat_total_lumber_production + dominion_tick.resource_lumber_production'),
-                        'dominions.stat_total_mana_production' => DB::raw('dominions.stat_total_mana_production + dominion_tick.resource_mana_production'),
-                        'dominions.stat_total_ore_production' => DB::raw('dominions.stat_total_ore_production + dominion_tick.resource_ore'),
-                        'dominions.stat_total_gem_production' => DB::raw('dominions.stat_total_gem_production + dominion_tick.resource_gems'),
-                        'dominions.stat_total_tech_production' => DB::raw('dominions.stat_total_tech_production + dominion_tick.resource_tech'),
-                        'dominions.stat_total_boat_production' => DB::raw('dominions.stat_total_boat_production + dominion_tick.resource_boats'),
-                        'dominions.last_tick_at' => DB::raw('now()')
-                    ]);
-
-                // Update spells
-                DB::table('active_spells')
-                    ->join('dominions', 'active_spells.dominion_id', '=', 'dominions.id')
-                    ->where('dominions.round_id', $round->id)
-                    ->where('duration', '>', 0)
-                    ->update([
-                        'duration' => DB::raw('duration - 1'),
-                        'active_spells.updated_at' => $this->now,
-                    ]);
-
-                // Update queues
-                // Two-step process to avoid getting UNIQUE constraint integrity errors
-                // since we can't reliably use deferred transactions, deferred update
-                // queries or update+orderby cross-database vendors
-                DB::table('dominion_queue')
-                    ->join('dominions', 'dominion_queue.dominion_id', '=', 'dominions.id')
-                    ->where('dominions.round_id', $round->id)
-                    ->where('hours', '>', 0)
-                    ->update([
-                        'hours' => DB::raw('-(`hours` - 1)'),
-                    ]);
-
-                DB::table('dominion_queue')
-                    ->join('dominions', 'dominion_queue.dominion_id', '=', 'dominions.id')
-                    ->where('dominions.round_id', $round->id)
-                    ->where('hours', '<', 0)
-                    ->update([
-                        'hours' => DB::raw('-`hours`'),
-                        'dominion_queue.updated_at' => $this->now,
-                    ]);
             }, 5);
 
             Log::info(sprintf(
@@ -385,7 +237,6 @@
                 $this->precalculateTick($dominion, true);
             }
 
->>>>>>> ab7bf4cb
             Log::info(sprintf(
                 'Cleaned up queues, sent notifications, and precalculated %s dominions in %s ms in %s',
                 number_format($round->dominions->count()),
@@ -443,11 +294,7 @@
         Log::info('Daily tick finished');
     }
 
-<<<<<<< HEAD
-    protected function tickActiveSpells(Dominion $dominion)
-=======
     protected function cleanupActiveSpells(Dominion $dominion)
->>>>>>> ab7bf4cb
     {
         $finished = DB::table('active_spells')
             ->where('dominion_id', $dominion->id)
@@ -479,11 +326,7 @@
             ->delete();
     }
 
-<<<<<<< HEAD
-    protected function tickQueues(Dominion $dominion)
-=======
     protected function cleanupQueues(Dominion $dominion)
->>>>>>> ab7bf4cb
     {
         $finished = DB::table('dominion_queue')
             ->where('dominion_id', $dominion->id)
@@ -503,73 +346,6 @@
             }
 
             $this->notificationService->queueNotification($notificationType, $resources);
-<<<<<<< HEAD
-        }
-
-        // Cleanup
-        DB::table('dominion_queue')
-            ->where('dominion_id', $dominion->id)
-            ->where('hours', '<=', 0)
-            ->delete();
-    }
-
-    public function precalculateTick(Dominion $dominion, ?bool $saveHistory = false)
-    {
-        $tick = Tick::firstOrCreate(
-            ['dominion_id' => $dominion->id]
-        );
-
-        if ($saveHistory) {
-            // Save a dominion history record
-            $dominionHistoryService = app(HistoryService::class);
-            $changes = array_filter($tick->getAttributes(), function ($value, $key) {
-                if ($key != 'id' && $key != 'dominion_id' && $key != 'updated_at' && $value != 0) return true;
-            }, ARRAY_FILTER_USE_BOTH);
-            $dominionHistoryService->record($dominion, $changes, HistoryService::EVENT_TICK);
-        }
-
-        // Reset tick values
-        foreach ($tick->getAttributes() as $attr => $value) {
-            if ($attr != 'id' && $attr != 'dominion_id' && $attr != 'updated_at' && $attr != 'starvation_casualties') {
-                $tick->{$attr} = 0;
-            } elseif ($attr == 'starvation_casualties') {
-                $tick->{$attr} = [];
-            }
-        }
-
-        // Queues
-        $incoming = DB::table('dominion_queue')
-            ->where('dominion_id', $dominion->id)
-            ->where('hours', '=', 1)
-            ->get();
-
-        foreach ($incoming as $row) {
-            $tick->{$row->resource} += $row->amount;
-        }
-
-        // Hacky refresh for dominion
-        $dominion = $dominion->fresh();
-        $this->spellCalculator->getActiveSpells($dominion, true);
-
-        // Resources
-        $tick->resource_platinum += $this->productionCalculator->getPlatinumProduction($dominion);
-
-        $tick->resource_lumber_production += $this->productionCalculator->getLumberProduction($dominion);
-        $tick->resource_lumber += $this->productionCalculator->getLumberNetChange($dominion);
-
-        $tick->resource_mana_production += $this->productionCalculator->getManaProduction($dominion);
-        $tick->resource_mana += $this->productionCalculator->getManaNetChange($dominion);
-
-        $tick->resource_ore += $this->productionCalculator->getOreProduction($dominion);
-        $tick->resource_gems += $this->productionCalculator->getGemProduction($dominion);
-
-        $tick->resource_boats += $this->productionCalculator->getBoatProduction($dominion);
-
-        # ODA: wild yeti production
-        $tick->resource_wild_yeti_production += $this->productionCalculator->getWildYetiProduction($dominion);
-        $tick->resource_wild_yeti += $this->productionCalculator->getWildYetiNetChange($dominion);
-
-=======
         }
 
         // Cleanup
@@ -629,34 +405,34 @@
 
         // Resources
         $tick->resource_platinum += $this->productionCalculator->getPlatinumProduction($dominion);
+
         $tick->resource_lumber_production += $this->productionCalculator->getLumberProduction($dominion);
         $tick->resource_lumber += $this->productionCalculator->getLumberNetChange($dominion);
+
         $tick->resource_mana_production += $this->productionCalculator->getManaProduction($dominion);
         $tick->resource_mana += $this->productionCalculator->getManaNetChange($dominion);
+
         $tick->resource_ore += $this->productionCalculator->getOreProduction($dominion);
         $tick->resource_gems += $this->productionCalculator->getGemProduction($dominion);
+
         $tick->resource_boats += $this->productionCalculator->getBoatProduction($dominion);
->>>>>>> ab7bf4cb
+
+        # ODA: wild yeti production
+        $tick->resource_wild_yeti_production += $this->productionCalculator->getWildYetiProduction($dominion);
+        $tick->resource_wild_yeti += $this->productionCalculator->getWildYetiNetChange($dominion);
+
         $tick->resource_food_production += $this->productionCalculator->getFoodProduction($dominion);
         // Check for starvation before adjusting food
         $foodNetChange = $this->productionCalculator->getFoodNetChange($dominion);
 
-<<<<<<< HEAD
-        // Starvation
-        if (($dominion->resource_food + $foodNetChange) < 0)
-        {
-            $isStarving = true;
-
-            $casualties = $this->casualtiesCalculator->getStarvationCasualtiesByUnitType($dominion, $dominion->resource_food + $foodNetChange);
-=======
         // Starvation casualties
         if (($dominion->resource_food + $foodNetChange) < 0) {
+            $isStarving = true;
             $casualties = $this->casualtiesCalculator->getStarvationCasualtiesByUnitType(
                 $dominion,
                 ($dominion->resource_food + $foodNetChange)
             );
 
->>>>>>> ab7bf4cb
             $tick->starvation_casualties = $casualties;
 
             foreach ($casualties as $unitType => $unitCasualties) {
@@ -667,10 +443,7 @@
             $tick->resource_food = -$dominion->resource_food;
         } else {
             // Food production
-<<<<<<< HEAD
             $isStarving = false;
-=======
->>>>>>> ab7bf4cb
             $tick->resource_food += $foodNetChange;
         }
 
@@ -682,7 +455,6 @@
         $tick->military_draftees = $drafteesGrowthRate;
 
         // Morale
-<<<<<<< HEAD
         if ($isStarving) {
             # Lower morale by 10.
             $starvationMoraleChange = -10;
@@ -711,12 +483,6 @@
             {
               $tick->morale -= min(2, $dominion->morale - 100);
             }
-=======
-        if ($dominion->morale < 70) {
-            $tick->morale = 6;
-        } elseif ($dominion->morale < 100) {
-            $tick->morale = min(3, 100 - $dominion->morale);
->>>>>>> ab7bf4cb
         }
 
         // Spy Strength
@@ -742,11 +508,7 @@
         $tick->save();
     }
 
-<<<<<<< HEAD
-    protected function updateDailyRankings(Collection $activeDominions)
-=======
     protected function updateDailyRankings(Collection $activeDominions): void
->>>>>>> ab7bf4cb
     {
         $dominionIds = $activeDominions->pluck('id')->toArray();
 
