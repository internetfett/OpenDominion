<?php

namespace OpenDominion\Services\Dominion\Actions;

use DB;
use Exception;
use LogicException;
use OpenDominion\Calculators\Dominion\ImprovementCalculator;
use OpenDominion\Calculators\Dominion\LandCalculator;
use OpenDominion\Calculators\Dominion\MilitaryCalculator;
use OpenDominion\Calculators\Dominion\ProductionCalculator;
use OpenDominion\Calculators\Dominion\RangeCalculator;
use OpenDominion\Calculators\Dominion\SpellCalculator;
use OpenDominion\Exceptions\GameException;
use OpenDominion\Helpers\BuildingHelper;
use OpenDominion\Helpers\EspionageHelper;
use OpenDominion\Helpers\ImprovementHelper;
use OpenDominion\Helpers\LandHelper;
use OpenDominion\Helpers\OpsHelper;
use OpenDominion\Models\Dominion;
use OpenDominion\Models\InfoOp;
use OpenDominion\Services\Dominion\HistoryService;
use OpenDominion\Services\Dominion\ProtectionService;
use OpenDominion\Services\Dominion\QueueService;
use OpenDominion\Services\NotificationService;
use OpenDominion\Traits\DominionGuardsTrait;

class EspionageActionService
{
    use DominionGuardsTrait;

    /**
     * @var float Theft base success rate
     */
    protected const THEFT_MULTIPLIER_SUCCESS_RATE = 1.2;

    /**
     * @var float Info op base success rate
     */
    protected const INFO_MULTIPLIER_SUCCESS_RATE = 1.4;

    /** @var BuildingHelper */
    protected $buildingHelper;

    /** @var EspionageHelper */
    protected $espionageHelper;

    /** @var ImprovementCalculator */
    protected $improvementCalculator;

    /** @var ImprovementHelper */
    protected $improvementHelper;

    /** @var LandCalculator */
    protected $landCalculator;

    /** @var LandHelper */
    protected $landHelper;

    /** @var MilitaryCalculator */
    protected $militaryCalculator;

    /** @var NotificationService */
    protected $notificationService;

    /** @var OpsHelper */
    protected $opsHelper;

    /** @var ProductionCalculator */
    protected $productionCalculator;

    /** @var ProtectionService */
    protected $protectionService;

    /** @var QueueService */
    protected $queueService;

    /** @var RangeCalculator */
    protected $rangeCalculator;

    /** @var SpellCalculator */
    protected $spellCalculator;

    /**
     * EspionageActionService constructor.
     */
    public function __construct()
    {
        $this->buildingHelper = app(BuildingHelper::class);
        $this->espionageHelper = app(EspionageHelper::class);
        $this->improvementCalculator = app(ImprovementCalculator::class);
        $this->improvementHelper = app(ImprovementHelper::class);
        $this->landCalculator = app(LandCalculator::class);
        $this->landHelper = app(LandHelper::class);
        $this->militaryCalculator = app(MilitaryCalculator::class);
        $this->notificationService = app(NotificationService::class);
        $this->opsHelper = app(OpsHelper::class);
        $this->productionCalculator = app(ProductionCalculator::class);
        $this->protectionService = app(ProtectionService::class);
        $this->queueService = app(QueueService::class);
        $this->rangeCalculator = app(RangeCalculator::class);
        $this->spellCalculator = app(SpellCalculator::class);
    }

    public const THEFT_DAYS_AFTER_ROUND_START = 1; # Any changes here must also be done in espionage.blade.php.

    /**
     * Performs a espionage operation for $dominion, aimed at $target dominion.
     *
     * @param Dominion $dominion
     * @param string $operationKey
     * @param Dominion $target
     * @return array
     * @throws GameException
     * @throws LogicException
     */
    public function performOperation(Dominion $dominion, string $operationKey, Dominion $target): array
    {
        $this->guardLockedDominion($dominion);

        $operationInfo = $this->espionageHelper->getOperationInfo($operationKey);

        if (!$operationInfo) {
            throw new LogicException("Cannot perform unknown operation '{$operationKey}'");
        }

        if ($dominion->spy_strength < 30) {
            throw new GameException("Your spies do not have enough strength to perform {$operationInfo['name']}.");
        }

        if ($this->protectionService->isUnderProtection($dominion)) {
            throw new GameException('You cannot perform espionage operations while under protection');
        }

        if ($this->protectionService->isUnderProtection($target)) {
            throw new GameException('You cannot perform espionage operations on targets which are under protection');
        }

        if (!$this->rangeCalculator->isInRange($dominion, $target)) {
            throw new GameException('You cannot perform espionage operations on targets outside of your range');
        }

        if ($this->espionageHelper->isResourceTheftOperation($operationKey)) {
            if (now()->diffInDays($dominion->round->start_date) < self::THEFT_DAYS_AFTER_ROUND_START) {
                throw new GameException('You cannot perform resource theft for the first two days of the round');
            }
            #if ($this->rangeCalculator->getDominionRange($dominion, $target) < 100) {
            if (!$this->rangeCalculator->isInRange($dominion, $target)) {
                throw new GameException('You cannot perform resource theft on targets outside of your range');
            }
        }

        if ($dominion->round->id !== $target->round->id) {
            throw new GameException('Nice try, but you cannot perform espionage operations cross-round');
        }

        if($dominion->race->alignment == 'good')
        {
          if ($dominion->realm->id === $target->realm->id) {
              throw new GameException('Nice try, but you cannot perform espionage oprations on your realmies');
          }
        }

        $result = null;

        DB::transaction(function () use ($dominion, $target, $operationKey, &$result) {
            if ($this->espionageHelper->isInfoGatheringOperation($operationKey)) {
                $spyStrengthLost = 2;
                $result = $this->performInfoGatheringOperation($dominion, $operationKey, $target);

            } elseif ($this->espionageHelper->isResourceTheftOperation($operationKey)) {
                $spyStrengthLost = 5;
                $result = $this->performResourceTheftOperation($dominion, $operationKey, $target);

            } elseif ($this->espionageHelper->isBlackOperation($operationKey)) {
                if($dominion->round->hasOffensiveActionsDisabled())
                {
                    throw new GameException('Black ops have been disabled for the remainder of the round.');
                }
                throw new LogicException('Not yet implemented');
            } elseif ($this->espionageHelper->isWarOperation($operationKey)) {
                if($dominion->round->hasOffensiveActionsDisabled())
                {
                    throw new GameException('Black ops have been disabled for the remainder of the round.');
                }
                throw new LogicException('Not yet implemented');
            } else {
                throw new LogicException("Unknown type for espionage operation {$operationKey}");
            }

            $dominion->spy_strength -= $spyStrengthLost;
            $dominion->stat_espionage_success += 1;
            $dominion->save([
                'event' => HistoryService::EVENT_ACTION_PERFORM_ESPIONAGE_OPERATION,
                'action' => $operationKey
            ]);
        });

        $this->rangeCalculator->checkGuardApplications($dominion, $target);

        return [
                'message' => $result['message'],
                'data' => [
                    'operation' => $operationKey,
                ],
                'redirect' =>
                    $this->espionageHelper->isInfoGatheringOperation($operationKey) && $result['success']
                        ? route('dominion.op-center.show', $target->id)
                        : null,
            ] + $result;
    }

    /**
     * @param Dominion $dominion
     * @param string $operationKey
     * @param Dominion $target
     * @return array
     * @throws Exception
     */
    protected function performInfoGatheringOperation(Dominion $dominion, string $operationKey, Dominion $target): array
    {
        $operationInfo = $this->espionageHelper->getOperationInfo($operationKey);

        $selfSpa = $this->militaryCalculator->getSpyRatio($dominion, 'offense');
        $targetSpa = $this->militaryCalculator->getSpyRatio($target, 'defense');

        // You need at least some positive SPA to perform espionage operations
        if ($selfSpa === 0.0) {
            // Don't reduce spy strength by throwing an exception here
            throw new GameException("Your spy force is too weak to cast {$operationInfo['name']}. Please train some more spies.");
        }

        if ($targetSpa !== 0.0) {
            $successRate = $this->opsHelper->operationSuccessChance(
                $selfSpa,
                $targetSpa,
                static::INFO_MULTIPLIER_SUCCESS_RATE
            );

            if (!random_chance($successRate)) {
                // Values (percentage)
                $spiesKilledBasePercentage = 0.25; // TODO: Higher for black ops.
                $forestHavenSpyCasualtyReduction = 3;
                $forestHavenSpyCasualtyReductionMax = 30;

                $spiesKilledMultiplier = (1 - min(
                    (($dominion->building_forest_haven / $this->landCalculator->getTotalLand($dominion)) * $forestHavenSpyCasualtyReduction),
                    ($forestHavenSpyCasualtyReductionMax / 100)
                ));

                $spyLossSpaRatio = ($targetSpa / $selfSpa);
                $spiesKilledPercentage = clamp($spiesKilledBasePercentage * $spyLossSpaRatio, 0.25, 1);

                $unitsKilled = [];
                $spiesKilled = (int)floor(($dominion->military_spies * ($spiesKilledPercentage / 100)) * $spiesKilledMultiplier);
                if ($spiesKilled > 0) {
                    $unitsKilled['spies'] = $spiesKilled;
                    $dominion->military_spies -= $spiesKilled;
                }

                foreach ($dominion->race->units as $unit) {
                    if ($unit->getPerkValue('counts_as_spy_offense')) {
                        $unitKilledMultiplier = ((float)$unit->getPerkValue('counts_as_spy_offense') / 2) * ($spiesKilledPercentage / 100) * $spiesKilledMultiplier;
                        $unitKilled = (int)floor($dominion->{"military_unit{$unit->slot}"} * $unitKilledMultiplier);
                        if ($unitKilled > 0) {
                            $unitsKilled[strtolower($unit->name)] = $unitKilled;
                            $dominion->{"military_unit{$unit->slot}"} -= $unitKilled;
                        }
                    }
                }

<<<<<<< HEAD
                // Cut in half
                $spiesKilled = (int)floor($spiesKilled/2);

                $dominion->military_spies -= $spiesKilled;
=======
                $unitsKilledStringParts = [];
                foreach ($unitsKilled as $name => $amount) {
                    $amountLabel = number_format($amount);
                    $unitLabel = str_plural(str_singular($name), $amount);
                    $unitsKilledStringParts[] = "{$amountLabel} {$unitLabel}";
                }
                $unitsKilledString = generate_sentence_from_array($unitsKilledStringParts);
>>>>>>> 4a72081c

                $this->notificationService
                    ->queueNotification('repelled_spy_op', [
                        'sourceDominionId' => $dominion->id,
                        'operationKey' => $operationKey,
                        'unitsKilled' => $unitsKilledString,
                    ])
                    ->sendNotifications($target, 'irregular_dominion');

                if ($unitsKilledString) {
                    $message = "The enemy has prevented our {$operationInfo['name']} attempt and managed to capture $unitsKilledString.";
                } else {
                    $message = "The enemy has prevented our {$operationInfo['name']} attempt.";
                }

                return [
                    'success' => false,
                    'message' => $message,
                    'alert-type' => 'warning',
                ];
            }
        }

        $infoOp = new InfoOp([
            'source_realm_id' => $dominion->realm->id,
            'target_dominion_id' => $target->id,
            'type' => $operationKey,
            'source_dominion_id' => $dominion->id,
        ]);

        switch ($operationKey) {
            case 'barracks_spy':
                $data = [
                    'units' => [
                        'home' => [],
                        'returning' => [],
                        'training' => [],
                    ],
                ];

                // Units at home (85% accurate)
                array_set($data, 'units.home.draftees', random_int(
                    round($target->military_draftees * 0.85),
                    round($target->military_draftees / 0.85)
                ));

                foreach (range(1, 4) as $slot) {
                    $amountAtHome = $target->{'military_unit' . $slot};

                    if ($amountAtHome !== 0) {
                        $amountAtHome = random_int(
                            round($amountAtHome * 0.85),
                            round($amountAtHome / 0.85)
                        );
                    }

                    array_set($data, "units.home.unit{$slot}", $amountAtHome);
                }

                // Units returning (85% accurate)
                $this->queueService->getInvasionQueue($target)->each(static function ($row) use (&$data) {
                    if (!starts_with($row->resource, 'military_')) {
                        return; // continue
                    }

                    $unitType = str_replace('military_', '', $row->resource);

                    $amount = random_int(
                        round($row->amount * 0.85),
                        round($row->amount / 0.85)
                    );

                    array_set($data, "units.returning.{$unitType}.{$row->hours}", $amount);
                });

                // Units in training (100% accurate)
                $this->queueService->getTrainingQueue($target)->each(static function ($row) use (&$data) {
                    $unitType = str_replace('military_', '', $row->resource);

                    array_set($data, "units.training.{$unitType}.{$row->hours}", $row->amount);
                });

                $infoOp->data = $data;
                break;

            case 'castle_spy':
                $data = [];

                foreach ($this->improvementHelper->getImprovementTypes($dominion->race->name) as $type) {
                    array_set($data, "{$type}.points", $target->{'improvement_' . $type});
                    array_set($data, "{$type}.rating",
                        $this->improvementCalculator->getImprovementMultiplierBonus($target, $type));
                }

                $infoOp->data = $data;
                break;

            case 'survey_dominion':
                $data = [];

                foreach ($this->buildingHelper->getBuildingTypes() as $buildingType) {
                    array_set($data, "constructed.{$buildingType}", $target->{'building_' . $buildingType});
                }

                $this->queueService->getConstructionQueue($target)->each(static function ($row) use (&$data) {
                    $buildingType = str_replace('building_', '', $row->resource);

                    array_set($data, "constructing.{$buildingType}.{$row->hours}", $row->amount);
                });

                array_set($data, 'barren_land', $this->landCalculator->getTotalBarrenLand($target));
                array_set($data, 'total_land', $this->landCalculator->getTotalLand($target));

                $infoOp->data = $data;
                break;

            case 'land_spy':
                $data = [];

                foreach ($this->landHelper->getLandTypes() as $landType) {
                    $amount = $target->{'land_' . $landType};

                    array_set($data, "explored.{$landType}.amount", $amount);
                    array_set($data, "explored.{$landType}.percentage",
                        (($amount / $this->landCalculator->getTotalLand($target)) * 100));
                    array_set($data, "explored.{$landType}.barren",
                        $this->landCalculator->getTotalBarrenLandByLandType($target, $landType));
                }

                $this->queueService->getExplorationQueue($target)->each(static function ($row) use (&$data) {
                    $landType = str_replace('land_', '', $row->resource);

                    array_set(
                        $data,
                        "incoming.{$landType}.{$row->hours}",
                        (array_get($data, "incoming.{$landType}.{$row->hours}", 0) + $row->amount)
                    );
                });

                $this->queueService->getInvasionQueue($target)->each(static function ($row) use (&$data) {
                    if (!starts_with($row->resource, 'land_')) {
                        return; // continue
                    }

                    $landType = str_replace('land_', '', $row->resource);

                    array_set(
                        $data,
                        "incoming.{$landType}.{$row->hours}",
                        (array_get($data, "incoming.{$landType}.{$row->hours}", 0) + $row->amount)
                    );
                });

                $infoOp->data = $data;
                break;

            default:
                throw new LogicException("Unknown info gathering operation {$operationKey}");
        }

        $infoOp->save();

        return [
            'success' => true,
            'message' => 'Your spies infiltrate the target\'s dominion successfully and return with a wealth of information.',
            'redirect' => route('dominion.op-center.show', $target),
        ];
    }

    /**
     * @param Dominion $dominion
     * @param string $operationKey
     * @param Dominion $target
     * @return array
     * @throws Exception
     */
    protected function performResourceTheftOperation(Dominion $dominion, string $operationKey, Dominion $target): array
    {
        if($dominion->round->hasOffensiveActionsDisabled())
        {
            throw new GameException('Theft has been disabled for the remainder of the round.');
        }

        $operationInfo = $this->espionageHelper->getOperationInfo($operationKey);

        $selfSpa = $this->militaryCalculator->getSpyRatio($dominion, 'offense');
        $targetSpa = $this->militaryCalculator->getSpyRatio($target, 'defense');

        // You need at least some positive SPA to perform espionage operations
        if ($selfSpa === 0.0) {
            // Don't reduce spy strength by throwing an exception here
            throw new GameException("Your spy force is too weak to cast {$operationInfo['name']}. Please train some more spies.");
        }

        if ($targetSpa !== 0.0) {
            $successRate = $this->opsHelper->operationSuccessChance(
                $selfSpa,
                $targetSpa,
                static::THEFT_MULTIPLIER_SUCCESS_RATE
            );

            if (!random_chance($successRate)) {
                // Values (percentage)
                $spiesKilledBasePercentage = 1; // TODO: Higher for black ops.
                $forestHavenSpyCasualtyReduction = 3;
                $forestHavenSpyCasualtyReductionMax = 30;

                $spiesKilledMultiplier = (1 - min(
                    (($dominion->building_forest_haven / $this->landCalculator->getTotalLand($dominion)) * $forestHavenSpyCasualtyReduction),
                    ($forestHavenSpyCasualtyReductionMax / 100)
                ));

                $spyLossSpaRatio = ($targetSpa / $selfSpa);
                $spiesKilledPercentage = clamp($spiesKilledBasePercentage * $spyLossSpaRatio, 0.5, 1.5);

                $unitsKilled = [];
                $spiesKilled = (int)floor(($dominion->military_spies * ($spiesKilledPercentage / 100)) * $spiesKilledMultiplier);
                if ($spiesKilled > 0) {
                    $unitsKilled['spies'] = $spiesKilled;
                    $dominion->military_spies -= $spiesKilled;
                }

                foreach ($dominion->race->units as $unit) {
                    if ($unit->getPerkValue('counts_as_spy_offense')) {
                        $unitKilledMultiplier = ((float)$unit->getPerkValue('counts_as_spy_offense') / 2) * ($spiesKilledPercentage / 100) * $spiesKilledMultiplier;
                        $unitKilled = (int)floor($dominion->{"military_unit{$unit->slot}"} * $unitKilledMultiplier);
                        if ($unitKilled > 0) {
                            $unitsKilled[strtolower($unit->name)] = $unitKilled;
                            $dominion->{"military_unit{$unit->slot}"} -= $unitKilled;
                        }
                    }
                }

                $unitsKilledStringParts = [];
                foreach ($unitsKilled as $name => $amount) {
                    $amountLabel = number_format($amount);
                    $unitLabel = str_plural(str_singular($name), $amount);
                    $unitsKilledStringParts[] = "{$amountLabel} {$unitLabel}";
                }
                $unitsKilledString = generate_sentence_from_array($unitsKilledStringParts);

                $this->notificationService
                    ->queueNotification('repelled_resource_theft', [
                        'sourceDominionId' => $dominion->id,
                        'operationKey' => $operationKey,
                        'unitsKilled' => $unitsKilledString,
                    ])
                    ->sendNotifications($target, 'irregular_dominion');

                if ($unitsKilledString) {
                    $message = "The enemy has prevented our {$operationInfo['name']} attempt and managed to capture $unitsKilledString.";
                } else {
                    $message = "The enemy has prevented our {$operationInfo['name']} attempt.";
                }

                return [
                    'success' => false,
                    'message' => $message,
                    'alert-type' => 'warning',
                ];
            }
        }

        switch ($operationKey) {
            case 'steal_platinum':
                $resource = 'platinum';
                $constraints = [
                    'target_amount' => 2,
                    'self_production' => 150,
                    'spy_carries' => 45,
                ];
                break;

            case 'steal_food':
                $resource = 'food';
                $constraints = [
                    'target_amount' => 2,
                    'self_production' => 0,
                    'spy_carries' => 0,
                ];
                break;

            case 'steal_lumber':
                $resource = 'lumber';
                $constraints = [
                    'target_amount' => 5,
                    'self_production' => 150,
                    'spy_carries' => 50,
                ];
                break;

            case 'steal_mana':
                $resource = 'mana';
                $constraints = [
                    'target_amount' => 3,
                    'self_production' => 150,
                    'spy_carries' => 50,
                ];
                break;

            case 'steal_ore':
                $resource = 'ore';
                $constraints = [
                    'target_amount' => 5,
                    'self_production' => 150,
                    'spy_carries' => 50,
                ];
                break;

            case 'steal_gems':
                $resource = 'gems';
                $constraints = [
                    'target_amount' => 2,
                    'self_production' => 100,
                    'spy_carries' => 50,
                ];
                break;

            case 'abduct_draftees':
                $resource = 'draftees';
                $constraints = [
                    'target_amount' => 2,
                    'self_production' => 0,
                    'spy_carries' => 0.25,
                ];
                break;

            case 'abduct_peasants':
                $resource = 'peasants';
                $constraints = [
                    'target_amount' => 2,
                    'self_production' => 0,
                    'spy_carries' => 1,
                ];
                break;

            default:
                throw new LogicException("Unknown resource theft operation {$operationKey}");
        }

        $amountStolen = $this->getResourceTheftAmount($dominion, $target, $resource, $constraints);

        # Amount stolen decreased by land ratio.
        $amountStolen = $amountStolen * min(1, $this->rangeCalculator->getDominionRange($dominion, $target)/100);

        # Different logic for abducting draftees or peasants.
        if($resource == 'draftees')
        {
            DB::transaction(function () use ($dominion, $target, $resource, $amountStolen, $operationKey) {
                $dominion->{"military_{$resource}"} += $amountStolen;
                $dominion->save([
                    'event' => HistoryService::EVENT_ACTION_PERFORM_ESPIONAGE_OPERATION,
                    'action' => $operationKey
                ]);

                $target->{"military_{$resource}"} -= $amountStolen;
                $target->save([
                    'event' => HistoryService::EVENT_ACTION_PERFORM_ESPIONAGE_OPERATION,
                    'action' => $operationKey
                ]);
            });
        }
        elseif($resource == 'peasants')
        {
            DB::transaction(function () use ($dominion, $target, $resource, $amountStolen, $operationKey) {
                $dominion->{"{$resource}"} += $amountStolen;
                $dominion->save([
                    'event' => HistoryService::EVENT_ACTION_PERFORM_ESPIONAGE_OPERATION,
                    'action' => $operationKey
                ]);

                $target->{"{$resource}"} -= $amountStolen;
                $target->save([
                    'event' => HistoryService::EVENT_ACTION_PERFORM_ESPIONAGE_OPERATION,
                    'action' => $operationKey
                ]);
            });
        }
        else
        {
            DB::transaction(function () use ($dominion, $target, $resource, $amountStolen, $operationKey) {
                $dominion->{"resource_{$resource}"} += $amountStolen;
                $dominion->{"stat_total_{$resource}_stolen"} += $amountStolen;
                $dominion->save([
                    'event' => HistoryService::EVENT_ACTION_PERFORM_ESPIONAGE_OPERATION,
                    'action' => $operationKey
                ]);

                $target->{"resource_{$resource}"} -= $amountStolen;
                $target->save([
                    'event' => HistoryService::EVENT_ACTION_PERFORM_ESPIONAGE_OPERATION,
                    'action' => $operationKey
                ]);
            });
        }

        // Surreal Perception
        $sourceDominionId = null;
        if ($this->spellCalculator->isSpellActive($target, 'surreal_perception'))
        {
            $sourceDominionId = $dominion->id;
        }

        $this->notificationService
            ->queueNotification('resource_theft', [
                'sourceDominionId' => $sourceDominionId,
                'operationKey' => $operationKey,
                'amount' => $amountStolen,
                'resource' => $resource,
            ])
            ->sendNotifications($target, 'irregular_dominion');

        return [
            'success' => true,
            'message' => sprintf(
                'Your spies infiltrate the target\'s dominion successfully and return with %s %s.',
                number_format($amountStolen),
                $resource
            ),
            'redirect' => route('dominion.op-center.show', $target),
        ];
    }

    protected function getResourceTheftAmount(
        Dominion $dominion,
        Dominion $target,
        string $resource,
        array $constraints
    ): int {
        if (($resource === 'platinum') && $this->spellCalculator->isSpellActive($target, 'fools_gold')) {
            return 0;
        }

        // Limit to percentage of target's raw production
        # For draftee abduction, limit to 1% of target's draftees.
        # For peasant abduction, limit to 0.5% of target's peasants.
        $maxTarget = true;
        if($resource == 'draftees')
        {
            $maxTarget = intval($target->military_draftees * 0.01);
        }
        elseif($resource == 'peasants')
        {
            $maxTarget = intval($target->peasants * 0.005);
        }
        elseif ($constraints['target_amount'] > 0)
        {
            $maxTarget = $target->{'resource_' . $resource} * $constraints['target_amount'] / 100;
        }

        // Limit to percentage of dominion's raw production
        # Does not apply abduct_draftees or abduct_peasants.
        $maxDominion = true;
        if ($constraints['self_production'] > 0) {
            if ($resource === 'platinum') {
                $maxDominion = floor($this->productionCalculator->getPlatinumProductionRaw($dominion) * $constraints['self_production'] / 100);
            } elseif ($resource === 'food') {
                $maxDominion = floor($this->productionCalculator->getFoodProductionRaw($dominion) * $constraints['self_production'] / 100);
            } elseif ($resource === 'lumber') {
                $maxDominion = floor($this->productionCalculator->getLumberProductionRaw($dominion) * $constraints['self_production'] / 100);
            } elseif ($resource === 'mana') {
                $maxDominion = floor($this->productionCalculator->getManaProductionRaw($dominion) * $constraints['self_production'] / 100);
            } elseif ($resource === 'ore') {
                $maxDominion = floor($this->productionCalculator->getOreProductionRaw($dominion) * $constraints['self_production'] / 100);
            } elseif ($resource === 'gems') {
                $maxDominion = floor($this->productionCalculator->getGemProductionRaw($dominion) * $constraints['self_production'] / 100);
            }
        }

        // Limit to amount carryable by spies
        $maxCarried = true;
        if ($constraints['spy_carries'] > 0) {
            // todo: refactor raw spies calculation
            $maxCarried = $this->militaryCalculator->getSpyRatioRaw($dominion) * $this->landCalculator->getTotalLand($dominion) * $constraints['spy_carries'];
        }

        // Forest Haven reduction
        if ($resource === 'platinum') {
            $forestHavenStolenPlatinumReduction = 8;
            $forestHavenStolenPlatinumReductionMax = 80;
            $stolenPlatinumMultiplier = (1 - min(
                    (($target->building_forest_haven / $this->landCalculator->getTotalLand($target)) * $forestHavenStolenPlatinumReduction),
                    ($forestHavenStolenPlatinumReductionMax / 100)
                ));

            $maxTarget *= $stolenPlatinumMultiplier;
        }

        return min($maxTarget, $maxDominion, $maxCarried);
    }

    // todo: black ops/war
    // don't forget that undead has immortal wizards
}<|MERGE_RESOLUTION|>--- conflicted
+++ resolved
@@ -269,12 +269,6 @@
                     }
                 }
 
-<<<<<<< HEAD
-                // Cut in half
-                $spiesKilled = (int)floor($spiesKilled/2);
-
-                $dominion->military_spies -= $spiesKilled;
-=======
                 $unitsKilledStringParts = [];
                 foreach ($unitsKilled as $name => $amount) {
                     $amountLabel = number_format($amount);
@@ -282,7 +276,6 @@
                     $unitsKilledStringParts[] = "{$amountLabel} {$unitLabel}";
                 }
                 $unitsKilledString = generate_sentence_from_array($unitsKilledStringParts);
->>>>>>> 4a72081c
 
                 $this->notificationService
                     ->queueNotification('repelled_spy_op', [
