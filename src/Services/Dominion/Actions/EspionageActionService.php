<?php

namespace OpenDominion\Services\Dominion\Actions;

use DB;
use Exception;
use LogicException;
use OpenDominion\Calculators\Dominion\ImprovementCalculator;
use OpenDominion\Calculators\Dominion\LandCalculator;
use OpenDominion\Calculators\Dominion\MilitaryCalculator;
use OpenDominion\Calculators\Dominion\ProductionCalculator;
use OpenDominion\Calculators\Dominion\RangeCalculator;
use OpenDominion\Calculators\Dominion\SpellCalculator;
use OpenDominion\Exceptions\GameException;
use OpenDominion\Helpers\BuildingHelper;
use OpenDominion\Helpers\EspionageHelper;
use OpenDominion\Helpers\ImprovementHelper;
use OpenDominion\Helpers\LandHelper;
use OpenDominion\Helpers\OpsHelper;
use OpenDominion\Models\Dominion;
use OpenDominion\Models\InfoOp;
use OpenDominion\Services\Dominion\HistoryService;
use OpenDominion\Services\Dominion\ProtectionService;
use OpenDominion\Services\Dominion\QueueService;
use OpenDominion\Services\NotificationService;
use OpenDominion\Traits\DominionGuardsTrait;

class EspionageActionService
{
    use DominionGuardsTrait;

    /**
     * @var float Hostile base success rate
     */
    protected const HOSTILE_MULTIPLIER_SUCCESS_RATE = 1.2;

    /**
     * @var float Theft base success rate
     */
    protected const THEFT_MULTIPLIER_SUCCESS_RATE = 1.2;

    /**
     * @var float Info op base success rate
     */
    protected const INFO_MULTIPLIER_SUCCESS_RATE = 1.4;

    /** @var BuildingHelper */
    protected $buildingHelper;

    /** @var EspionageHelper */
    protected $espionageHelper;

    /** @var ImprovementCalculator */
    protected $improvementCalculator;

    /** @var ImprovementHelper */
    protected $improvementHelper;

    /** @var LandCalculator */
    protected $landCalculator;

    /** @var LandHelper */
    protected $landHelper;

    /** @var MilitaryCalculator */
    protected $militaryCalculator;

    /** @var NotificationService */
    protected $notificationService;

    /** @var OpsHelper */
    protected $opsHelper;

    /** @var ProductionCalculator */
    protected $productionCalculator;

    /** @var ProtectionService */
    protected $protectionService;

    /** @var QueueService */
    protected $queueService;

    /** @var RangeCalculator */
    protected $rangeCalculator;

    /** @var SpellCalculator */
    protected $spellCalculator;

    /**
     * EspionageActionService constructor.
     */
    public function __construct()
    {
        $this->buildingHelper = app(BuildingHelper::class);
        $this->espionageHelper = app(EspionageHelper::class);
        $this->improvementCalculator = app(ImprovementCalculator::class);
        $this->improvementHelper = app(ImprovementHelper::class);
        $this->landCalculator = app(LandCalculator::class);
        $this->landHelper = app(LandHelper::class);
        $this->militaryCalculator = app(MilitaryCalculator::class);
        $this->notificationService = app(NotificationService::class);
        $this->opsHelper = app(OpsHelper::class);
        $this->productionCalculator = app(ProductionCalculator::class);
        $this->protectionService = app(ProtectionService::class);
        $this->queueService = app(QueueService::class);
        $this->rangeCalculator = app(RangeCalculator::class);
        $this->spellCalculator = app(SpellCalculator::class);
    }

<<<<<<< HEAD
    public const THEFT_DAYS_AFTER_ROUND_START = 1; # Any changes here must also be done in espionage.blade.php.
=======
    public const BLACK_OPS_DAYS_AFTER_ROUND_START = 7;
    public const THEFT_DAYS_AFTER_ROUND_START = 7;
>>>>>>> 9893e99e

    /**
     * Performs a espionage operation for $dominion, aimed at $target dominion.
     *
     * @param Dominion $dominion
     * @param string $operationKey
     * @param Dominion $target
     * @return array
     * @throws GameException
     * @throws LogicException
     */
    public function performOperation(Dominion $dominion, string $operationKey, Dominion $target): array
    {
        $this->guardLockedDominion($dominion);

        $operationInfo = $this->espionageHelper->getOperationInfo($operationKey);

        if (!$operationInfo) {
            throw new LogicException("Cannot perform unknown operation '{$operationKey}'");
        }

        if ($dominion->spy_strength <= 0) {
            throw new GameException("Your spies do not have enough strength to perform {$operationInfo['name']}.");
        }

        if ($this->protectionService->isUnderProtection($dominion)) {
            throw new GameException('You cannot perform espionage operations while under protection');
        }

        if ($this->protectionService->isUnderProtection($target)) {
            throw new GameException('You cannot perform espionage operations on targets which are under protection');
        }

        if (!$this->rangeCalculator->isInRange($dominion, $target)) {
            throw new GameException('You cannot perform espionage operations on targets outside of your range');
        }

        if ($this->espionageHelper->isResourceTheftOperation($operationKey))
        {
            if (now()->diffInDays($dominion->round->start_date) < self::THEFT_DAYS_AFTER_ROUND_START)
            {
                throw new GameException('You cannot perform resource theft for the first day of the round');
            }
            #if ($this->rangeCalculator->getDominionRange($dominion, $target) < 100) {
            if (!$this->rangeCalculator->isInRange($dominion, $target))
            {
                throw new GameException('You cannot perform resource theft on targets outside of your range');
            }
        } elseif ($this->espionageHelper->isHostileOperation($operationKey)) {
            if (now()->diffInDays($dominion->round->start_date) < self::BLACK_OPS_DAYS_AFTER_ROUND_START) {
                throw new GameException('You cannot perform black ops for the first seven days of the round');
            }
        }

        if ($dominion->round->id !== $target->round->id) {
            throw new GameException('Nice try, but you cannot perform espionage operations cross-round');
        }

        #if($dominion->race->alignment == 'good')
        #{
        # No in-realm ops.
          if ($dominion->realm->id === $target->realm->id) {
              throw new GameException('Nice try, but you cannot perform espionage oprations on your realmies');
          }
        #}

        $result = null;

        DB::transaction(function () use ($dominion, $target, $operationKey, &$result) {
            if ($this->espionageHelper->isInfoGatheringOperation($operationKey)) {
                $spyStrengthLost = 2;
                $result = $this->performInfoGatheringOperation($dominion, $operationKey, $target);

            } elseif ($this->espionageHelper->isResourceTheftOperation($operationKey)) {
                $spyStrengthLost = 5;
                $result = $this->performResourceTheftOperation($dominion, $operationKey, $target);

            } elseif ($this->espionageHelper->isHostileOperation($operationKey)) {
                $spyStrengthLost = 5;
                $result = $this->performHostileOperation($dominion, $operationKey, $target);

            } else {
                throw new LogicException("Unknown type for espionage operation {$operationKey}");
            }

            $spyStrengthLost = min($spyStrengthLost, $dominion->spy_strength);

            $dominion->spy_strength -= $spyStrengthLost;
            $dominion->stat_espionage_success += 1;
            $dominion->save([
                'event' => HistoryService::EVENT_ACTION_PERFORM_ESPIONAGE_OPERATION,
                'action' => $operationKey
            ]);
        });

        $this->rangeCalculator->checkGuardApplications($dominion, $target);

        return [
                'message' => $result['message'],
                'data' => [
                    'operation' => $operationKey,
                ],
                'redirect' =>
                    $this->espionageHelper->isInfoGatheringOperation($operationKey) && $result['success']
                        ? route('dominion.op-center.show', $target->id)
                        : null,
            ] + $result;
    }

    /**
     * @param Dominion $dominion
     * @param string $operationKey
     * @param Dominion $target
     * @return array
     * @throws Exception
     */
    protected function performInfoGatheringOperation(Dominion $dominion, string $operationKey, Dominion $target): array
    {
        $operationInfo = $this->espionageHelper->getOperationInfo($operationKey);

        $selfSpa = $this->militaryCalculator->getSpyRatio($dominion, 'offense');
        $targetSpa = $this->militaryCalculator->getSpyRatio($target, 'defense');

        // You need at least some positive SPA to perform espionage operations
        if ($selfSpa === 0.0) {
            // Don't reduce spy strength by throwing an exception here
            throw new GameException("Your spy force is too weak to cast {$operationInfo['name']}. Please train some more spies.");
        }

        if ($targetSpa !== 0.0) {
            $successRate = $this->opsHelper->operationSuccessChance(
                $selfSpa,
                $targetSpa,
                static::INFO_MULTIPLIER_SUCCESS_RATE
            );

            if (!random_chance($successRate)) {
                // Values (percentage)
                $spiesKilledBasePercentage = 0.25; // TODO: Higher for black ops.
                $forestHavenSpyCasualtyReduction = 3;
                $forestHavenSpyCasualtyReductionMax = 30;

                $spiesKilledMultiplier = (1 - min(
                    (($dominion->building_forest_haven / $this->landCalculator->getTotalLand($dominion)) * $forestHavenSpyCasualtyReduction),
                    ($forestHavenSpyCasualtyReductionMax / 100)
                ));

                $spyLossSpaRatio = ($targetSpa / $selfSpa);
                $spiesKilledPercentage = clamp($spiesKilledBasePercentage * $spyLossSpaRatio, 0.25, 1);

                // Techs
                $spiesKilledPercentage += $dominion->getTechPerkMultiplier('spy_losses');

                // Techs
                $spiesKilledPercentage -= $this->improvementCalculator->getImprovementMultiplierBonus($dominion, 'hideouts');

                $unitsKilled = [];
                $spiesKilled = (int)floor(($dominion->military_spies * ($spiesKilledPercentage / 100)) * $spiesKilledMultiplier);

                # Swarm: immortal spies
                if($dominion->race->getPerkValue('immortal_spies'))
                {
                  $spiesKilled = 0;
                }

                if ($spiesKilled > 0) {
                    $unitsKilled['spies'] = $spiesKilled;
                    $dominion->military_spies -= $spiesKilled;
                }

                foreach ($dominion->race->units as $unit) {
                    if ($unit->getPerkValue('counts_as_spy_offense')) {
                        $unitKilledMultiplier = ((float)$unit->getPerkValue('counts_as_spy_offense') / 2) * ($spiesKilledPercentage / 100) * $spiesKilledMultiplier;
                        $unitKilled = (int)floor($dominion->{"military_unit{$unit->slot}"} * $unitKilledMultiplier);
                        if ($unitKilled > 0) {
                            $unitsKilled[strtolower($unit->name)] = $unitKilled;
                            $dominion->{"military_unit{$unit->slot}"} -= $unitKilled;
                        }
                    }
                }

                $unitsKilledStringParts = [];
                foreach ($unitsKilled as $name => $amount) {
                    $amountLabel = number_format($amount);
                    $unitLabel = str_plural(str_singular($name), $amount);
                    $unitsKilledStringParts[] = "{$amountLabel} {$unitLabel}";
                }
                $unitsKilledString = generate_sentence_from_array($unitsKilledStringParts);

                $this->notificationService
                    ->queueNotification('repelled_spy_op', [
                        'sourceDominionId' => $dominion->id,
                        'operationKey' => $operationKey,
                        'unitsKilled' => $unitsKilledString,
                    ])
                    ->sendNotifications($target, 'irregular_dominion');

                if ($unitsKilledString) {
                    $message = "The enemy has prevented our {$operationInfo['name']} attempt and managed to capture $unitsKilledString.";
                } else {
                    $message = "The enemy has prevented our {$operationInfo['name']} attempt.";
                }

                return [
                    'success' => false,
                    'message' => $message,
                    'alert-type' => 'warning',
                ];
            }
        }

        $infoOp = new InfoOp([
            'source_realm_id' => $dominion->realm->id,
            'target_dominion_id' => $target->id,
            'type' => $operationKey,
            'source_dominion_id' => $dominion->id,
        ]);

        switch ($operationKey) {
            case 'barracks_spy':
                $data = [
                    'units' => [
                        'home' => [],
                        'returning' => [],
                        'training' => [],
                    ],
                ];

                // Units at home (85% accurate)
                array_set($data, 'units.home.draftees', random_int(
                    round($target->military_draftees * 0.85),
                    round($target->military_draftees / 0.85)
                ));

                foreach (range(1, 4) as $slot) {
                    $amountAtHome = $target->{'military_unit' . $slot};

                    if ($amountAtHome !== 0) {
                        $amountAtHome = random_int(
                            round($amountAtHome * 0.85),
                            round($amountAtHome / 0.85)
                        );
                    }

                    array_set($data, "units.home.unit{$slot}", $amountAtHome);
                }

                // Units returning (85% accurate)
                $this->queueService->getInvasionQueue($target)->each(static function ($row) use (&$data) {
                    if (!starts_with($row->resource, 'military_')) {
                        return; // continue
                    }

                    $unitType = str_replace('military_', '', $row->resource);

                    $amount = random_int(
                        round($row->amount * 0.85),
                        round($row->amount / 0.85)
                    );

                    array_set($data, "units.returning.{$unitType}.{$row->hours}", $amount);
                });

                // Units in training (100% accurate)
                $this->queueService->getTrainingQueue($target)->each(static function ($row) use (&$data) {
                    $unitType = str_replace('military_', '', $row->resource);

                    array_set($data, "units.training.{$unitType}.{$row->hours}", $row->amount);
                });

                $infoOp->data = $data;
                break;

            case 'castle_spy':
                $data = [];

                foreach ($this->improvementHelper->getImprovementTypes($target->race->name) as $type) {
                    array_set($data, "{$type}.points", $target->{'improvement_' . $type});
                    array_set($data, "{$type}.rating",
                        $this->improvementCalculator->getImprovementMultiplierBonus($target, $type));
                }

                $infoOp->data = $data;
                break;

            case 'survey_dominion':
                $data = [];

                foreach ($this->buildingHelper->getBuildingTypes($target) as $buildingType) {
                    array_set($data, "constructed.{$buildingType}", $target->{'building_' . $buildingType});
                }

                $this->queueService->getConstructionQueue($target)->each(static function ($row) use (&$data) {
                    $buildingType = str_replace('building_', '', $row->resource);

                    array_set($data, "constructing.{$buildingType}.{$row->hours}", $row->amount);
                });

                array_set($data, 'barren_land', $this->landCalculator->getTotalBarrenLand($target));
                array_set($data, 'total_land', $this->landCalculator->getTotalLand($target));

                $infoOp->data = $data;
                break;

            case 'land_spy':
                $data = [];

                foreach ($this->landHelper->getLandTypes() as $landType) {
                    $amount = $target->{'land_' . $landType};

                    array_set($data, "explored.{$landType}.amount", $amount);
                    array_set($data, "explored.{$landType}.percentage",
                        (($amount / $this->landCalculator->getTotalLand($target)) * 100));
                    array_set($data, "explored.{$landType}.barren",
                        $this->landCalculator->getTotalBarrenLandByLandType($target, $landType));
                }

                $this->queueService->getExplorationQueue($target)->each(static function ($row) use (&$data) {
                    $landType = str_replace('land_', '', $row->resource);

                    array_set(
                        $data,
                        "incoming.{$landType}.{$row->hours}",
                        (array_get($data, "incoming.{$landType}.{$row->hours}", 0) + $row->amount)
                    );
                });

                $this->queueService->getInvasionQueue($target)->each(static function ($row) use (&$data) {
                    if (!starts_with($row->resource, 'land_')) {
                        return; // continue
                    }

                    $landType = str_replace('land_', '', $row->resource);

                    array_set(
                        $data,
                        "incoming.{$landType}.{$row->hours}",
                        (array_get($data, "incoming.{$landType}.{$row->hours}", 0) + $row->amount)
                    );
                });

                $infoOp->data = $data;
                break;

            default:
                throw new LogicException("Unknown info gathering operation {$operationKey}");
        }

        $infoOp->save();

        return [
            'success' => true,
            'message' => 'Your spies infiltrate the target\'s dominion successfully and return with a wealth of information.',
            'redirect' => route('dominion.op-center.show', $target),
        ];
    }

    /**
     * @param Dominion $dominion
     * @param string $operationKey
     * @param Dominion $target
     * @return array
     * @throws Exception
     */
    protected function performResourceTheftOperation(Dominion $dominion, string $operationKey, Dominion $target): array
    {
        if ($dominion->round->hasOffensiveActionsDisabled())
        {
            throw new GameException('Theft has been disabled for the remainder of the round.');
        }

        $operationInfo = $this->espionageHelper->getOperationInfo($operationKey);

        $selfSpa = $this->militaryCalculator->getSpyRatio($dominion, 'offense');
        $targetSpa = $this->militaryCalculator->getSpyRatio($target, 'defense');

        // You need at least some positive SPA to perform espionage operations
        if ($selfSpa === 0.0) {
            // Don't reduce spy strength by throwing an exception here
            throw new GameException("Your spy force is too weak to cast {$operationInfo['name']}. Please train some more spies.");
        }

        if ($targetSpa !== 0.0) {
            $successRate = $this->opsHelper->operationSuccessChance(
                $selfSpa,
                $targetSpa,
                static::THEFT_MULTIPLIER_SUCCESS_RATE
            );

            if (!random_chance($successRate)) {
                // Values (percentage)
                $spiesKilledBasePercentage = 1; // TODO: Higher for black ops.
                $forestHavenSpyCasualtyReduction = 3;
                $forestHavenSpyCasualtyReductionMax = 30;

                $spiesKilledMultiplier = (1 - min(
                    (($dominion->building_forest_haven / $this->landCalculator->getTotalLand($dominion)) * $forestHavenSpyCasualtyReduction),
                    ($forestHavenSpyCasualtyReductionMax / 100)
                ));

                $spyLossSpaRatio = ($targetSpa / $selfSpa);
                $spiesKilledPercentage = clamp($spiesKilledBasePercentage * $spyLossSpaRatio, 0.5, 1.5);

                // Techs
                $spiesKilledPercentage += $dominion->getTechPerkMultiplier('spy_losses');

                $unitsKilled = [];
                $spiesKilled = (int)floor(($dominion->military_spies * ($spiesKilledPercentage / 100)) * $spiesKilledMultiplier);

                # Swarm: immortal spies
                if($dominion->race->getPerkValue('immortal_spies'))
                {
                  $spiesKilled = 0;
                }

                if ($spiesKilled > 0) {
                    $unitsKilled['spies'] = $spiesKilled;
                    $dominion->military_spies -= $spiesKilled;
                }

                foreach ($dominion->race->units as $unit) {
                    if ($unit->getPerkValue('counts_as_spy_offense')) {
                        $unitKilledMultiplier = ((float)$unit->getPerkValue('counts_as_spy_offense') / 2) * ($spiesKilledPercentage / 100) * $spiesKilledMultiplier;
                        $unitKilled = (int)floor($dominion->{"military_unit{$unit->slot}"} * $unitKilledMultiplier);
                        if ($unitKilled > 0) {
                            $unitsKilled[strtolower($unit->name)] = $unitKilled;
                            $dominion->{"military_unit{$unit->slot}"} -= $unitKilled;
                        }
                    }
                }

                $unitsKilledStringParts = [];
                foreach ($unitsKilled as $name => $amount) {
                    $amountLabel = number_format($amount);
                    $unitLabel = str_plural(str_singular($name), $amount);
                    $unitsKilledStringParts[] = "{$amountLabel} {$unitLabel}";
                }
                $unitsKilledString = generate_sentence_from_array($unitsKilledStringParts);

                $this->notificationService
                    ->queueNotification('repelled_resource_theft', [
                        'sourceDominionId' => $dominion->id,
                        'operationKey' => $operationKey,
                        'unitsKilled' => $unitsKilledString,
                    ])
                    ->sendNotifications($target, 'irregular_dominion');

                if ($unitsKilledString) {
                    $message = "The enemy has prevented our {$operationInfo['name']} attempt and managed to capture $unitsKilledString.";
                } else {
                    $message = "The enemy has prevented our {$operationInfo['name']} attempt.";
                }

                return [
                    'success' => false,
                    'message' => $message,
                    'alert-type' => 'warning',
                ];
            }
        }

        switch ($operationKey) {
            case 'steal_platinum':
                $resource = 'platinum';
                $constraints = [
                    'target_amount' => 2/4,
                    'self_production' => 150,
                    'spy_carries' => 45/4,
                ];
                break;

            case 'steal_food':
                $resource = 'food';
                $constraints = [
                    'target_amount' => 2/4,
                    'self_production' => 0,
                    'spy_carries' => 0,
                ];
                break;

            case 'steal_lumber':
                $resource = 'lumber';
                $constraints = [
                    'target_amount' => 5,
                    'self_production' => 150,
                    'spy_carries' => 50/4,
                ];
                break;

            case 'steal_mana':
                $resource = 'mana';
                $constraints = [
                    'target_amount' => 3/4,
                    'self_production' => 150,
                    'spy_carries' => 50/4,
                ];
                break;

            case 'steal_ore':
                $resource = 'ore';
                $constraints = [
                    'target_amount' => 5/4,
                    'self_production' => 150,
                    'spy_carries' => 50/4,
                ];
                break;

            case 'steal_gems':
                $resource = 'gems';
                $constraints = [
                    'target_amount' => 2/4,
                    'self_production' => 100,
                    'spy_carries' => 50/4,
                ];
                break;

            case 'abduct_draftees':
                $resource = 'draftees';
                $constraints = [
                    'target_amount' => 2,
                    'self_production' => 0,
                    'spy_carries' => 1,
                ];
                break;

            case 'abduct_peasants':
                $resource = 'peasants';
                $constraints = [
                    'target_amount' => 2,
                    'self_production' => 0,
                    'spy_carries' => 1,
                ];
                break;

            default:
                throw new LogicException("Unknown resource theft operation {$operationKey}");
        }

        $amountStolen = $this->getResourceTheftAmount($dominion, $target, $resource, $constraints);

        # Amount stolen decreased by land ratio.
        $amountStolen = $amountStolen * min(1, $this->rangeCalculator->getDominionRange($dominion, $target)/100);

        # Different logic for abducting draftees or peasants.
        if($resource == 'draftees')
        {
            DB::transaction(function () use ($dominion, $target, $resource, $amountStolen, $operationKey) {
                $dominion->{"military_{$resource}"} += $amountStolen;
                $dominion->save([
                    'event' => HistoryService::EVENT_ACTION_PERFORM_ESPIONAGE_OPERATION,
                    'action' => $operationKey
                ]);

                $target->{"military_{$resource}"} -= $amountStolen;
                $target->save([
                    'event' => HistoryService::EVENT_ACTION_PERFORM_ESPIONAGE_OPERATION,
                    'action' => $operationKey
                ]);
            });
        }
        elseif($resource == 'peasants')
        {
            DB::transaction(function () use ($dominion, $target, $resource, $amountStolen, $operationKey) {
                $dominion->{"{$resource}"} += $amountStolen;
                $dominion->save([
                    'event' => HistoryService::EVENT_ACTION_PERFORM_ESPIONAGE_OPERATION,
                    'action' => $operationKey
                ]);

                $target->{"{$resource}"} -= $amountStolen;
                $target->save([
                    'event' => HistoryService::EVENT_ACTION_PERFORM_ESPIONAGE_OPERATION,
                    'action' => $operationKey
                ]);
            });
        }
        else
        {
            DB::transaction(function () use ($dominion, $target, $resource, $amountStolen, $operationKey) {
                $dominion->{"resource_{$resource}"} += $amountStolen;
                $dominion->{"stat_total_{$resource}_stolen"} += $amountStolen;
                $dominion->save([
                    'event' => HistoryService::EVENT_ACTION_PERFORM_ESPIONAGE_OPERATION,
                    'action' => $operationKey
                ]);

                $target->{"resource_{$resource}"} -= $amountStolen;
                $target->save([
                    'event' => HistoryService::EVENT_ACTION_PERFORM_ESPIONAGE_OPERATION,
                    'action' => $operationKey
                ]);
            });
        }

        // Surreal Perception
        $sourceDominionId = null;
        if ($this->spellCalculator->isSpellActive($target, 'surreal_perception'))
        {
            $sourceDominionId = $dominion->id;
        }

        $this->notificationService
            ->queueNotification('resource_theft', [
                'sourceDominionId' => $sourceDominionId,
                'operationKey' => $operationKey,
                'amount' => $amountStolen,
                'resource' => $resource,
            ])
            ->sendNotifications($target, 'irregular_dominion');

        return [
            'success' => true,
            'message' => sprintf(
                'Your spies infiltrate the target\'s dominion successfully and return with %s %s.',
                number_format($amountStolen),
                $resource
            ),
            'redirect' => route('dominion.op-center.show', $target),
        ];
    }

    protected function getResourceTheftAmount(
        Dominion $dominion,
        Dominion $target,
        string $resource,
        array $constraints
    ): int {
        if (($resource === 'platinum') && $this->spellCalculator->isSpellActive($target, 'fools_gold')) {
            return 0;
        }

        // Limit to percentage of target's raw production
        # For draftee abduction, limit to 1% of target's draftees.
        # For peasant abduction, limit to 0.5% of target's peasants.
        $maxTarget = true;
        if($resource == 'draftees')
        {
            $maxTarget = intval($target->military_draftees * 0.01);
        }
        elseif($resource == 'peasants')
        {
            $maxTarget = intval($target->peasants * 0.005);
        }
        elseif ($constraints['target_amount'] > 0)
        {
            $maxTarget = $target->{'resource_' . $resource} * $constraints['target_amount'] / 100;
        }

        // Limit to percentage of dominion's raw production
        # Does not apply abduct_draftees or abduct_peasants.
        $maxDominion = true;
        if ($constraints['self_production'] > 0) {
            if ($resource === 'platinum') {
                $maxDominion = floor($this->productionCalculator->getPlatinumProductionRaw($dominion) * $constraints['self_production'] / 100);
            } elseif ($resource === 'food') {
                $maxDominion = floor($this->productionCalculator->getFoodProductionRaw($dominion) * $constraints['self_production'] / 100);
            } elseif ($resource === 'lumber') {
                $maxDominion = floor($this->productionCalculator->getLumberProductionRaw($dominion) * $constraints['self_production'] / 100);
            } elseif ($resource === 'mana') {
                $maxDominion = floor($this->productionCalculator->getManaProductionRaw($dominion) * $constraints['self_production'] / 100);
            } elseif ($resource === 'ore') {
                $maxDominion = floor($this->productionCalculator->getOreProductionRaw($dominion) * $constraints['self_production'] / 100);
            } elseif ($resource === 'gems') {
                $maxDominion = floor($this->productionCalculator->getGemProductionRaw($dominion) * $constraints['self_production'] / 100);
            }
        }

        // Limit to amount carryable by spies
        $maxCarried = true;
        if ($constraints['spy_carries'] > 0) {
            // todo: refactor raw spies calculation
            $maxCarried = $this->militaryCalculator->getSpyRatioRaw($dominion) * $this->landCalculator->getTotalLand($dominion) * $constraints['spy_carries'];
        }

        // Forest Haven reduction
        if ($resource === 'platinum') {
            $forestHavenStolenPlatinumReduction = 8;
            $forestHavenStolenPlatinumReductionMax = 80;
            $stolenPlatinumMultiplier = (1 - min(
                    (($target->building_forest_haven / $this->landCalculator->getTotalLand($target)) * $forestHavenStolenPlatinumReduction),
                    ($forestHavenStolenPlatinumReductionMax / 100)
                ));

            $maxTarget *= $stolenPlatinumMultiplier;
        }

        return min($maxTarget, $maxDominion, $maxCarried);
    }

    /**
     * @param Dominion $dominion
     * @param string $operationKey
     * @param Dominion $target
     * @return array
     * @throws Exception
     */
    protected function performHostileOperation(Dominion $dominion, string $operationKey, Dominion $target): array
    {
        if ($dominion->round->hasOffensiveActionsDisabled()) {
            throw new GameException('Black ops have been disabled for the remainder of the round.');
        }

        $operationInfo = $this->espionageHelper->getOperationInfo($operationKey);

        if ($this->espionageHelper->isWarOperation($operationKey)) {
            $warDeclared = ($dominion->realm->war_realm_id == $target->realm->id || $target->realm->war_realm_id == $dominion->realm->id);
            if (!$warDeclared && !$this->militaryCalculator->recentlyInvadedBy($dominion, $target)) {
                throw new GameException("You cannot perform {$operationInfo['name']} outside of war.");
            }
        }

        $selfSpa = $this->militaryCalculator->getSpyRatio($dominion, 'offense');
        $targetSpa = $this->militaryCalculator->getSpyRatio($target, 'defense');

        // You need at least some positive SPA to perform espionage operations
        if ($selfSpa === 0.0) {
            // Don't reduce spy strength by throwing an exception here
            throw new GameException("Your spy force is too weak to cast {$operationInfo['name']}. Please train some more spies.");
        }

        if ($targetSpa !== 0.0) {
            $successRate = $this->opsHelper->operationSuccessChance(
                $selfSpa,
                $targetSpa,
                static::HOSTILE_MULTIPLIER_SUCCESS_RATE
            );

            if (!random_chance($successRate)) {
                // Values (percentage)
                $spiesKilledBasePercentage = 1; // TODO: Higher for black ops.
                $forestHavenSpyCasualtyReduction = 3;
                $forestHavenSpyCasualtyReductionMax = 30;

                $spiesKilledMultiplier = (1 - min(
                    (($dominion->building_forest_haven / $this->landCalculator->getTotalLand($dominion)) * $forestHavenSpyCasualtyReduction),
                    ($forestHavenSpyCasualtyReductionMax / 100)
                ));

                $spyLossSpaRatio = ($targetSpa / $selfSpa);
                $spiesKilledPercentage = clamp($spiesKilledBasePercentage * $spyLossSpaRatio, 0.5, 1.5);

                $unitsKilled = [];
                $spiesKilled = (int)floor(($dominion->military_spies * ($spiesKilledPercentage / 100)) * $spiesKilledMultiplier);
                if ($spiesKilled > 0) {
                    $unitsKilled['spies'] = $spiesKilled;
                    $dominion->military_spies -= $spiesKilled;
                }

                foreach ($dominion->race->units as $unit) {
                    if ($unit->getPerkValue('counts_as_spy_offense')) {
                        $unitKilledMultiplier = ((float)$unit->getPerkValue('counts_as_spy_offense') / 2) * ($spiesKilledPercentage / 100) * $spiesKilledMultiplier;
                        $unitKilled = (int)floor($dominion->{"military_unit{$unit->slot}"} * $unitKilledMultiplier);
                        if ($unitKilled > 0) {
                            $unitsKilled[strtolower($unit->name)] = $unitKilled;
                            $dominion->{"military_unit{$unit->slot}"} -= $unitKilled;
                        }
                    }
                }

                $unitsKilledStringParts = [];
                foreach ($unitsKilled as $name => $amount) {
                    $amountLabel = number_format($amount);
                    $unitLabel = str_plural(str_singular($name), $amount);
                    $unitsKilledStringParts[] = "{$amountLabel} {$unitLabel}";
                }
                $unitsKilledString = generate_sentence_from_array($unitsKilledStringParts);

                $this->notificationService
                    ->queueNotification('repelled_spy_op', [
                        'sourceDominionId' => $dominion->id,
                        'operationKey' => $operationKey,
                        'unitsKilled' => $unitsKilledString,
                    ])
                    ->sendNotifications($target, 'irregular_dominion');

                if ($unitsKilledString) {
                    $message = "The enemy has prevented our {$operationInfo['name']} attempt and managed to capture $unitsKilledString.";
                } else {
                    $message = "The enemy has prevented our {$operationInfo['name']} attempt.";
                }

                return [
                    'success' => false,
                    'message' => $message,
                    'alert-type' => 'warning',
                ];
            }
        }

        $damageDealt = [];
        $baseDamage = (isset($operationInfo['percentage']) ? $operationInfo['percentage'] : 1) / 100;

        if (isset($operationInfo['decreases'])) {
            foreach ($operationInfo['decreases'] as $attr) {
                $damage = $target->{$attr} * $baseDamage;

                // Damage reduction from Docks / Harbor
                if ($attr == 'resource_boats') {
                    $boatsProtected = $this->militaryCalculator->getBoatsProtected($target);
                    $damage = ($target->{$attr} - $boatsProtected) * $baseDamage;
                }

                // Check for immortal wizards
                if ($dominion->race->getPerkValue('immortal_wizards') != 0 && $attr == 'military_wizards') {
                    $damage = 0;
                }

                $target->{$attr} -= round($damage);
                $damageDealt[] = sprintf('%s %s', number_format($damage), dominion_attr_display($attr, $damage));

                // Update statistics
                if (isset($dominion->{"stat_{$operationInfo['key']}_damage"})) {
                    $dominion->{"stat_{$operationInfo['key']}_damage"} += round($damage);
                }
            }
        }
        if (isset($operationInfo['increases'])) {
            foreach ($operationInfo['increases'] as $attr) {
                $damage = $target->{$attr} * $baseDamage;
                $target->{$attr} += round($damage);
            }
        }

        $target->save([
            'event' => HistoryService::EVENT_ACTION_PERFORM_ESPIONAGE_OPERATION,
            'action' => $operationKey
        ]);

        // Surreal Perception
        $sourceDominionId = null;
        if ($this->spellCalculator->isSpellActive($target, 'surreal_perception')) {
            $sourceDominionId = $dominion->id;
        }

        $damageString = generate_sentence_from_array($damageDealt);

        $this->notificationService
            ->queueNotification('received_spy_op', [
                'sourceDominionId' => $sourceDominionId,
                'operationKey' => $operationKey,
                'damageString' => $damageString,
            ])
            ->sendNotifications($target, 'irregular_dominion');

        return [
            'success' => true,
            'message' => sprintf(
                'Your spies infiltrate the target\'s dominion successfully, they lost %s.',
                $damageString
            ),
            'redirect' => route('dominion.op-center.show', $target),
        ];
    }
}<|MERGE_RESOLUTION|>--- conflicted
+++ resolved
@@ -107,12 +107,9 @@
         $this->spellCalculator = app(SpellCalculator::class);
     }
 
-<<<<<<< HEAD
-    public const THEFT_DAYS_AFTER_ROUND_START = 1; # Any changes here must also be done in espionage.blade.php.
-=======
-    public const BLACK_OPS_DAYS_AFTER_ROUND_START = 7;
-    public const THEFT_DAYS_AFTER_ROUND_START = 7;
->>>>>>> 9893e99e
+    # Any changes here must also be done in espionage.blade.php.
+    public const BLACK_OPS_DAYS_AFTER_ROUND_START = 1;
+    public const THEFT_DAYS_AFTER_ROUND_START = 1;
 
     /**
      * Performs a espionage operation for $dominion, aimed at $target dominion.
