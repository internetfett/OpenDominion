--- conflicted
+++ resolved
@@ -593,7 +593,6 @@
 
         $amountStolen = $this->getResourceTheftAmount($dominion, $target, $resource, $constraints);
 
-<<<<<<< HEAD
         # Amount stolen decreased by land ratio.
         $amountStolen = $amountStolen * min(1, $this->rangeCalculator->getDominionRange($dominion, $target)/100);
 
@@ -646,21 +645,6 @@
                 ]);
             });
         }
-=======
-        DB::transaction(static function () use ($dominion, $target, $resource, $amountStolen, $operationKey) {
-            $dominion->{"resource_{$resource}"} += $amountStolen;
-            $dominion->save([
-                'event' => HistoryService::EVENT_ACTION_PERFORM_ESPIONAGE_OPERATION,
-                'action' => $operationKey
-            ]);
-
-            $target->{"resource_{$resource}"} -= $amountStolen;
-            $target->save([
-                'event' => HistoryService::EVENT_ACTION_PERFORM_ESPIONAGE_OPERATION,
-                'action' => $operationKey
-            ]);
-        });
->>>>>>> ab7bf4cb
 
         // Surreal Perception
         $sourceDominionId = null;
