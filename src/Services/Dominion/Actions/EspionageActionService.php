--- conflicted
+++ resolved
@@ -184,10 +184,6 @@
                 throw new LogicException("Unknown type for espionage operation {$operationKey}");
             }
 
-<<<<<<< HEAD
-            $dominion->decrement('spy_strength', 2); // todo: different values for different kind of ops (info ops 2%, rest 5%)
-            $dominion->save(['event' => HistoryService::EVENT_ACTION_PERFORM_ESPIONAGE_OPERATION]);
-=======
             $dominion->decrement('spy_strength', $spyStrengthLost);
 
             $dominion->increment('stat_espionage_success');
@@ -196,7 +192,6 @@
                 'event' => HistoryService::EVENT_ACTION_PERFORM_ESPIONAGE_OPERATION,
                 'action' => $operationKey
             ]);
->>>>>>> 0ce704ed
         });
 
         $this->rangeCalculator->checkGuardApplications($dominion, $target);
