--- conflicted
+++ resolved
@@ -184,7 +184,7 @@
 
             if (!random_chance($successRate)) {
                 // todo: move to CasualtiesCalculator
-                
+
                 // Values (percentage)
                 $spiesKilledBase = 1;
                 $forestHavenSpyCasualtyReduction = 3;
@@ -195,14 +195,10 @@
                         ($forestHavenSpyCasualtyReductionMax / 100)
                     ));
 
-<<<<<<< HEAD
-                $spiesKilled = (int)ceil(($dominion->military_spies * ($spiesKilled / 100)) * $spiesKilledMultiplier);
-=======
                 $spyLossSpaRatio = ($targetSpa / $selfSpa);
                 $spiesKilledPercentage = clamp($spiesKilledBase * $spyLossSpaRatio, 0.5, 1.5);
-                
+
                 $spiesKilled = (int)ceil(($dominion->military_spies * ($spiesKilledPercentage / 100)) * $spiesKilledMulitplier);
->>>>>>> c15be844
 
                 $dominion->military_spies -= $spiesKilled;
 
