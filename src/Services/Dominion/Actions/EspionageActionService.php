<?php

namespace OpenDominion\Services\Dominion\Actions;

use DB;
use Exception;
use LogicException;
use OpenDominion\Calculators\Dominion\ImprovementCalculator;
use OpenDominion\Calculators\Dominion\LandCalculator;
use OpenDominion\Calculators\Dominion\MilitaryCalculator;
use OpenDominion\Calculators\Dominion\ProductionCalculator;
use OpenDominion\Calculators\Dominion\RangeCalculator;
use OpenDominion\Calculators\Dominion\SpellCalculator;
use OpenDominion\Exceptions\GameException;
use OpenDominion\Helpers\BuildingHelper;
use OpenDominion\Helpers\EspionageHelper;
use OpenDominion\Helpers\ImprovementHelper;
use OpenDominion\Helpers\LandHelper;
use OpenDominion\Helpers\OpsHelper;
use OpenDominion\Models\Dominion;
use OpenDominion\Models\InfoOp;
use OpenDominion\Services\Dominion\HistoryService;
use OpenDominion\Services\Dominion\ProtectionService;
use OpenDominion\Services\Dominion\QueueService;
use OpenDominion\Services\NotificationService;
use OpenDominion\Traits\DominionGuardsTrait;

class EspionageActionService
{
    use DominionGuardsTrait;

    /**
     * @var float Theft base success rate
     */
    protected const THEFT_MULTIPLIER_SUCCESS_RATE = 1.2;

    /**
     * @var float Info op base success rate
     */
    protected const INFO_MULTIPLIER_SUCCESS_RATE = 1.4;

    /** @var BuildingHelper */
    protected $buildingHelper;

    /** @var EspionageHelper */
    protected $espionageHelper;

    /** @var ImprovementCalculator */
    protected $improvementCalculator;

    /** @var ImprovementHelper */
    protected $improvementHelper;

    /** @var LandCalculator */
    protected $landCalculator;

    /** @var LandHelper */
    protected $landHelper;

    /** @var MilitaryCalculator */
    protected $militaryCalculator;

    /** @var NotificationService */
    protected $notificationService;

    /** @var OpsHelper */
    protected $opsHelper;

    /** @var ProductionCalculator */
    protected $productionCalculator;

    /** @var ProtectionService */
    protected $protectionService;

    /** @var QueueService */
    protected $queueService;

    /** @var RangeCalculator */
    protected $rangeCalculator;

    /** @var SpellCalculator */
    protected $spellCalculator;

    /**
     * EspionageActionService constructor.
     */
    public function __construct()
    {
        $this->buildingHelper = app(BuildingHelper::class);
        $this->espionageHelper = app(EspionageHelper::class);
        $this->improvementCalculator = app(ImprovementCalculator::class);
        $this->improvementHelper = app(ImprovementHelper::class);
        $this->landCalculator = app(LandCalculator::class);
        $this->landHelper = app(LandHelper::class);
        $this->militaryCalculator = app(MilitaryCalculator::class);
        $this->notificationService = app(NotificationService::class);
        $this->opsHelper = app(OpsHelper::class);
        $this->productionCalculator = app(ProductionCalculator::class);
        $this->protectionService = app(ProtectionService::class);
        $this->queueService = app(QueueService::class);
        $this->rangeCalculator = app(RangeCalculator::class);
        $this->spellCalculator = app(SpellCalculator::class);
    }

    public const THEFT_DAYS_AFTER_ROUND_START = 7;

    /**
     * Performs a espionage operation for $dominion, aimed at $target dominion.
     *
     * @param Dominion $dominion
     * @param string $operationKey
     * @param Dominion $target
     * @return array
     * @throws GameException
     * @throws LogicException
     */
    public function performOperation(Dominion $dominion, string $operationKey, Dominion $target): array
    {
        $this->guardLockedDominion($dominion);

        $operationInfo = $this->espionageHelper->getOperationInfo($operationKey);

        if (!$operationInfo) {
            throw new LogicException("Cannot perform unknown operation '{$operationKey}'");
        }

        if ($dominion->spy_strength < 30) {
            throw new GameException("Your spies do not have enough strength to perform {$operationInfo['name']}.");
        }

        if ($this->protectionService->isUnderProtection($dominion)) {
            throw new GameException('You cannot perform espionage operations while under protection');
        }

        if ($this->protectionService->isUnderProtection($target)) {
            throw new GameException('You cannot perform espionage operations on targets which are under protection');
        }

        if (!$this->rangeCalculator->isInRange($dominion, $target)) {
            throw new GameException('You cannot perform espionage operations on targets outside of your range');
        }

        if ($this->espionageHelper->isResourceTheftOperation($operationKey)) {
            if (now()->diffInDays($dominion->round->start_date) < self::THEFT_DAYS_AFTER_ROUND_START) {
                throw new GameException('You cannot perform resource theft for the first seven days of the round');
            }
            if ($this->rangeCalculator->getDominionRange($dominion, $target) < 100) {
                throw new GameException('You cannot perform resource theft on targets smaller than yourself');
            }
        }

        if ($dominion->round->id !== $target->round->id) {
            throw new GameException('Nice try, but you cannot perform espionage operations cross-round');
        }

        if ($dominion->realm->id === $target->realm->id) {
            throw new GameException('Nice try, but you cannot perform espionage oprations on your realmies');
        }

        $result = null;

        DB::transaction(function () use ($dominion, $operationKey, &$result, $target) {
            if ($this->espionageHelper->isInfoGatheringOperation($operationKey)) {
                $spyStrengthLost = 2;
                $result = $this->performInfoGatheringOperation($dominion, $operationKey, $target);

            } elseif ($this->espionageHelper->isResourceTheftOperation($operationKey)) {
                $spyStrengthLost = 5;
                $result = $this->performResourceTheftOperation($dominion, $operationKey, $target);

            } elseif ($this->espionageHelper->isBlackOperation($operationKey)) {
                if($dominion->round->hasOffensiveActionsDisabled())
                {
                    throw new GameException('Black ops have been disabled for the remainder of the round.');
                }
                throw new LogicException('Not yet implemented');
            } elseif ($this->espionageHelper->isWarOperation($operationKey)) {
                if($dominion->round->hasOffensiveActionsDisabled())
                {
                    throw new GameException('Black ops have been disabled for the remainder of the round.');
                }
                throw new LogicException('Not yet implemented');
            } else {
                throw new LogicException("Unknown type for espionage operation {$operationKey}");
            }

<<<<<<< HEAD
            $dominion->spy_strength -= $spyStrengthLost;
            $dominion->save(['event' => HistoryService::EVENT_ACTION_PERFORM_ESPIONAGE_OPERATION, 'action' => $operationKey]);
=======
            $dominion->decrement('spy_strength', $spyStrengthLost);

            $dominion->increment('stat_espionage_success');

            $dominion->save([
                'event' => HistoryService::EVENT_ACTION_PERFORM_ESPIONAGE_OPERATION,
                'action' => $operationKey
            ]);
>>>>>>> 0ce704ed
        });

        $this->rangeCalculator->checkGuardApplications($dominion, $target);

        return [
                'message' => $result['message'],
                'data' => [
                    'operation' => $operationKey,
                ],
                'redirect' =>
                    $this->espionageHelper->isInfoGatheringOperation($operationKey) && $result['success']
                        ? route('dominion.op-center.show', $target->id)
                        : null,
            ] + $result;
    }

    /**
     * @param Dominion $dominion
     * @param string $operationKey
     * @param Dominion $target
     * @return array
     * @throws Exception
     */
    protected function performInfoGatheringOperation(Dominion $dominion, string $operationKey, Dominion $target): array
    {
        $operationInfo = $this->espionageHelper->getOperationInfo($operationKey);

        $selfSpa = $this->militaryCalculator->getSpyRatio($dominion, 'offense');
        $targetSpa = $this->militaryCalculator->getSpyRatio($target, 'defense');

        // You need at least some positive SPA to perform espionage operations
        if ($selfSpa === 0.0) {
            // Don't reduce spy strength by throwing an exception here
            throw new GameException("Your spy force is too weak to cast {$operationInfo['name']}. Please train some more spies.");
        }

        if ($targetSpa !== 0.0) {
            $successRate = $this->opsHelper->operationSuccessChance(
                $selfSpa,
                $targetSpa,
                static::INFO_MULTIPLIER_SUCCESS_RATE
            );

            if (!random_chance($successRate)) {
                // Values (percentage)
                $spiesKilledBasePercentage = 0.5; // TODO: Higher for black ops.
                $forestHavenSpyCasualtyReduction = 3;
                $forestHavenSpyCasualtyReductionMax = 30;

                $spiesKilledMultiplier = (1 - min(
                        (($dominion->building_forest_haven / $this->landCalculator->getTotalLand($dominion)) * $forestHavenSpyCasualtyReduction),
                        ($forestHavenSpyCasualtyReductionMax / 100)
                    ));

                $spyLossSpaRatio = ($targetSpa / $selfSpa);
                $spiesKilledPercentage = clamp($spiesKilledBasePercentage * $spyLossSpaRatio, 0.5, 2);

                // todo: check if we need to divide by lizzie chameleons (and other units that count at spies)?

                $spiesKilled = (int)floor(($dominion->military_spies * ($spiesKilledPercentage / 100)) * $spiesKilledMultiplier);

                // Cap to amount of spies we have to prevent negatives, see issue #486
                $spiesKilled = min(
                    $spiesKilled,
                    $dominion->military_spies
                );

                $dominion->military_spies -= $spiesKilled;

                $this->notificationService
                    ->queueNotification('repelled_spy_op', [
                        'sourceDominionId' => $dominion->id,
                        'operationKey' => $operationKey,
                        'spiesKilled' => $spiesKilled,
                    ])
                    ->sendNotifications($target, 'irregular_dominion');

                if ($spiesKilled > 0) {
                    $message = ("The enemy has prevented our {$operationInfo['name']} attempt and managed to capture " . number_format($spiesKilled) . ' of our spies.');
                } else {
                    $message = "The enemy has prevented our {$operationInfo['name']} attempt.";
                }

                return [
                    'success' => false,
                    'message' => $message,
                    'alert-type' => 'warning',
                ];
            }
        }

        $infoOp = new InfoOp([
            'source_realm_id' => $dominion->realm->id,
            'target_dominion_id' => $target->id,
            'type' => $operationKey,
            'source_dominion_id' => $dominion->id,
        ]);

        switch ($operationKey) {
            case 'barracks_spy':
                $data = [
                    'units' => [
                        'home' => [],
                        'returning' => [],
                        'training' => [],
                    ],
                ];

                // Units at home (85% accurate)
                array_set($data, 'units.home.draftees', random_int(
                    round($target->military_draftees * 0.85),
                    round($target->military_draftees / 0.85)
                ));

                foreach (range(1, 4) as $slot) {
                    $amountAtHome = $target->{'military_unit' . $slot};

                    if ($amountAtHome !== 0) {
                        $amountAtHome = random_int(
                            round($amountAtHome * 0.85),
                            round($amountAtHome / 0.85)
                        );
                    }

                    array_set($data, "units.home.unit{$slot}", $amountAtHome);
                }

                // Units returning (85% accurate)
                $this->queueService->getInvasionQueue($target)->each(static function ($row) use (&$data) {
                    if (!starts_with($row->resource, 'military_')) {
                        return; // continue
                    }

                    $unitType = str_replace('military_', '', $row->resource);

                    $amount = random_int(
                        round($row->amount * 0.85),
                        round($row->amount / 0.85)
                    );

                    array_set($data, "units.returning.{$unitType}.{$row->hours}", $amount);
                });

                // Units in training (100% accurate)
                $this->queueService->getTrainingQueue($target)->each(static function ($row) use (&$data) {
                    $unitType = str_replace('military_', '', $row->resource);

                    array_set($data, "units.training.{$unitType}.{$row->hours}", $row->amount);
                });

                $infoOp->data = $data;
                break;

            case 'castle_spy':
                $data = [];

                foreach ($this->improvementHelper->getImprovementTypes() as $type) {
                    array_set($data, "{$type}.points", $target->{'improvement_' . $type});
                    array_set($data, "{$type}.rating",
                        $this->improvementCalculator->getImprovementMultiplierBonus($target, $type));
                }

                $infoOp->data = $data;
                break;

            case 'survey_dominion':
                $data = [];

                foreach ($this->buildingHelper->getBuildingTypes() as $buildingType) {
                    array_set($data, "constructed.{$buildingType}", $target->{'building_' . $buildingType});
                }

                $this->queueService->getConstructionQueue($target)->each(static function ($row) use (&$data) {
                    $buildingType = str_replace('building_', '', $row->resource);

                    array_set($data, "constructing.{$buildingType}.{$row->hours}", $row->amount);
                });

                array_set($data, 'barren_land', $this->landCalculator->getTotalBarrenLand($target));

                $infoOp->data = $data;
                break;

            case 'land_spy':
                $data = [];

                foreach ($this->landHelper->getLandTypes() as $landType) {
                    $amount = $target->{'land_' . $landType};

                    array_set($data, "explored.{$landType}.amount", $amount);
                    array_set($data, "explored.{$landType}.percentage",
                        (($amount / $this->landCalculator->getTotalLand($target)) * 100));
                    array_set($data, "explored.{$landType}.barren",
                        $this->landCalculator->getTotalBarrenLandByLandType($target, $landType));
                }

                $this->queueService->getExplorationQueue($target)->each(static function ($row) use (&$data) {
                    $landType = str_replace('land_', '', $row->resource);

                    array_set(
                        $data,
                        "incoming.{$landType}.{$row->hours}",
                        (array_get($data, "incoming.{$landType}.{$row->hours}", 0) + $row->amount)
                    );
                });

                $this->queueService->getInvasionQueue($target)->each(static function ($row) use (&$data) {
                    if (!starts_with($row->resource, 'land_')) {
                        return; // continue
                    }

                    $landType = str_replace('land_', '', $row->resource);

                    array_set(
                        $data,
                        "incoming.{$landType}.{$row->hours}",
                        (array_get($data, "incoming.{$landType}.{$row->hours}", 0) + $row->amount)
                    );
                });

                $infoOp->data = $data;
                break;

            default:
                throw new LogicException("Unknown info gathering operation {$operationKey}");
        }

        $infoOp->save();

        return [
            'success' => true,
            'message' => 'Your spies infiltrate the target\'s dominion successfully and return with a wealth of information.',
            'redirect' => route('dominion.op-center.show', $target),
        ];
    }

    /**
     * @param Dominion $dominion
     * @param string $operationKey
     * @param Dominion $target
     * @return array
     * @throws Exception
     */
    protected function performResourceTheftOperation(Dominion $dominion, string $operationKey, Dominion $target): array
    {
        if($dominion->round->hasOffensiveActionsDisabled())
        {
            throw new GameException('Theft has been disabled for the remainder of the round.');
        }

        $operationInfo = $this->espionageHelper->getOperationInfo($operationKey);

        $selfSpa = $this->militaryCalculator->getSpyRatio($dominion, 'offense');
        $targetSpa = $this->militaryCalculator->getSpyRatio($target, 'defense');

        // You need at least some positive SPA to perform espionage operations
        if ($selfSpa === 0.0) {
            // Don't reduce spy strength by throwing an exception here
            throw new GameException("Your spy force is too weak to cast {$operationInfo['name']}. Please train some more spies.");
        }

        if ($targetSpa !== 0.0) {
            $successRate = $this->opsHelper->operationSuccessChance(
                $selfSpa,
                $targetSpa,
                static::THEFT_MULTIPLIER_SUCCESS_RATE
            );

            if (!random_chance($successRate)) {
                // Values (percentage)
                $spiesKilledBasePercentage = 1; // TODO: Higher for black ops.
                $forestHavenSpyCasualtyReduction = 3;
                $forestHavenSpyCasualtyReductionMax = 30;

                $spiesKilledMultiplier = (1 - min(
                        (($dominion->building_forest_haven / $this->landCalculator->getTotalLand($dominion)) * $forestHavenSpyCasualtyReduction),
                        ($forestHavenSpyCasualtyReductionMax / 100)
                    ));

                $spyLossSpaRatio = ($targetSpa / $selfSpa);
                $spiesKilledPercentage = clamp($spiesKilledBasePercentage * $spyLossSpaRatio, 0.5, 2);

                // todo: check if we need to divide by lizzie chameleons (and other units that count at spies)?

                $spiesKilled = (int)floor(($dominion->military_spies * ($spiesKilledPercentage / 100)) * $spiesKilledMultiplier);

                // Cap to amount of spies we have to prevent negatives, see issue #486
                $spiesKilled = min(
                    $spiesKilled,
                    $dominion->military_spies
                );

                $dominion->military_spies -= $spiesKilled;

                $this->notificationService
                    ->queueNotification('repelled_resource_theft', [
                        'sourceDominionId' => $dominion->id,
                        'operationKey' => $operationKey,
                        'spiesKilled' => $spiesKilled,
                    ])
                    ->sendNotifications($target, 'irregular_dominion');

                if ($spiesKilled > 0) {
                    $message = ("The enemy has prevented our {$operationInfo['name']} attempt and managed to capture " . number_format($spiesKilled) . ' of our spies.');
                } else {
                    $message = "The enemy has prevented our {$operationInfo['name']} attempt.";
                }

                return [
                    'success' => false,
                    'message' => $message,
                    'alert-type' => 'warning',
                ];
            }
        }

        switch ($operationKey) {
            case 'steal_platinum':
                $resource = 'platinum';
                $constraints = [
                    'target_amount' => 2,
                    'self_production' => 75,
                    'spy_carries' => 45,
                ];
                break;

            case 'steal_food':
                $resource = 'food';
                $constraints = [
                    'target_amount' => 2,
                    'self_production' => 0,
                    'spy_carries' => 0,
                ];
                break;

            case 'steal_lumber':
                $resource = 'lumber';
                $constraints = [
                    'target_amount' => 5,
                    'self_production' => 75,
                    'spy_carries' => 50,
                ];
                break;

            case 'steal_mana':
                $resource = 'mana';
                $constraints = [
                    'target_amount' => 3,
                    'self_production' => 56,
                    'spy_carries' => 50,
                ];
                break;

            case 'steal_ore':
                $resource = 'ore';
                $constraints = [
                    'target_amount' => 5,
                    'self_production' => 68,
                    'spy_carries' => 50,
                ];
                break;

            case 'steal_gems':
                $resource = 'gems';
                $constraints = [
                    'target_amount' => 2,
                    'self_production' => 0,
                    'spy_carries' => 50,
                ];
                break;

            default:
                throw new LogicException("Unknown resource theft operation {$operationKey}");
        }

        $amountStolen = $this->getResourceTheftAmount($dominion, $target, $resource, $constraints);

<<<<<<< HEAD
        DB::transaction(function () use ($dominion, $target, $resource, $amountStolen) {
            $dominion->{"resource_{$resource}"} += $amountStolen;
            $dominion->save(['event' => HistoryService::EVENT_ACTION_PERFORM_ESPIONAGE_OPERATION, 'action' => $operationKey]);
=======
        DB::transaction(static function () use ($dominion, $target, $resource, $amountStolen) {
            $dominion->increment("resource_{$resource}", $amountStolen);
            $dominion->save();
>>>>>>> 0ce704ed

            $target->{"resource_{$resource}"} -= $amountStolen;
            $target->save(['event' => HistoryService::EVENT_ACTION_PERFORM_ESPIONAGE_OPERATION, 'action' => $operationKey]);
        });

        // Surreal Perception
        $sourceDominionId = null;
        if ($this->spellCalculator->isSpellActive($target, 'surreal_perception')) {
            $sourceDominionId = $dominion->id;
        }

        $this->notificationService
            ->queueNotification('resource_theft', [
                'sourceDominionId' => $sourceDominionId,
                'operationKey' => $operationKey,
                'amount' => $amountStolen,
                'resource' => $resource,
            ])
            ->sendNotifications($target, 'irregular_dominion');

        return [
            'success' => true,
            'message' => sprintf(
                'Your spies infiltrate the target\'s dominion successfully and return with %s %s.',
                number_format($amountStolen),
                $resource
            ),
            'redirect' => route('dominion.op-center.show', $target),
        ];
    }

    protected function getResourceTheftAmount(
        Dominion $dominion,
        Dominion $target,
        string $resource,
        array $constraints
    ): int {
        if (($resource === 'platinum') && $this->spellCalculator->isSpellActive($target, 'fools_gold')) {
            return 0;
        }

        // Limit to percentage of target's raw production
        $maxTarget = true;
        if ($constraints['target_amount'] > 0) {
            $maxTarget = $target->{'resource_' . $resource} * $constraints['target_amount'] / 100;
        }

        // Limit to percentage of dominion's raw production
        $maxDominion = true;
        if ($constraints['self_production'] > 0) {
            if ($resource === 'platinum') {
                $maxDominion = floor($this->productionCalculator->getPlatinumProductionRaw($dominion) * $constraints['self_production'] / 100);
            } elseif ($resource === 'food') {
                $maxDominion = floor($this->productionCalculator->getFoodProductionRaw($dominion) * $constraints['self_production'] / 100);
            } elseif ($resource === 'lumber') {
                $maxDominion = floor($this->productionCalculator->getLumberProductionRaw($dominion) * $constraints['self_production'] / 100);
            } elseif ($resource === 'mana') {
                $maxDominion = floor($this->productionCalculator->getManaProductionRaw($dominion) * $constraints['self_production'] / 100);
            } elseif ($resource === 'ore') {
                $maxDominion = floor($this->productionCalculator->getOreProductionRaw($dominion) * $constraints['self_production'] / 100);
            } elseif ($resource === 'gems') {
                $maxDominion = floor($this->productionCalculator->getGemsProductionRaw($dominion) * $constraints['self_production'] / 100);
            }
        }

        // Limit to amount carryable by spies
        $maxCarried = true;
        if ($constraints['spy_carries'] > 0) {
            // todo: refactor raw spies calculation
            $maxCarried = $this->militaryCalculator->getSpyRatioRaw($dominion) * $this->landCalculator->getTotalLand($dominion) * $constraints['spy_carries'];
        }

        // Forest Haven reduction
        if ($resource === 'platinum') {
            $forestHavenStolenPlatinumReduction = 8;
            $forestHavenStolenPlatinumReductionMax = 80;
            $stolenPlatinumMultiplier = (1 - min(
                    (($target->building_forest_haven / $this->landCalculator->getTotalLand($target)) * $forestHavenStolenPlatinumReduction),
                    ($forestHavenStolenPlatinumReductionMax / 100)
                ));

            $maxTarget *= $stolenPlatinumMultiplier;
        }

        return min($maxTarget, $maxDominion, $maxCarried);
    }

    // todo: black ops/war
    // don't forget that undead has immortal wizards
}<|MERGE_RESOLUTION|>--- conflicted
+++ resolved
@@ -184,19 +184,12 @@
                 throw new LogicException("Unknown type for espionage operation {$operationKey}");
             }
 
-<<<<<<< HEAD
             $dominion->spy_strength -= $spyStrengthLost;
-            $dominion->save(['event' => HistoryService::EVENT_ACTION_PERFORM_ESPIONAGE_OPERATION, 'action' => $operationKey]);
-=======
-            $dominion->decrement('spy_strength', $spyStrengthLost);
-
-            $dominion->increment('stat_espionage_success');
-
+            $dominion->stat_espionage_success += 1;
             $dominion->save([
                 'event' => HistoryService::EVENT_ACTION_PERFORM_ESPIONAGE_OPERATION,
                 'action' => $operationKey
             ]);
->>>>>>> 0ce704ed
         });
 
         $this->rangeCalculator->checkGuardApplications($dominion, $target);
@@ -574,18 +567,18 @@
 
         $amountStolen = $this->getResourceTheftAmount($dominion, $target, $resource, $constraints);
 
-<<<<<<< HEAD
-        DB::transaction(function () use ($dominion, $target, $resource, $amountStolen) {
+        DB::transaction(static function () use ($dominion, $target, $resource, $amountStolen) {
             $dominion->{"resource_{$resource}"} += $amountStolen;
-            $dominion->save(['event' => HistoryService::EVENT_ACTION_PERFORM_ESPIONAGE_OPERATION, 'action' => $operationKey]);
-=======
-        DB::transaction(static function () use ($dominion, $target, $resource, $amountStolen) {
-            $dominion->increment("resource_{$resource}", $amountStolen);
-            $dominion->save();
->>>>>>> 0ce704ed
+            $dominion->save([
+                'event' => HistoryService::EVENT_ACTION_PERFORM_ESPIONAGE_OPERATION,
+                'action' => $operationKey
+            ]);
 
             $target->{"resource_{$resource}"} -= $amountStolen;
-            $target->save(['event' => HistoryService::EVENT_ACTION_PERFORM_ESPIONAGE_OPERATION, 'action' => $operationKey]);
+            $target->save([
+                'event' => HistoryService::EVENT_ACTION_PERFORM_ESPIONAGE_OPERATION,
+                'action' => $operationKey
+            ]);
         });
 
         // Surreal Perception
