--- conflicted
+++ resolved
@@ -41,16 +41,9 @@
     {
         $this->guardLockedDominion($dominion);
 
-<<<<<<< HEAD
-        if($amount < 0)
-        {
-             throw new LogicException('Amount less than 0.');
-         }
-=======
         if($amount < 0) {
             throw new LogicException('Amount less than 0.');
         }
->>>>>>> f4440681
 
         // Get the resource information.
         $resources = $this->bankingCalculator->getResources($dominion);
