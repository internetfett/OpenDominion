--- conflicted
+++ resolved
@@ -1115,17 +1115,11 @@
     {
         $unitPower = $unit->{"power_$powerType"};
 
-<<<<<<< HEAD
         $unitPower += $this->getUnitPowerFromLandBasedPerk($dominion, $unit, $powerType);
+        $unitPower += $this->getUnitPowerFromBuildingBasedPerk($dominion, $unit, $powerType);
         $unitPower += $this->getUnitPowerFromRawWizardRatioPerk($dominion, $unit, $powerType);
         $unitPower += $this->getUnitPowerFromStaggeredLandRangePerk($dominion, $landRatio, $unit, $powerType);
         $unitPower += $this->getUnitPowerFromVersusRacePerk($dominion, "TODO: ADD RACE NAME HERE", $unit, $powerType);
-=======
-        $unitPower += $this->getUnitPowerWithLandBasedPerk($dominion, $unit, $powerType);
-        $unitPower += $this->getUnitPowerWithBuildingBasedPerk($dominion, $unit, $powerType);
-        $unitPower += $this->getUnitPowerWithRawWizardRatioPerk($dominion, $unit, $powerType);
-        $unitPower += $this->getUnitPowerWithStaggeredLandRangePerk($dominion, $landRatio, $unit, $powerType);
->>>>>>> 552dd8ac
 
         return $unitPower;
     }
@@ -1161,10 +1155,7 @@
         return $powerFromPerk;
     }
 
-<<<<<<< HEAD
-    protected function getUnitPowerFromRawWizardRatioPerk(Dominion $dominion, Unit $unit, string $powerType): float
-=======
-    protected function getUnitPowerWithBuildingBasedPerk(Dominion $dominion, Unit $unit, string $powerType): float
+    protected function getUnitPowerFromBuildingBasedPerk(Dominion $dominion, Unit $unit, string $powerType): float
     {
         $buildingPerkData = $dominion->race->getUnitPerkValueForUnitSlot($unit->slot, "{$powerType}_from_building", null);
 
@@ -1173,8 +1164,8 @@
         }
 
         $buildingType = $buildingPerkData[0];
-        $ratio = (int)$landPerkData[1];
-        $max = (int)$landPerkData[2];
+        $ratio = (int)$buildingPerkData[1];
+        $max = (int)$buildingPerkData[2];
         $totalLand = $this->landCalculator->getTotalLand($dominion);
         $landPercentage = ($dominion->{"building_{$buildingType}"} / $totalLand) * 100;
 
@@ -1184,8 +1175,7 @@
         return $powerFromPerk;
     }
 
-    protected function getUnitPowerWithRawWizardRatioPerk(Dominion $dominion, Unit $unit, string $powerType): float
->>>>>>> 552dd8ac
+    protected function getUnitPowerFromRawWizardRatioPerk(Dominion $dominion, Unit $unit, string $powerType): float
     {
         $wizardRatioPerk = $dominion->race->getUnitPerkValueForUnitSlot(
             $unit->slot,
