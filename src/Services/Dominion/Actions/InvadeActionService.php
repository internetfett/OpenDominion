--- conflicted
+++ resolved
@@ -786,14 +786,7 @@
         $rangeMultiplier = ($range / 100);
 
         $landGrabRatio = 1;
-<<<<<<< HEAD
-        // todo: if mutual war, $landGrabRatio = 1.2
-        // todo: if non-mutual war, $landGrabRatio = 1.15
-        #$bonusLandRatio = 1.7647;
         $bonusLandRatio = 2;
-=======
-        $bonusLandRatio = 1.7647;
->>>>>>> 9893e99e
 
         // War Bonus
         if ($this->governmentService->isAtMutualWarWithRealm($dominion->realm, $target->realm)) {
@@ -1465,13 +1458,8 @@
                 $unitsThatNeedsBoatsByReturnHours[$hours] += (int)$units[$unit->slot];
             }
         }
-<<<<<<< HEAD
         if (!$this->invasionResult['result']['overwhelmed'] && $unitsThatSinkBoats > 0) {
-            $defenderBoatsProtected = (static::BOATS_PROTECTED_PER_DOCK * $target->building_dock);
-=======
-        if ($unitsThatSinkBoats > 0) {
             $defenderBoatsProtected = $this->militaryCalculator->getBoatsProtected($target);
->>>>>>> 9893e99e
             $defenderBoatsSunkPercentage = (static::BOATS_SUNK_BASE_PERCENTAGE / 100) * ($unitsThatSinkBoats / $unitsTotal);
             $targetQueuedBoats = $this->queueService->getInvasionQueueTotalByResource($target, 'resource_boats');
             $targetBoatTotal = $target->resource_boats + $targetQueuedBoats;
