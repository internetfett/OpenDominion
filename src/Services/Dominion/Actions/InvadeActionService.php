<?php

namespace OpenDominion\Services\Dominion\Actions;

use DB;
use OpenDominion\Calculators\Dominion\BuildingCalculator;
use OpenDominion\Calculators\Dominion\LandCalculator;
use OpenDominion\Calculators\Dominion\MilitaryCalculator;
use OpenDominion\Calculators\Dominion\RangeCalculator;
use OpenDominion\Models\Dominion;
use OpenDominion\Services\Dominion\ProtectionService;
use OpenDominion\Services\Dominion\QueueService;
use OpenDominion\Traits\DominionGuardsTrait;
use RuntimeException;
use Throwable;

class InvadeActionService
{
    use DominionGuardsTrait;

    /** @var BuildingCalculator */
    protected $buildingCalculator;

    /** @var LandCalculator */
    protected $landCalculator;

    /** @var MilitaryCalculator */
    protected $militaryCalculator;

    /** @var ProtectionService */
    protected $protectionService;

    /** @var RangeCalculator */
    protected $rangeCalculator;

    /** @var QueueService */
    protected $queueService;

    /**
     * InvadeActionService constructor.
     *
     * @param LandCalculator $landCalculator
     * @param MilitaryCalculator $militaryCalculator
     * @param ProtectionService $protectionService
     * @param RangeCalculator $rangeCalculator
     * @param QueueService $queueService
     */
    public function __construct(
        BuildingCalculator $buildingCalculator,
        LandCalculator $landCalculator,
        MilitaryCalculator $militaryCalculator,
        ProtectionService $protectionService,
        RangeCalculator $rangeCalculator,
        QueueService $queueService)
    {
        $this->buildingCalculator = $buildingCalculator;
        $this->landCalculator = $landCalculator;
        $this->militaryCalculator = $militaryCalculator;
        $this->protectionService = $protectionService;
        $this->rangeCalculator = $rangeCalculator;
        $this->queueService = $queueService;
    }

    /**
     * Invades dominion $target from $dominion.
     *
     * @param Dominion $dominion
     * @param Dominion $target
     * @param array $units
     * @return array
     * @throws Throwable
     */
    public function invade(Dominion $dominion, Dominion $target, array $units): array
    {
        DB::transaction(function () use ($dominion, $target, $units) {

            // CHECKS

            $this->guardLockedDominion($dominion);

            if ($this->protectionService->isUnderProtection($dominion)) {
                throw new RuntimeException('You cannot invade while under protection');
            }

            if ($this->protectionService->isUnderProtection($target)) {
                throw new RuntimeException('You cannot invade dominions which are under protection');
            }

            if (!$this->rangeCalculator->isInRange($dominion, $target)) {
                throw new RuntimeException('You cannot invade dominions outside of your range');
            }

            if ($dominion->round->id !== $target->round->id) {
                throw new RuntimeException('Nice try, but you cannot invade cross-round');
            }

            if ($dominion->realm->id === $target->realm->id) {
                throw new RuntimeException('Nice try, but you cannot invade your realmies');
            }

            if (!$this->allUnitsHaveOP($dominion, $units)) {
                throw new RuntimeException('You cannot send units that have no OP');
            }

            if (!$this->hasEnoughUnitsAtHome($dominion, $units)) {
                throw new RuntimeException('You don\'t have enough units at home to send this many units');
            }

            if ($dominion->morale < 70) {
                throw new RuntimeException('You do not have enough morale to invade others');
            }

            if (!$this->hasEnoughBoats($dominion, $units)) {
                throw new RuntimeException('You do not have enough boats to send this many units');
            }

            $netOP = $this->getNetOP($dominion, $units);

            if ($netOP === 0.0) {
                throw new RuntimeException('You need to send at least some units');
            }

            $totalNetDP = $this->militaryCalculator->getDefensivePower($dominion);
            $totalNetDPWithoutAttackingUnits = ($totalNetDP - $this->getNetDP($dominion, $units));

            // 33% rule
            // todo: test
            $DPNeededToLeaveAtHome = (int)floor($netOP / 3);
            if ($totalNetDPWithoutAttackingUnits < $DPNeededToLeaveAtHome) {
                throw new RuntimeException('You need to leave more defensive units at home (33% rule)');
            }

            // 5:4 rule
            // todo: test
            $allowedMaxOP = (int)floor($totalNetDPWithoutAttackingUnits * 1.25);
            if ($netOP > $allowedMaxOP) {
                throw new RuntimeException('You need to leave more offensive units at home (5:4 rule)');
            }

            $targetNetDP = $this->militaryCalculator->getDefensivePower($target);
            $targetRange = $this->rangeCalculator->getDominionRange($dominion, $target);

            $isInvasionSuccessful = ($netOP > $targetNetDP);

            $landRatio = $this->rangeCalculator->getDominionRange($dominion, $target) / 100;

            $tempLogObject = [];
            $tempLogObject['success?'] = $isInvasionSuccessful;
            $tempLogObject['units'] = $units;
            $tempLogObject['net op'] = $netOP;
            $tempLogObject['net dp'] = $totalNetDP;
            $tempLogObject['net dp w/o attackers'] = $totalNetDPWithoutAttackingUnits;
            $tempLogObject['target net dp'] = $targetNetDP;

            // PRESTIGE

            // if range < 66
                // $prestigeLoss = 5% (needs confirmation)
            // else if range >= 75 && range < 120
                // if !$invasionSuccesful
                    // if 1 - $totalNetOP / $targetNetDP >= 0.15 (fail by 15%, aka raze)
                        // $prestigeLoss = 5% (needs confirmation)
                // else
                    // $prestigeGain = 5% target->prestige + 20
                    // todo: in tech ruleset, multiply base prestige gain (i.e. the 5%) by shrines bonus
                    // if $target was successfully invaded recently (within 24 hrs), multiply $prestigeGain by: (needs confirmation)
                        // 1 time: 75%
                        // 2 times: 50%
                        // 3 times: 25%
                        // 4 times: -25% (i.e. losing prestige)
                        // 5+ times: -50%
                    // todo: if at war, increase $prestigeGain by +15%
                    // $targetPrestigeLoss = 5% target->prestige
            $prestigeLossPercentage = 0;
            if(!$invasionSuccesful || $landRatio < 0.66) {
                $prestigeLossPercentage = -0.05;
            } elseif($landRatio >= 0.75 && $landRatio <= 1.20) {

            }

            // CASUALTIES

            $offensiveCasualties = 0; // 8.5% needed to break the target, on bounce 8.5% of total sent
            // offensive casualty reduction, step 1: non-unit bonuses (Healer hero, shrines, tech, wonders) (capped at -80% casualties)
            // offensive casualty reduction, step 2: unit bonuses (cleric/shaman, later firewalkers etc) (multiplicative with step 1)

            $targetDefensiveCasualties = 0; // 6.5% at 1.0 land size ratio (see issue #151)
            // modify casualties by +0.5 for every 0.1 land size ratio, including negative (i.e. -0.5 at -0.1 etc)
            // defensive casualty modifiers (reduction based on recent invasion: 100%, 80%, 60%, 55%, 45%, 35%)
            // (note: defensive casualties are spread out in ratio between all units that help def (have DP), including draftees)

            // LAND GAINS/LOSSES

            // if $invasionSuccessful
                // landGrabRatio = 1.0
                // if mutual war, landGrabRatio = 1.2
                // if non-mutual war, landGrabRatio = 1.15
                // if war and peace, landGrabRatio = 1
                // if peace, landGrabRatio = 0.9

                // calculate total acres of land lost. FORMULA:
                /*
                // max(
                //     floor(
                //         if(landRatio<0.55) then
                //             (0.304*landRatio^2-0.227*landRatio+0.048)*attackerLand*landGrabRatio
                //         elseif(landRatio<0.75) then
                //             attackerLand*landGrabRatio*(0.154*landRatio - 0.069)
                //         else
                //             landGrabRatio*attackerLand*(0.129*landRatio-0.048)
                //     ,1)
                // ,10)
                 */

                // calculate target barren land losses (array)
                // calculate target buildings destroyed (array), only if target does not have enough barren land buffer, in ratio of buildings constructed per land type
                // calculate total conquered acres (same acres as target land lost)
                // calculate land conquers (array) (= target land loss)
                // calculate extra land generated (array) (always 50% of conquered land, even ratio across all 7 land types) (needs confirmation)

<<<<<<< HEAD
            if($invasionSuccessful) {
=======
            if($isInvasionSuccessful) {
>>>>>>> c63d2d5d
                $landGrabRatio = 1;
                $bonusLandRatio = 1.5;
                // TODO: check for war/peace
                $attackerLandWithRatioModifier = $this->landCalculator->getTotalLand($dominion) * $landGrabRatio;

                $landLossPercentage = 0;
                if($landRatio < 0.55) {
                    $landLossPercentage = (0.304 * $landRatio ^ 2 - 0.227 * $landRatio + 0.048) * $attackerLandWithRatioModifier;
                } elseif($landRatio < 0.75) {
                    $landLossPercentage = (0.154 * $landRatio - 0.069) * $attackerLandWithRatioModifier;
                } else {
                    $landLossPercentage = (0.129 * $landRatio - 0.048) * $attackerLandWithRatioModifier;
                }

                $landLossPercentage = floor($landLossPercentage);

                $landLossPercentage = min(max($landLossPercentage, 10), 15);

                $landLossRatio = $landLossPercentage / 100;

                $landAndBuildingsLostPerLandType = $this->landCalculator->getLandLostByLandType($target, $landLossRatio);

                $buildingsLostTemp = [];
                $landGainedPerLandType = [];
                foreach($landAndBuildingsLostPerLandType as $landType => $landAndBuildingsLost) {
                    $buildingsToDestroy = $landAndBuildingsLost['buildingsToDestroy'];
                    $landLost = $landAndBuildingsLost['landLost'];
                    $buildingsLostForLandType = $this->buildingCalculator->getBuildingTypesToDestroy($target, $buildingsToDestroy, $landType);
                    $buildingsLostTemp[$landType] = $buildingsLostForLandType;

                    // Remove land
                    $target->{'land_' . $landType} -= $landLost;
                    // Destroy buildings
                    foreach($buildingsLostForLandType as $buildingType => $buildingsLost) {
                        $builtBuildingsToDestroy = $buildingsLost['builtBuildingsToDestroy'];
                        $target->{'building_' . $buildingType} -= $builtBuildingsToDestroy;
                        // TODO: Remove buildings from queue
                    }

                    $landGained = round($landLost * $bonusLandRatio);
                    $landGainedPerLandType["land_{$landType}"] = $landGained;
                }

                $this->queueService->queueResources('invasion', $dominion, $landGainedPerLandType);

                $tempLogObject['land losses'] = $landAndBuildingsLostPerLandType;
                $tempLogObject['land gain'] = $landGainedPerLandType;
                $tempLogObject['buildings etc'] = $buildingsLostTemp;
            }

            // MORALE

            // >= 75%+ size: reduce -5% self morale
            // else < 75% size: reduce morale, linear scale from -5% morale at 75% size to -10%  morale at 40% size
            // if $invasionSuccessful: reduce target morale by -5%

            // MISC

            // if $invasionSuccessful
                // hobbos and other special units that trigger something upon invading
                // later: converts

            // insert queues for returning units, incoming land and incoming prestige
            // send notification to $target
            // todo: post to both TCs

            // shit for elsewhere:

            // todo: show message in Clear Sight at the bottom for dominions that have been invaded too much recently:
                // 1-2 times: "This dominion has been invaded in recent times"
                // 3-4 times: "This dominion has been invaded heavily in recent times"
                // 5+ times: "This dominion has been invaded extremely heavily in recent times"

            // todo: add battle reports table/mechanic
            // todo: add a table for incoming prestige to the database
            // todo: add 'boats needed'/'boats total' on invade page

        });

        dd($tempLogObject);

        return [];
    }

    /**
     * Check if all units being sent have positive OP.
     *
     * @param Dominion $dominion
     * @param array $units
     * @return bool
     */
    protected function allUnitsHaveOP(Dominion $dominion, array $units): bool
    {
        foreach ($dominion->race->units as $unit) {
            if (!isset($units[$unit->slot]) || ((int)$units[$unit->slot] === 0)) {
                continue;
            }

            if ($unit->power_offense === 0.0) {
                return false;
            }
        }

        return true;
    }

    /**
     * Check if dominion has enough units at home to send out.
     *
     * @param Dominion $dominion
     * @param array $units
     * @return bool
     */
    protected function hasEnoughUnitsAtHome(Dominion $dominion, array $units): bool
    {
        foreach ($dominion->race->units as $unit) {
            if (!isset($units[$unit->slot]) || ((int)$units[$unit->slot] === 0)) {
                continue;
            }

            if ($units[$unit->slot] > $dominion->{'military_unit' . $unit->slot}) {
                return false;
            }
        }

        return true;
    }

    /**
     * Check if dominion has enough boats to send units out.
     *
     * @param Dominion $dominion
     * @param array $units
     * @return bool
     */
    protected function hasEnoughBoats(Dominion $dominion, array $units): bool
    {
        $unitsPerBoat = 30;
        $unitsThatNeedBoats = 0;

        foreach ($dominion->race->units as $unit) {
            if (!isset($units[$unit->slot]) || ((int)$units[$unit->slot] === 0)) {
                continue;
            }

            if ($unit->need_boat) {
                $unitsThatNeedBoats += (int)$units[$unit->slot];
            }
        }

        return ($dominion->resource_boats >= ceil($unitsThatNeedBoats / $unitsPerBoat));
    }

    protected function getRawOP(Dominion $dominion, array $units): float
    {
        $op = 0;

        foreach ($dominion->race->units as $unit) {
            if (!isset($units[$unit->slot]) || ((int)$units[$unit->slot] === 0)) {
                continue;
            }

            $op += ($unit->power_offense * (int)$units[$unit->slot]);
        }

        return $op;
    }

    protected function getNetOP(Dominion $dominion, array $units): float
    {
        return ($this->getRawOP($dominion, $units) * $this->militaryCalculator->getOffensivePowerMultiplier($dominion));
    }

    protected function getRawDP(Dominion $dominion, array $units): float
    {
        $op = 0;

        foreach ($dominion->race->units as $unit) {
            if (!isset($units[$unit->slot]) || ((int)$units[$unit->slot] === 0)) {
                continue;
            }

            $op += ($unit->power_defense * (int)$units[$unit->slot]);
        }

        return $op;
    }

    protected function getNetDP(Dominion $dominion, array $units): float
    {
        return ($this->getRawDP($dominion, $units) * $this->militaryCalculator->getDefensivePowerMultiplier($dominion));
    }
}<|MERGE_RESOLUTION|>--- conflicted
+++ resolved
@@ -218,11 +218,7 @@
                 // calculate land conquers (array) (= target land loss)
                 // calculate extra land generated (array) (always 50% of conquered land, even ratio across all 7 land types) (needs confirmation)
 
-<<<<<<< HEAD
-            if($invasionSuccessful) {
-=======
             if($isInvasionSuccessful) {
->>>>>>> c63d2d5d
                 $landGrabRatio = 1;
                 $bonusLandRatio = 1.5;
                 // TODO: check for war/peace
