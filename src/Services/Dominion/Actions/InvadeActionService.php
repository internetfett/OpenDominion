--- conflicted
+++ resolved
@@ -236,31 +236,14 @@
             $this->handlePrestigeChanges($dominion, $target, $units);
 
             $survivingUnits = $this->handleOffensiveCasualties($dominion, $target, $units);
-<<<<<<< HEAD
-            $totalDefensiveCasualties = $this->handleDefensiveCasualties($dominion, $target, $units);
+            $totalDefensiveCasualties = $this->handleDefensiveCasualties($dominion, $target);
             $convertedUnits = $this->handleConversions($dominion, $landRatio, $units, $totalDefensiveCasualties, $isInvasionSuccessful);
 
             $this->handleReturningUnits($dominion, $survivingUnits, $convertedUnits);
             $this->handleAfterInvasionUnitPerks($dominion, $target, $survivingUnits);
 
             $this->handleMoraleChanges($dominion, $target);
-            $this->handleLandGrabs($dominion, $target, $units);
-
-            // todo: refactor
-            $this->invasionResult['result']['success'] = $isInvasionSuccessful;
-
-            if ($isOverwhelmed) {
-                $this->invasionResult['result']['overwhelmed'] = $isOverwhelmed;
-            }
-=======
-            $this->handleDefensiveCasualties($dominion, $target);
-            $this->handleReturningUnits($dominion, $survivingUnits);
-            $this->handleAfterInvasionUnitPerks($dominion, $target, $survivingUnits);
-
-            $this->handleMoraleChanges($dominion, $target);
-            $this->handleConversions($dominion, $target, $units);
             $this->handleLandGrabs($dominion, $target);
->>>>>>> 6282d782
 
             $this->invasionResult['attacker']['unitsSent'] = $units;
 
@@ -533,15 +516,9 @@
      *
      * @param Dominion $dominion
      * @param Dominion $target
-<<<<<<< HEAD
-     * @param array $units
      * @return int
      */
-    protected function handleDefensiveCasualties(Dominion $dominion, Dominion $target, array $units): int
-=======
-     */
-    protected function handleDefensiveCasualties(Dominion $dominion, Dominion $target): void
->>>>>>> 6282d782
+    protected function handleDefensiveCasualties(Dominion $dominion, Dominion $targe): int
     {
         $landRatio = $this->rangeCalculator->getDominionRange($dominion, $target) / 100;
         $attackingForceOP = $this->invasionResult['attacker']['op'];
