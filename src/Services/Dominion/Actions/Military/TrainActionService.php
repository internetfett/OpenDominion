--- conflicted
+++ resolved
@@ -82,12 +82,7 @@
 
         $totalUnitsToTrain = array_sum($data);
 
-<<<<<<< HEAD
-        if ($totalUnitsToTrain < 0 or $totalUnitsToTrain == NULL)
-        {
-=======
         if ($totalUnitsToTrain <= 0) {
->>>>>>> f4440681
             throw new GameException('Training aborted due to bad input.');
         }
 
@@ -138,17 +133,6 @@
         $trainingCostsPerUnit = $this->trainingCalculator->getTrainingCostsPerUnit($dominion);
 
         foreach ($data as $unitType => $amountToTrain) {
-<<<<<<< HEAD
-            if (!$amountToTrain or $amountToTrain === 0)
-            {
-                continue;
-            }
-
-            if ($amountToTrain < 0)
-            {
-                 throw new GameException('Training aborted due to bad input.');
-             }
-=======
             if (!$amountToTrain || $amountToTrain === 0) {
                 continue;
             }
@@ -156,7 +140,6 @@
             if ($amountToTrain < 0) {
                 throw new GameException('Training aborted due to bad input.');
             }
->>>>>>> f4440681
 
             $unitType = str_replace('military_', '', $unitType);
 
@@ -394,7 +377,6 @@
             throw new GameException('Training aborted due to lack of wizards');
         }
 
-<<<<<<< HEAD
         DB::transaction(function () use ($dominion, $data, $totalCosts) {
             $dominion->resource_platinum -= $totalCosts['platinum'];
             $dominion->resource_ore -= $totalCosts['ore'];
@@ -509,30 +491,6 @@
 
             #$this->queueService->queueResources('training', $dominion, $nineHourData, ($hoursSpecs + $hours_modifier));
             #$this->queueService->queueResources('training', $dominion, $data, ($hoursElites + $hours_modifier));
-=======
-        $newPlatinum = ($dominion->resource_platinum - $totalCosts['platinum']);
-        $newOre = ($dominion->resource_ore - $totalCosts['ore']);
-        $newDraftees = ($dominion->military_draftees - $totalCosts['draftees']);
-        $newWizards = ($dominion->military_wizards - $totalCosts['wizards']);
-
-        DB::transaction(function () use ($dominion, $data, $newPlatinum, $newOre, $newDraftees, $newWizards) {
-            // Specialists train in 9 hours
-            $nineHourData = [
-                'military_unit1' => $data['military_unit1'],
-                'military_unit2' => $data['military_unit2'],
-            ];
-            unset($data['military_unit1'], $data['military_unit2']);
-
-            $this->queueService->queueResources('training', $dominion, $nineHourData, 9);
-            $this->queueService->queueResources('training', $dominion, $data);
-
-            $dominion->fill([
-                'resource_platinum' => $newPlatinum,
-                'resource_ore' => $newOre,
-                'military_draftees' => $newDraftees,
-                'military_wizards' => $newWizards,
-            ])->save(['event' => HistoryService::EVENT_ACTION_TRAIN]);
->>>>>>> f4440681
         });
 
         return [
