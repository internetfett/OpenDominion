<?php

namespace OpenDominion\Services\Dominion\Actions;

use OpenDominion\Calculators\Dominion\Actions\RezoningCalculator;
use OpenDominion\Calculators\Dominion\LandCalculator;
use OpenDominion\Exceptions\GameException;
use OpenDominion\Models\Dominion;
use OpenDominion\Services\Dominion\HistoryService;
use OpenDominion\Traits\DominionGuardsTrait;

class RezoneActionService
{
    use DominionGuardsTrait;

    /** @var LandCalculator */
    protected $landCalculator;

    /** @var RezoningCalculator */
    protected $rezoningCalculator;

    /**
     * RezoneActionService constructor.
     *
     * @param LandCalculator $landCalculator
     * @param RezoningCalculator $rezoningCalculator
     */
    public function __construct(LandCalculator $landCalculator, RezoningCalculator $rezoningCalculator)
    {
        $this->landCalculator = $landCalculator;
        $this->rezoningCalculator = $rezoningCalculator;
    }

    /**
     * Does a rezone action for a Dominion.
     *
     * @param Dominion $dominion
     * @param array $remove Land to remove
     * @param array $add Land to add.
     * @return array
     * @throws GameException
     */
    public function rezone(Dominion $dominion, array $remove, array $add): array
    {
        $this->guardLockedDominion($dominion);

        // Level out rezoning going to the same type.
        foreach (array_intersect_key($remove, $add) as $key => $value) {
            $sub = min($value, $add[$key]);
            $remove[$key] -= $sub;
            $add[$key] -= $sub;
        }

        // Filter out empties.
        $remove = array_filter($remove);
        $add = array_filter($add);

        $totalLand = array_sum($remove);

<<<<<<< HEAD
        if (($totalLand <= 0) || $totalLand !== array_sum($add))
        {
=======
        if (($totalLand <= 0) || $totalLand !== array_sum($add)) {
>>>>>>> f4440681
            throw new GameException('Re-zoning was not completed due to bad input.');
        }

        // Check if the requested amount of land is barren.
<<<<<<< HEAD
        foreach ($remove as $landType => $landToRemove)
        {

            if($landToRemove < 0)
            {
              throw new GameException('Re-zoning was not completed due to bad input.');
=======
        foreach ($remove as $landType => $landToRemove) {

            if($landToRemove < 0) {
                throw new GameException('Re-zoning was not completed due to bad input.');
>>>>>>> f4440681
            }

            $landAvailable = $this->landCalculator->getTotalBarrenLandByLandType($dominion, $landType);
            if ($landToRemove > $landAvailable) {
                throw new GameException('You do not have enough barren land to re-zone ' . $landToRemove . ' ' . str_plural($landType, $landAvailable));
            }
        }

        $costPerAcre = $this->rezoningCalculator->getPlatinumCost($dominion);
        $platinumCost = $totalLand * $costPerAcre;

        if ($platinumCost > $dominion->resource_platinum) {
            throw new GameException("You do not have enough platinum to re-zone {$totalLand} acres of land.");
        }

        // All fine, perform changes.
        $dominion->resource_platinum -= $platinumCost;

        foreach ($remove as $landType => $amount) {
            $dominion->{'land_' . $landType} -= $amount;
        }
        foreach ($add as $landType => $amount) {
            $dominion->{'land_' . $landType} += $amount;
        }

        $dominion->save(['event' => HistoryService::EVENT_ACTION_REZONE]);

        return [
            'message' => sprintf(
                'Your land has been re-zoned at a cost of %s platinum.',
                number_format($platinumCost)
            ),
            'data' => [
                'platinumCost' => $platinumCost,
            ]
        ];
    }
}<|MERGE_RESOLUTION|>--- conflicted
+++ resolved
@@ -57,29 +57,15 @@
 
         $totalLand = array_sum($remove);
 
-<<<<<<< HEAD
-        if (($totalLand <= 0) || $totalLand !== array_sum($add))
-        {
-=======
         if (($totalLand <= 0) || $totalLand !== array_sum($add)) {
->>>>>>> f4440681
             throw new GameException('Re-zoning was not completed due to bad input.');
         }
 
         // Check if the requested amount of land is barren.
-<<<<<<< HEAD
-        foreach ($remove as $landType => $landToRemove)
-        {
-
-            if($landToRemove < 0)
-            {
-              throw new GameException('Re-zoning was not completed due to bad input.');
-=======
         foreach ($remove as $landType => $landToRemove) {
 
             if($landToRemove < 0) {
                 throw new GameException('Re-zoning was not completed due to bad input.');
->>>>>>> f4440681
             }
 
             $landAvailable = $this->landCalculator->getTotalBarrenLandByLandType($dominion, $landType);
