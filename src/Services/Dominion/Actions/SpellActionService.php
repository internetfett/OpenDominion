--- conflicted
+++ resolved
@@ -167,19 +167,17 @@
                 throw new LogicException("Unknown type for spell {$spellKey}");
             }
 
-<<<<<<< HEAD
             $dominion->resource_mana -= $manaCost;
             $dominion->wizard_strength -= ($result['wizardStrengthCost'] ?? 5);
-=======
-            $dominion->decrement('resource_mana', $manaCost);
-            $dominion->decrement('wizard_strength', ($result['wizardStrengthCost'] ?? 5));
 
             if (!$this->spellHelper->isSelfSpell($spellKey, $dominion->race)) {
-                $dominion->increment('stat_spell_success');
-            }
-
->>>>>>> 0ce704ed
-            $dominion->save(['event' => HistoryService::EVENT_ACTION_CAST_SPELL, 'action' => $spellKey]);
+                $dominion->stat_spell_success -= 1;
+            }
+
+            $dominion->save([
+                'event' => HistoryService::EVENT_ACTION_CAST_SPELL,
+                'action' => $spellKey
+            ]);
         });
 
         if ($target !== null) {
