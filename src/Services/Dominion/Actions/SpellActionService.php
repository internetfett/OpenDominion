--- conflicted
+++ resolved
@@ -337,10 +337,7 @@
 
         switch ($spellKey) {
             case 'clear_sight':
-<<<<<<< HEAD
                 $infoOp->data = $this->infoMapper->mapStatus($target);
-=======
-                $military_draftees = $target->military_draftees;
                 $military_unit1 = $this->militaryCalculator->getTotalUnitsForSlot($target, 1);
                 $military_unit2 = $this->militaryCalculator->getTotalUnitsForSlot($target, 2);
                 $military_unit3 = $this->militaryCalculator->getTotalUnitsForSlot($target, 3);
@@ -373,40 +370,9 @@
                 } else {
                     $militaryAccuracy = 1;
                 }
-
                 $infoOp->data = [
-                    'ruler_name' => $target->ruler_name,
-                    'race_id' => $target->race->id,
-                    'land' => $this->landCalculator->getTotalLand($target),
-                    'peasants' => $target->peasants,
-                    'employment' => $this->populationCalculator->getEmploymentPercentage($target),
-                    'networth' => $this->networthCalculator->getDominionNetworth($target),
-                    'prestige' => $target->prestige,
-
-                    'resource_platinum' => $target->resource_platinum,
-                    'resource_food' => $target->resource_food,
-                    'resource_lumber' => $target->resource_lumber,
-                    'resource_mana' => $target->resource_mana,
-                    'resource_ore' => $target->resource_ore,
-                    'resource_gems' => $target->resource_gems,
-                    'resource_tech' => $target->resource_tech,
-                    'resource_boats' => $target->resource_boats + $this->queueService->getInvasionQueueTotalByResource(
-                            $target,
-                            'resource_boats'
-                        ),
-
-                    'morale' => $target->morale,
-                    'military_draftees' => $military_draftees,
-                    'military_unit1' => $military_unit1,
-                    'military_unit2' => $military_unit2,
-                    'military_unit3' => $military_unit3,
-                    'military_unit4' => $military_unit4,
-
                     'clear_sight_accuracy' => $militaryAccuracy,
-                    'recently_invaded_count' => $this->militaryCalculator->getRecentlyInvadedCount($target),
-                ];
-
->>>>>>> 4d23a6ba
+
                 break;
 
             case 'vision':
