--- conflicted
+++ resolved
@@ -579,21 +579,6 @@
             $damageDealt = [];
             $totalDamage = 0;
             $baseDamage = (isset($spellInfo['percentage']) ? $spellInfo['percentage'] : 1) / 100;
-<<<<<<< HEAD
-            $damageReductionMultiplier = 1;
-
-            // Resilience
-            $damageReductionMultiplier *= (1 - $this->opsCalculator->getResilienceBonus($dominion->wizard_resilience));
-
-            // Techs
-            $damageReductionMultiplier *= (1 + $target->getTechPerkMultiplier("enemy_{$spellInfo['key']}_damage"));
-
-            // Wonders
-            $damageReductionMultiplier *= (1 + $target->getWonderPerkMultiplier('enemy_spell_damage'));
-
-            if (isset($spellInfo['decreases'])) {
-                foreach ($spellInfo['decreases'] as $attr) {
-=======
             $baseDamageReductionMultiplier = 1;
 
             // Resilience
@@ -613,7 +598,6 @@
                     $damage = $target->{$attr} * $baseDamage;
                     $damageReductionMultiplier = $baseDamageReductionMultiplier;
 
->>>>>>> 066fe56f
                     // Fireball damage reduction from Forest Havens
                     if ($attr == 'peasants') {
                         $forestHavenFireballReduction = 10;
@@ -647,21 +631,6 @@
                         $damageReductionMultiplier *= $damageMultiplier;
                     }
 
-<<<<<<< HEAD
-                    // Damage reduction from Towers
-                    $damageReductionMultiplier *= (1 - $this->improvementCalculator->getImprovementMultiplierBonus($target, 'towers'));
-
-                    if ($damageReductionMultiplier == 0) {
-                        // Damage immunity
-                        $baseDamage = 0;
-                    } else {
-                        // Cap damage reduction at 80%
-                        $baseDamage *= max(0.2, $damageReductionMultiplier);
-                    }
-
-                    $damage = round($target->{$attr} * $baseDamage);
-                    $target->{$attr} -= $damage;
-=======
                     if ($damageReductionMultiplier == 0) {
                         // Damage immunity
                         $damage = 0;
@@ -671,7 +640,6 @@
                         $damage = round($damage);
                         $target->{$attr} -= $damage;
                     }
->>>>>>> 066fe56f
 
                     $totalDamage += $damage;
                     $damageDealt[] = sprintf('%s %s', number_format($damage), dominion_attr_display($attr, $damage));
