<?php

namespace OpenDominion\Services\Dominion\Actions;

use OpenDominion\Exceptions\GameException;
use OpenDominion\Models\Dominion;
use OpenDominion\Services\Dominion\HistoryService;
use OpenDominion\Traits\DominionGuardsTrait;

class DailyBonusesActionService
{
    use DominionGuardsTrait;

    /**
     * Claims the daily platinum bonus for a Dominion.
     *
     * @param Dominion $dominion
     * @return array
     * @throws GameException
     */
    public function claimPlatinum(Dominion $dominion): array
    {
        if ($dominion->daily_platinum) {
            throw new GameException('You already claimed your platinum bonus for today.');
        }

<<<<<<< HEAD
        if($dominion->race->name == 'Growth')
        {
          $resourceType = 'resource_food';
          $amountModifier = 1;
        }
        elseif($dominion->race->name == 'Gnome' or $dominion->race->name == 'Imperial Gnome')
        {
          $resourceType = 'resource_ore';
          $amountModifier = 1;
        }
        elseif($dominion->race->name == 'Void')
        {
          $resourceType = 'resource_mana';
          $amountModifier = 1;
        }
        else
        {
          $resourceType = 'resource_platinum';
          $amountModifier = 1;
        }

        $bonusAmount = $dominion->peasants * 4 * $amountModifier;
        $dominion->increment($resourceType, $bonusAmount);
=======
        $platinumGained = $dominion->peasants * 4;
        $dominion->resource_platinum += $platinumGained;
>>>>>>> 9606dab4
        $dominion->daily_platinum = true;
        $dominion->save(['event' => HistoryService::EVENT_ACTION_DAILY_BONUS]);

        return [
            'message' => sprintf(
                'You gain %s ' . str_replace('resource_', '', $resourceType) . '.',
                number_format($bonusAmount)
            ),
            'data' => [
                'bonusAmount' => $bonusAmount,
            ],
        ];
    }

    /**
     * Claims the daily land bonus for a Dominion.
     *
     * @param Dominion $dominion
     * @return array
     * @throws GameException
     */
    public function claimLand(Dominion $dominion): array
    {
        if ($dominion->daily_land) {
            throw new GameException('You already claimed your land bonus for today.');
        }

#        $landGained = 20;
        $landGained = rand(1,200) == 1 ? 100 : rand(10, 40);
        $attribute = ('land_' . $dominion->race->home_land_type);
        $dominion->{$attribute} += $landGained;
        $dominion->daily_land = true;
        $dominion->save(['event' => HistoryService::EVENT_ACTION_DAILY_BONUS]);

        return [
            'message' => sprintf(
                'You gain %d acres of %s.',
                $landGained,
                str_plural($dominion->race->home_land_type)
            ),
            'data' => [
                'landGained' => $landGained,
            ],
        ];
    }
}<|MERGE_RESOLUTION|>--- conflicted
+++ resolved
@@ -24,7 +24,6 @@
             throw new GameException('You already claimed your platinum bonus for today.');
         }
 
-<<<<<<< HEAD
         if($dominion->race->name == 'Growth')
         {
           $resourceType = 'resource_food';
@@ -47,11 +46,7 @@
         }
 
         $bonusAmount = $dominion->peasants * 4 * $amountModifier;
-        $dominion->increment($resourceType, $bonusAmount);
-=======
-        $platinumGained = $dominion->peasants * 4;
-        $dominion->resource_platinum += $platinumGained;
->>>>>>> 9606dab4
+        $dominion->$resourceType += $bonusAmount;
         $dominion->daily_platinum = true;
         $dominion->save(['event' => HistoryService::EVENT_ACTION_DAILY_BONUS]);
 
