<?php

namespace OpenDominion\Services\Dominion;

use DateTime;
use LogicException;
use OpenDominion\Models\Dominion;

class HistoryService
{
    public const EVENT_TICK = 'tick';
    public const EVENT_ACTION_DAILY_BONUS = 'daily bonus';
    public const EVENT_ACTION_EXPLORE = 'explore';
    public const EVENT_ACTION_CONSTRUCT = 'construct';
    public const EVENT_ACTION_DESTROY = 'destroy';
    public const EVENT_ACTION_REZONE = 'rezone';
    public const EVENT_ACTION_IMPROVE = 'improve';
    public const EVENT_ACTION_BANK = 'bank';
    public const EVENT_ACTION_CHANGE_DRAFT_RATE = 'change draft rate';
    public const EVENT_ACTION_TRAIN = 'train';
    public const EVENT_ACTION_RELEASE = 'release';
    public const EVENT_ACTION_CAST_SPELL = 'cast spell';
    public const EVENT_ACTION_PERFORM_ESPIONAGE_OPERATION = 'perform espionage operation';
    public const EVENT_ACTION_INVADE = 'invade';
    public const EVENT_ACTION_JOIN_ROYAL_GUARD = 'join royal guard';
    public const EVENT_ACTION_JOIN_ELITE_GUARD = 'join elite guard';
    public const EVENT_ACTION_LEAVE_ROYAL_GUARD = 'leave royal guard';
    public const EVENT_ACTION_LEAVE_ELITE_GUARD = 'leave elite guard';

    /**
     * Returns a cloned dominion instance with state at a certain time.
     *
     * @param Dominion $dominion
     * @param DateTime $at
     * @return Dominion
     */
    public function getDominionStateAtTime(Dominion $dominion, DateTime $at): Dominion
    {
        $clone = clone $dominion;

        // todo: add support for future state
        // if $at < now(), vvv
        // elseif $at > now(), where created_at <= $at && $clone->$attribute += $deltaValue;

        $history = $dominion->history()
            ->where('created_at', '>', $at)
            ->orderBy('created_at', 'desc')
            ->get();

        if ($history->isEmpty()) {
            return $clone;
        }

        $history->each(function ($item, $key) use ($clone) {
            foreach ($item->delta as $attribute => $deltaValue) {
                $type = gettype($deltaValue);

                if ($type === 'bool') {
                    $clone->$attribute = !$deltaValue;
                } else {
                    $clone->$attribute -= $deltaValue;
                }
            }
        });

        return $clone;
    }

    /**
     * Records history changes in delta of a dominion.
     *
     * @param Dominion $dominion
     * @param array $deltaAttributes
     * @param string $event
     */
    public function record(Dominion $dominion, array $deltaAttributes, string $event)
    {
        if (empty($deltaAttributes)) {
            return;
        }

        $dominion->history()->create([
            'event' => $event,
            'delta' => $deltaAttributes,
        ]);
    }

    /**
     * Returns the attribute delta of a changed dominion.
     *
     * @param Dominion $dominion
     * @return array
     */
    public function getDeltaAttributes(Dominion $dominion): array
    {
        $attributeKeys = $this->getChangedAttributeKeys($dominion);

        // someone handy with array functions pls optimize/refactor
        $oldAttributes = collect($dominion->getOriginal())
            ->intersectByKeys(array_flip($attributeKeys));

        $newAttributes = collect($dominion->getAttributes())
            ->intersectByKeys(array_flip($attributeKeys));

        return $newAttributes->map(function ($value, $key) use ($dominion, $oldAttributes) {
            $attributeType = gettype($dominion->getAttribute($key));

            switch ($attributeType) {
                case 'boolean':
                    return (bool)$value;
                    break;

                case 'float':
                case 'double':
                    return ((float)$value - (float)$oldAttributes->get($key));
                    break;

                case 'integer':
                    return ((int)$value - (int)$oldAttributes->get($key));
                    break;

                default:
                    throw new LogicException("Unable to typecast attribute {$key} to type {$attributeType}");
            }
        })->toArray();
    }

    /**
     * Returns the changed attribute keys of a dominion.
     *
     * @param Dominion $dominion
     * @return array
     */
    protected function getChangedAttributeKeys(Dominion $dominion): array
    {
        return collect($dominion->getAttributes())
            ->diffAssoc(collect($dominion->getOriginal()))
            ->except([
                'id',
                'user_id',
                'round_id',
                'realm_id',
                'race_id',
                'name',
                'created_at',
                'updated_at',
                'daily_platinum',
                'daily_land',
<<<<<<< HEAD
                'royal_guard',
                'elite_guard',
=======
                'royal_guard_active_at',
                'elite_guard_active_at',
>>>>>>> 0ce704ed
            ])->keys()->toArray();
    }
}<|MERGE_RESOLUTION|>--- conflicted
+++ resolved
@@ -146,13 +146,8 @@
                 'updated_at',
                 'daily_platinum',
                 'daily_land',
-<<<<<<< HEAD
-                'royal_guard',
-                'elite_guard',
-=======
                 'royal_guard_active_at',
                 'elite_guard_active_at',
->>>>>>> 0ce704ed
             ])->keys()->toArray();
     }
 }