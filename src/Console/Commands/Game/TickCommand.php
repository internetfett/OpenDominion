--- conflicted
+++ resolved
@@ -363,22 +363,6 @@
         Log::debug("Ticked training queue, {$affectedUpdated} updated, {$affectedFinished} finished");
     }
 
-<<<<<<< HEAD
-=======
-    /**
-     * Ticks dominion networth.
-     */
-    public function tickDominionNetworth()
-    {
-        // todo: figure out what to do with dominion->networth
-        Log::debug('Tick dominion networth');
-
-        foreach ($this->getDominionsToUpdate() as $dominion) {
-            $dominion->networth = $this->networthCalculator->getDominionNetworth($dominion);
-            $dominion->save();
-        }
-    }
-
     /**
      * Resets daily bonuses.
      */
@@ -395,7 +379,6 @@
         }
     }
 
->>>>>>> 9f78035c
     protected function getDominionsToUpdate()
     {
         // todo: fetch only non-locked dominions
