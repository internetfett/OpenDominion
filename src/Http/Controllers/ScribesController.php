<?php

namespace OpenDominion\Http\Controllers;

use OpenDominion\Helpers\BuildingHelper;
use OpenDominion\Helpers\LandHelper;
use OpenDominion\Helpers\RaceHelper;
use OpenDominion\Helpers\SpellHelper;
use OpenDominion\Helpers\UnitHelper;
use OpenDominion\Models\Race;

class ScribesController extends AbstractController
{
    public function getIndex()
    {
<<<<<<< HEAD
        $races = collect(Race::where('playable', 1)->orderBy('name')->get())->groupBy('alignment')->toArray();
=======
        $buildingHelper = app(BuildingHelper::class);

        $buildingTypesPerLandType = $buildingHelper->getBuildingTypesByRace();
        $buildingTypeWithLandType = [];
        foreach ($buildingTypesPerLandType as $landType => $buildingTypes) {
            foreach($buildingTypes as $buildingType) {
                $buildingTypeWithLandType[$buildingType] = $landType;
            }
        }

        $buildingTypeWithLandType['home'] = null;

        ksort($buildingTypeWithLandType);

        $races = collect(Race::orderBy('name')->get())->groupBy('alignment')->toArray();
>>>>>>> 4a72081c
        return view('pages.scribes.index', [
            'goodRaces' => $races['good'],
            'evilRaces' => $races['evil'],
            'buildingTypeWithLandType' => $buildingTypeWithLandType,
            'buildingHelper' => $buildingHelper,
            'landHelper' => app(LandHelper::class),
        ]);
    }

    public function getRace(string $raceName)
    {
        $raceName = ucwords(str_replace('-', ' ', $raceName));

        $race = Race::where('name', $raceName)
            ->firstOrFail();

        return view('pages.scribes.race', [
            'landHelper' => app(LandHelper::class),
            'unitHelper' => app(UnitHelper::class),
            'raceHelper' => app(RaceHelper::class),
            'spellHelper' => app(SpellHelper::class),
            'race' => $race,
        ]);
    }
}<|MERGE_RESOLUTION|>--- conflicted
+++ resolved
@@ -13,9 +13,6 @@
 {
     public function getIndex()
     {
-<<<<<<< HEAD
-        $races = collect(Race::where('playable', 1)->orderBy('name')->get())->groupBy('alignment')->toArray();
-=======
         $buildingHelper = app(BuildingHelper::class);
 
         $buildingTypesPerLandType = $buildingHelper->getBuildingTypesByRace();
@@ -30,8 +27,7 @@
 
         ksort($buildingTypeWithLandType);
 
-        $races = collect(Race::orderBy('name')->get())->groupBy('alignment')->toArray();
->>>>>>> 4a72081c
+        $races = collect(Race::where('playable', 1)->orderBy('name')->get())->groupBy('alignment')->toArray();
         return view('pages.scribes.index', [
             'goodRaces' => $races['good'],
             'evilRaces' => $races['evil'],
