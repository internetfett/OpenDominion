--- conflicted
+++ resolved
@@ -52,16 +52,10 @@
         $this->guardAgainstUserAlreadyHavingDominionInRound($round);
 
         $this->validate($request, [
-<<<<<<< HEAD
-            'dominion_name' => 'required',
-            'race' => 'required|integer',
-            'realm' => 'in:random,pack',
-=======
             'dominion_name' => 'required|string|max:50',
             'ruler_name' => 'nullable|string|max:50',
             'race' => 'required|exists:races,id',
-            'realm' => 'in:random',
->>>>>>> ee17657d
+            'realm' => 'in:random,pack',
         ]);
 
         $realmType = $request->get('realm');
@@ -78,17 +72,11 @@
         $dominion = $this->dominionFactory->create(
             Auth::user(),
             $round,
-<<<<<<< HEAD
             $race,
             $realmType,
+            ($request->get('ruler_name') ?: Auth::user()->display_name),
             $request->get('dominion_name'),
             $pack
-=======
-            Race::find($request->get('race')),
-            $request->get('realm'),
-            ($request->get('ruler_name') ?: Auth::user()->display_name),
-            $request->get('dominion_name')
->>>>>>> ee17657d
         );
 
         DB::commit();
