<?php

namespace OpenDominion\Factories;

use OpenDominion\Models\Dominion;
use OpenDominion\Models\Pack;
use OpenDominion\Models\Race;
use OpenDominion\Models\Round;
use OpenDominion\Models\User;
use OpenDominion\Services\RealmFinderService;
use RuntimeException;

class DominionFactory
{
    /** @var RealmFinderService */
    protected $realmFinderService;

    /** @var RealmFactory */
    protected $realmFactory;

    /**
     * DominionFactory constructor.
     *
     * @param RealmFinderService $realmFinderService
     * @param RealmFactory $realmFactory
     */
    public function __construct(RealmFinderService $realmFinderService, RealmFactory $realmFactory)
    {
        $this->realmFinderService = $realmFinderService;
        $this->realmFactory = $realmFactory;
    }

    /**
     * Creates and returns a new Dominion in a valid Realm for the current Round.
     *
     * @see RealmFinderService::findRandomRealm()
     *
     * @param User $user
     * @param Round $round
     * @param Race $race
     * @param string $realmType Currently only 'random'. Future will support packs
     * @param string $rulerName
     * @param string $dominionName
     *
     * @return Dominion
     */
<<<<<<< HEAD
    public function create(User $user, Round $round, Race $race, string $realmType, string $name, ?Pack $pack): Dominion
=======
    public function create(User $user, Round $round, Race $race, string $realmType, string $rulerName, string $dominionName): Dominion
>>>>>>> ee17657d
    {
        // todo: check if user already has a dominion in this round
        // todo: refactor $realmType into Realm $realm, generate new realm in RealmService from controller instead

        // Try to find a vacant realm
        switch ($realmType) {
            case 'random':
                $realm = $this->realmFinderService->findRandomRealm($round, $race);
                break;
            case 'pack':
                $realm = $pack->realm;
                if ($realm === null) {
                    $realm = $this->realmFinderService->findRandomRealmForPack($round, $race, $pack);
                }
                break;
            default:
                throw new RuntimeException("Realm type '{$realmType}' not supported");
        }

        // No vacant realm. Create a new one instead
        if ($realm === null) {
            $realm = $this->realmFactory->create($round, $race->alignment, $pack);
        }

        // todo: get starting values from config

        // Create dominion
        $dominion = Dominion::create([
            'user_id' => $user->id,
            'round_id' => $round->id,
            'realm_id' => $realm->id,
            'race_id' => $race->id,
            'pack_id' => $pack->id ?? null,

            'ruler_name' => $rulerName,
            'name' => $dominionName,
            'prestige' => 250,

            'peasants' => 1300,
            'peasants_last_hour' => 0,

            'draft_rate' => 10,
            'morale' => 100,
            'spy_strength' => 100,
            'wizard_strength' => 100,

            'resource_platinum' => 100000,
            'resource_food' => 15000,
            'resource_lumber' => 15000,
            'resource_mana' => 0,
            'resource_ore' => 0,
            'resource_gems' => 10000,
            'resource_tech' => 0,
            'resource_boats' => 0,

            'improvement_science' => 0,
            'improvement_keep' => 0,
            'improvement_towers' => 0,
            'improvement_forges' => 0,
            'improvement_walls' => 0,
            'improvement_harbor' => 0,

            'military_draftees' => 100,
            'military_unit1' => 0,
            'military_unit2' => 150,
            'military_unit3' => 0,
            'military_unit4' => 0,
            'military_spies' => 25,
            'military_wizards' => 25,
            'military_archmages' => 0,

            'land_plain' => 110,
            'land_mountain' => 20,
            'land_swamp' => 20,
            'land_cavern' => 20,
            'land_forest' => 40,
            'land_hill' => 20,
            'land_water' => 20,

            'building_home' => 10,
            'building_alchemy' => 30,
            'building_farm' => 30,
            'building_smithy' => 0,
            'building_masonry' => 0,
            'building_ore_mine' => 0,
            'building_gryphon_nest' => 0,
            'building_tower' => 0,
            'building_wizard_guild' => 0,
            'building_temple' => 0,
            'building_diamond_mine' => 0,
            'building_school' => 0,
            'building_lumberyard' => 20,
            'building_forest_haven' => 0,
            'building_factory' => 0,
            'building_guard_tower' => 0,
            'building_shrine' => 0,
            'building_barracks' => 0,
            'building_dock' => 0,
        ]);

        if($pack !== null) {
            $pack->realm()->update(['reserved_slots' => $pack->realm->reserved_slots - 1]);
        }

        return $dominion;
    }
}<|MERGE_RESOLUTION|>--- conflicted
+++ resolved
@@ -44,11 +44,7 @@
      *
      * @return Dominion
      */
-<<<<<<< HEAD
-    public function create(User $user, Round $round, Race $race, string $realmType, string $name, ?Pack $pack): Dominion
-=======
-    public function create(User $user, Round $round, Race $race, string $realmType, string $rulerName, string $dominionName): Dominion
->>>>>>> ee17657d
+    public function create(User $user, Round $round, Race $race, string $realmType, string $rulerName, string $dominionName, ?Pack $pack): Dominion
     {
         // todo: check if user already has a dominion in this round
         // todo: refactor $realmType into Realm $realm, generate new realm in RealmService from controller instead
