--- conflicted
+++ resolved
@@ -7,6 +7,7 @@
 - Spirit and Nomad have returned!
 - Show war information on each realm page
 - Valhalla pages for each user
+- Late signups will now be awarded additional starting resources after the third day of the round
 
 ### Changed
 - Maximum of 5 packed players per realm (4 packs no longer land with 2 packs)
@@ -46,13 +47,9 @@
 ## [0.8.0-7] - 2020-02-17
 ### Fixed
 - Assassinate wizards will no longer work against undead
-- Disband spies will now add the correct number of draftees
-<<<<<<< HEAD
-- Late signups will now be awarded additional starting resources after the third day of the round
-=======
+- Disband spies will now add the correct number of draftees]
 - War ops buttons are no longer dimmed when targeting a dominion that recently invaded you
 - Percentage calculations in archived survey dominion operations have been corrected
->>>>>>> a3d5900b
 
 ## [0.8.0-6] - 2020-01-19
 ### Fixed
