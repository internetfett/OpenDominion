--- conflicted
+++ resolved
@@ -4,6 +4,8 @@
 The format is based on [Keep a Changelog](http://keepachangelog.com/en/1.0.0/). This project uses its own versioning system.
 
 ## [Unreleased]
+### Changed
+- Slightly increased prestige gains for attackers. Prestige loss for defenders unchanged
 
 ## [0.7.0-5] - 2019-08-14
 ### Changed
@@ -73,7 +75,6 @@
 - No more than two identical races can be in the same pack 
 - Changed national bank icon
 - Realms can now have mixed racial alignments
-<<<<<<< HEAD
 - Significantly reduced starvation casualties
 - Slightly lowered overall exploration costs
 - Significantly increased exploration cost at or above 4000 acres
@@ -81,9 +82,6 @@
 - Reworked spy/wizard operations success chance to be more linear
 - Significantly increased spy casualties for failed info gathering operations
 - Spirit/Undead and Human/Nomad now count as identical races for pack race-uniqueness purposes
-=======
-- Prestige gain formula changed to `20 + ([Target's Prestige] * [Land Ratio] / 12)`, still capped at 10% of your current prestige.
->>>>>>> 5e02854e
 
 ### Fixed
 - Fixed newlines sometimes not being properly applied in council posts
