# Changelog
All notable changes relevant to players in this project will be documented in this file.

The format is based on [Keep a Changelog](http://keepachangelog.com/en/1.0.0/). This project uses its own versioning system.
## [Unreleased]
### Added
- Wonders of the World: Capture wonders to gain bonuses for your realm
  - The first wave of wonders will spawn on Day 6
  - An additional wonder will spawn every 48 hours after the first wave
  - Deal damage using your military or wizards
  - After a wonder is rebuilt by a realm, its current power is visible to all players; otherwise you will only see the damage your realm has dealt
- Quick Start: Create your dominion from a template. You can customize the final 12 ticks of protection or skip it entirely
- Non-Player Dominions: Two additional bots will be added to each realm (for a total of 4)
<<<<<<< HEAD
- New Spell: Cyclone - deals damage to wonders
- New Rankings/Titles: The Demolisher (wonder attack damage), The Aeromancer (wonder spell damage), The Opportunist (wonders destroyed)
=======
>>>>>>> d06b15f7
- War Bonus status is now displayed on the government and realm pages

### Changed
- Recently invaded is now calculated using ticks instead of hours
- Generated land, prestige, and research points will no longer be awarded after the 2nd hit by your dominion on the same target within 8 hours
- Attacks required a minimum of 80% morale (from 70%)
- Research Points gained on attack down to 15 OR daysInRound/2, whichever is HIGHER (from 17)
- Tech cost will now increase if 35% of your total conquered acres is greater than highest land achieved
- Snare damage reduced to 2% (from 2.5%)
- The damage of war spells and operations will slowly decrease after 60 hours of war (to a minimum of 65% damage after 96 hours)
- One-way War: war operations now have a 25% chance to gain 1 prestige
- Mutual War: war operations yield +2 prestige for success, -1 for failure (from +2 only)
- Docks: boat protection is now daysInRound*0.1, min 2.5 (from 2.5)
- Forest Havens: now produce 20 lumber per hour
- Wizard Guilds: wizard power bonus no longer affects Dark Elves
- Dark Elf: +10% wizard power
- Dwarf: Ore investment bonus increased to +15% (from +10%)
- Dwarf Miner: -5r
- Gnome: Racial spell changed back to Miner's Sight (from Mechanical Genius)
- Gnome Juggernaut: Offense reduced to 6, +0.5 vs 75%, +1 vs 85% (from 7)
- Goblin Hobgoblin: Plunder now steals an hour of platinum/gem production of the target, max 20p/5g per surviving unit (from 2% of stockpiled resources, max 50p/20g)
- Human Cavalry: -25p
- Human Knight: +25p
- Kobold Grunt: +10p, +5r
- Lizardfolk Chameleon: -25p
- Lizardfolk Lizardman: +100p
- Lycanthrope: maximum population reduced to +5% (from +10%)
- Lycanthrope Werewolf: Offense reduced to 3 (from 4)
- Nomad Valkyrie: -25p
- Nomad Blademaster: +25p
- Orc Bone Breaker: Offense decreased by 1 for every 10% guard tower of the target, max -1 (from max -2), +25p

### Fixed
- Improvement success message now properly displays the contribution to your castle
- Updated table column widths on a number of pages
- Most Land Conquered and Explored rankings are now reduced by land lost
- Rankings will now update each dominion's realm name

### Fixed
- Improvement success message now properly displays the contribution to your castle
- Updated table column widths on a number of pages
- Most Land Conquered and Explored rankings are now reduced by land lost
- Rankings will now update each dominion's realm name

## [0.10.0-8] - 2018-08-11
### Added
- Difficulty ratings added to race selection

### Changed
- The Town Crier is no longer be limited to 7 days
- Calculate from Op Center will no longer include outdated barracks spies

## [0.10.0-7] - 2018-07-31
### Added
- Advisors can now be shared with realmies outside of your pack from the government page
- You can now set a 'preferred resource' as the default for investment

## [0.10.0-6] - 2018-07-30
### Added
- Improvements fields can now be pre-populated with max resources

### Fixed
- National bank input will no longer prepopulate with 0
- National bank success message now shows the types/amounts exchanged

## [0.10.0-5] - 2018-07-28
### Added
- Added button to load op center data into Calculators

## [0.10.0-4] - 2018-07-24
### Added
- New Castle Advisor shows improvements and techs (visible to packmates)
- Info Ops will now display the day of the round that they were taken

### Fixed
- Realm counts corrected in Town Crier dropdown and Realm select input box
- Server time ticker will no longer appear behind other elements on mobile
- Any link to a packmate's ops center will redirect to their advisors page

## [0.10.0-3] - 2018-07-10
### Fixed
- Several adjustments to moderator tools
- National bank will no longer throw javascript errors

## [0.10.0-2] - 2020-07-08
### Changed
- Magic snare damage reduced to 2.5% per op (from 3%)

### Fixed
- Round timer hours will display correctly when over 99 hours remaining
- Dashboard will now correctly show days remaining for registration
- Report a Problem window restyled in the classic dark skin

## [0.10.0-1] - 2020-07-04
### Added
- Sidebar now shows tick count until daily bonuses reset
- Dominions that remain inactive and under protection for three days will be moved to realm 0
- Dominions over 600 acres may no longer leave protection with less than the minimum defense
- Added footer link for reporting bugs/abuse
- Additional tools to detect cheating

### Changed
- Default draft rate set to 35%
- Round timer now counts down to OOP (start of day 4)

## [0.10.0] - 2020-06-25
### Added
- Two new Titles: the Indomitable (defending success) and the Defeated (defending failure)!

### Changed
- Maximum pack size increased to 5 (from 4)
- Maximum number of packed players per realm increased to 7 (from 5)
- Players in packs of maximum size must select 5 unique races
- Race changes are limited to 3 players of a specific race amongst all packed players in a realm
- NPDs per realm increased to 2, realm size increased
- You can no longer redeclare war on the same realm for 24 hours after canceling
- Prestige cap for invasion changed to a flat 150 (from 15% of current prestige)
- Spell mana costs: Revelation decreased to 1x (from 1.2x), Vision increased to 1x (from 0.5x), Fireball decreased to 3x (from 3.3x), Lightning Bolt decreased to 3.5x (from 4x)
- Harbor Improvement: bonuses are doubled for boat protection/production
- Forest Havens: now increase spy power by 2% per 1% owned (max +20% at 10%), training cost reduction increased to 4% per 1% owned (max -40% at 10%)
- Wizard Guilds: now increase wizard power by 2% per 1% owned (max +20% at 10%), training cost reduction increased to 4% per 1% owned (max -40% at 10%), spell cost reduction changed to 3% per 1% owned (max -30% at 10%)
- Dark Elf: Removed +10% wizard strength
- Dark Elf Adept: Wizard Guild requirement decreased to 8% (from 10%) per point
- Lycanthrope: Homes moved to forest (from cavern)
- Orc Voodoo Magi: Added reduces combat losses, prestige requirement decreased to 500 (from 600) per point, +30p
- Sylvan: Removed -10% rezone cost, Warsong removed, new spell Verdant Bloom: 35% of conquered acres are automatically rezoned to forest
- Sylvan Centaur: Offense increased to 5.5 (from 5)

## [0.9.0-11] - 2020-06-11
### Added
- Additional mechanisms for detecting cheating

### Fixed
- Rapidly triggering spy/wizard operations should no longer allow you to drop below 25% strength

## [0.9.0-10] - 2020-06-01
### Added
- Announcements section added to the global forum
- Ability to view packmates' advisors (can be disabled in settings)
- Tooltips on Status page and Op Center

## [0.9.0-9] - 2020-05-23
### Fixed
- Additional pageload optimizations
- Networth calculations will now be more reliable
- Daily land bonus will now properly increase tech cost
- Squashed several bugs related to Orc invade screen calculations
- Max population (raw) in statistics advisor now includes barracks

## [0.9.0-8] - 2020-05-15
### Added
- Offense Calculator added to Calculators page
- Town Crier is now paginated (100 per page)

### Fixed
- Improved the networth calculation from the previous update

## [0.9.0-7] - 2020-05-11
### Fixed
- Optimized networth calculation, greatly improving search/realm page performance

## [0.9.0-6] - 2020-05-10
### Fixed
- Range queries optimized on Search/Invade/Espionage/Magic pages
- Locked dominions can no longer view the Op Center

## [0.9.0-5] - 2020-05-06
### Added
- You can now change your dominion and ruler names when restarting

## [0.9.0-4] - 2020-05-05
### Added
- Added User Agreement at round registration
- Added rules enforcement mechanism

### Fixed
- Cleaned up some information display referencing round start time

## [0.9.0-3] - 2020-05-02
### Fixed
- Defense calculator will now treat wizard guilds correctly
- NPDs can no longer have negative incoming troops
- NPDs will no longer send notifications to other players
- Rankings update will now calculate correctly based only on the current round
- Attempting to leave protection during the lockout period no longer results in a 500 error

## [0.9.0-2] - 2020-05-01
### Added
- Added title icons to top ranked dominions in Rankings
- Added titles to Rankings Advisor

### Fixed
- Defense calculator will properly apply temples to final defense
- Restarting your account will now reset techs and notifications
- Daily bonuses will now reset when you finish your protection instead of waiting until OOP

## [0.9.0-1] - 2020-04-30
### Fixed
- Invade button will actually be disabled at round end
- Restarting your account no longer circumvents racial pack restrictions
- Display some missing ranking titles/icons
- Cleaned up various UI issues

## [0.9.0] - 2020-04-30
### Added
- Click-Through Protection!
- You can now perform all of your protection logins at your own pace during the first three days of the round
- You can now change your race when restarting your account during protection
- One non-player dominion will now be added to each realm on the third day of the round
- Added an experimental Defense Calculator!
- Daily rankings have been reworked! Most of the existing valhalla rankings will now be recorded during the round
- Players holding the top spot in certain rankings will now gain a new title and avatar when posting on the Global Forum!
- New Rankings Advisor page will show all of your current standings

### Changed
- Icekin Ice Elemental: offense increased by 1 for every WPA (from 0.85 for every WPA)
- Land loss/generation ratio changed to 90:60 (from 85:65)
- Base defensive casualties changed to 4.05% (from 3.825)
- Base conversion rate from casualties changed to 1.65x (from 1.75x)
- Construction discount from lost buildings no longer stacks with the discount gained from successful attacks
- Minimum defense increased to 5 x [Land - 150] (from 1.5 x Land)
- Adjusted font colors in Town Crier to better show in-realm events
- Pressing 'Enter' on the invasion page will no longer submit the form

### Fixed
- Increased the size of some input fields on mobile
- Fixed a bug where Bashers could kill Spirit/Undead
- Fixed a bug where Clerics didn't always kill Spirit/Undead with fewer casualties tech

## [0.8.1-7] - 2020-04-29
### Fixed
- After offensive actions have been disabled for the round, buttons for initiating these actions (invade, explore, hostile spells, and hostile spy ops) will be disabled

## [0.8.1-6] - 2020-03-29
### Fixed
- Improved pageload time
- Prevent exploits due to race conditions

## [0.8.1-5] - 2020-03-21
### Added
- Added unread count badge to the forum page menu item in the sidebar to indicate new messages since your last forum visit
- Added links to other realms in the war table on each realm page
- Dominion dropdowns will now show the target's race

## [0.8.1-4] - 2020-03-18
### Fixed
- Attempting to recast spells shortly after hour change no longer causes a 500 error
- Removed error message when attempting to send under 50% of target's defense

## [0.8.1-3] - 2020-03-18
### Fixed
- Links to Dominions without any ops no longer redirect to op center
- Battle reports for overwhelmed invasions no longer cause an error
- 33 percent rule no longer adds draftees to invasion force DP
- Fixed a bug where 33 percent rule could be ignored
- Prevent Dwarf Cleric 'kills_immortal' perk logic from affecting non-immortal unit casualties

## [0.8.1-2] - 2020-03-13
### Fixed
- Daily land bonus no longer overwrites research point total
- Self spells no longer increasing spell failure statistic

## [0.8.1-1] - 2020-03-11
### Fixed
- Removed 'Partially Implemented' tag from Towers improvement
- Prevent possible exploits due to race conditions

## [0.8.1] - 2020-03-08
### Added
- Spirit and Nomad are playable once again
- Global Forum for all dominions
- War information on each realm page
- New magic and espionage statistics
- Valhalla pages for each user
- A dominion can now be restarted prior to the first tick
- Late signups will now be awarded additional starting resources after the third day of the round
- Attacking/exploring/blackops will now be disabled 9-18 hours before the end of the round (from 1-16)
- Mass exploration restriction: you can no longer explore for more than 50% of your current land total
- Excessive release restriction: you can no longer release more than 15% of your defense within a 24 hour period

### Changed
- Dominion names must contain 3 consecutive alphanumeric characters for searchability
- Maximum of 5 packed players per realm (4 packs no longer land with 2 packs)
- Info ops spy/wizard strength cost reverted to 2% (from 1%)
- Reduced damage and cost of Disband Spies to 1.5% and 4.3x (from 2% and 5x)
- War cannot declared during the first 5 days of the round (up from 3)
- Wizard strength refresh rate increased by 1% when below 30%
- Mana production bonus added to Towers improvement and increased rate of investment
- Wizard Guilds now reduce losses on failed black op spells by 3% per 1% owned up to a maximum of 30% at 10% owned
- Forest Havens reworked
  - Spy Strength refresh rate increased by 0.1% per 1% owned, up to a maximum of 2% at 20% owned
  - Spy training reduced by 2% per 1% owned, up to a maximum of 40% at 20% owned
  - Fireball protection increased to 10% per 1% owned
  - Platinum theft protection removed
  - Defense bonus removed
- Surreal Perception now applies to info ops, duration increased to 12 (from 8), cost reduced to 3x (from 4x)
- Energy Mirror duration increased to 12 (from 8), cost increased to 4x (from 3x)
- Fool's Gold cooldown reduced to 20 (from 22)
- Research points gained on invasion reduced to 17 per acre (from 20 per acre)
- Tech cost multiplier reduced to 6.4 (from 6.426)
- Land bonus now awards 128 research points
- Attacks that fail by 85% or more no longer cause double casualties
- Prestige gains reduced on first hit, but increased on subsequent hits
- Prestige gains capped at 15% of your current prestige (before multipliers and base gain)
- Nox: research point generation bonus reduced to 10% (from 15%)
- Sylvan: Added -10% rezone cost
- Sylvan: Dryad changed to 1/3 wizard on defense (from 1/2)
- Dark Elf: Adept changed to 1/3 wizard on defense (from 1/2)
- Dwarf: ore investments increased by 5%
- Dwarf: Clerics now kill spirits and the undead
- Undead: Mana production increased to +10% (from 5%)
- Spirit: Food consumption increased to -80% (from -90%)

### Fixed
- Generated land from invasion will now count toward total land conquered
- Total number of realms no longer visible before round start
- Unfilled pack slots are now considered during realm assignment

## [0.8.0-7] - 2020-02-17
### Fixed
- Assassinate wizards will no longer work against undead
- Disband spies will now add the correct number of draftees
- War ops buttons are no longer dimmed when targeting a dominion that recently invaded you
- Percentage calculations in archived survey dominion operations have been corrected

## [0.8.0-6] - 2020-01-19
### Fixed
- Fixed a bug where exploration platinum costs were higher than expected upon joining the Elite Guard
- Fixed a bug where Snare caused a server error upon dealing negative damage

## [0.8.0-5] - 2020-01-19
### Fixed
- Fixed a server error when stealing gems

## [0.8.0-4] - 2020-01-18
### Fixed
- Black ops spell buttons are now grayed out before day 8
- Spy losses tech perk is now multiplicative instead of additive
- Failed spy/wiz operations no longer count as a success in statistics advisor
- Draftees no longer counted as attacking DP when checking 33% rule

## [0.8.0-3] - 2020-01-16
### Fixed
- Fixed a bug that sometimes prevented building discounted land
- Fixed a bug where casualty reduction techs were too powerful

## [0.8.0-2] - 2020-01-14
## [0.8.0-1] - 2020-01-14
### Added
- Added techs to the Scribes

### Fixed
- Fixed an issue where the Town Crier dropdown excluded the last realm
- Fixed a server error on Master of Water Valhalla page
- Fixed an issue with decimals places on invasion page
- Fixed duplicate sentence periods at end of unit descriptions
- Fixed missing race perks on registration and scribes pages
- Fixed starvation casualties not killing off the intended unit types
- Fixed a bug regarding invading with mixed 9 and 12 hour returning units causing prestige and resource points to incorrectly return faster than intended

## [0.8.0]
### Added
- War & Black Ops!
- Monarchs may now declare WAR on other realms.
- War immediately allows the use of war-only black ops.
- After 24 hours, 5% OP is added to attacks between the two realms (10% for mutual war).
- Mutual war also awards prestige for successful black ops between the two realms.
- New Spell: Energy Mirror reflects spells back at the caster.
- Technological Advances!
- Schools and invasion now reward research points.
- Use research points to unlock bonuses from the tech tree (minimum cost based on highest land achieved).
- New Spell: Vision reveals your target's techs.

### Changed
- Gnome: Racial spell changed back to Mechanical Genius (from Miner's Sight)
- Merfolk: Added +5% offense racial
- Sylvan Centaur: -20o, casualty reduction increased to -25% (from -15%)
- Nox: Added +15% research point generation
- Info ops spy/wizard strength cost reduced to 1% (from 2%)
- Additional discounted land added when constructed buildings are lost to invasion
- Defensive casualties reduced by target's relative land size (below 100%)
- Prestige gain increased
- Packs with only two players may now be assigned to a realm with other packs

### Fixed
- Theft success formula adjusted
- Starvation will now correctly kill units proportionally
- Population growth will now stop while starving
- Fix for prestige returning with 9hr units
- Firewalker construction cost bonus with max factories adjusted

## [0.7.1-19]
### Added
- Releasing units with DP will be hindered when:
  - Invaded in the last 24hrs
  - Having troops returning

## [0.7.1-18]
### Added
- Sending out less than 50% of defenders DP will prevent an attack

### Fixed
- Mefolk does not sink boats on overwhelmed attacks
- Use new tooltip style for buildings from Survey Dominion

## [0.7.1-17]
### Fixed
- Fix an issue with the search page Limit values being flipped.
- Update daily bonuses in a single query and prevent a partial update in the event of an error.
 
## [0.7.1-16]
### Fixed
- Added validation for negative values in posts

## [0.7.1-15]
### Fixed
- Default ordering in Op Center should now be on last op

### Changed
- Town Crier
  - Will only show last 3 days
  - Can be filtered by realm, via dropdown
  - Realm numbers now redirect to realm page
- Search
  - Own realm are visible in results
  - Default filtering will be all results now

## [0.7.1-14] - 2019-11-16
### Fixed
- Incoming buildings will now only be counted once when calculating maximum population at HC
- Total production of gems did not display on statistics advisory

## [0.7.1-13] - 2019-11-12
### Added
- Skin selection with a new DC theme.

### Fixed
- Rankings on front page now reflects last round, as long as new round has not started yet. 

## [0.7.1] - 2019-11-06
### Added
- Added new races: Kobold and Orc
- Added monarchy: Each realm's elected monarch has the power to change the realm name, post a message of the day, and delete council posts.
- Added dominion search page
- Added new categories to statistics advisor and valhalla
- Added back spell mana cost of active spells to magic page
- Added spell recharge time to magic page
- Top 10 land rankings from current round will now be visible on start page.

### Changed
- Gnome Juggernaut: OP changed to 7 regardless of range
- Undead: Decreased max population bonus from +15% to +12.5%
- Undead Vampire: Now converts into elite dp at 65%+ (from 60%+) 
- Wood Elf Longbowman: +25p
- Wood Elf Mystic: +50p
- Wood Elf Druid: -50p
- Nomad: Removed
- Spirit: Removed
- Shrines: bonus increased to 5x (from 4x)
- Slightly increased prestige gains
- Reintroduce prestige loss for hits under 60% and multiple BF hits on the same dominon
- Cut spy losses in half for info ops
- Land generation changed to 85:65 (from 75:75)
- Base defensive casualties changed to 3.825% (from 3.375%)
- Conversion multiplier change to 1.75% (from 2%)
- Adjusted explore platinum cost formula
- Sending less than 85% of your target's defense will no longer cause defensive casualties
- Failed invasions when sending over 85% of the target's defense will now properly reduce defensive casualties for subsequent invasions
- Slightly tweaked starvation casualties to now kill off population types based on proportion
- Significantly increased the speed of the hourly tick (hour change)
- Scribes now contains more information. Construction, Espionage and Magic have now been added.
- Other realms are now hidden before the round starts
- Updated racial descriptions for a lot of races.

### Fixed
- Barracks Spy should now be more clear that draftees are inaccurate
- Fixed a bug when knocking a target outside of your applied guard range would reset your guard application
- Chameleons and Master Thieves now die on failed spy operations.
- Fixed a bug where Survey Dominion calculated percentages based on a dominion's current land total
- Fixed a bug where races with increased max population from barren land wasn't applied properly
- Fixed a bug where Erosion reduced land gains
- Fixed spell duration in success message
- Fixed a bug where you could leave a guard immediately after joining
- Reduced Combat Losses (RCL) unit perk now correctly triggers on offensive casualties based on RCL units which were sent out, instead of RCL units at home
- Minor text fixes

## [0.7.0-10] - 2019-08-20
### Fixed
- Surreal Perception now states it lasts for 8 hours
- Fixed Clairvoyances sometimes disappearing from the Op Center
- Fixed notifications not updating properly on settings page
- Fixed not being able to the Royal Guard at the intended day in the round
- Fixed being able to leave the Royal Guard while in the Elite Guard

## [0.7.0-9] - 2019-08-18
### Fixed
- Fixed Parasitic Hunger not properly giving the +50% conversions bonus

## [0.7.0-8] - 2019-08-18
### Fixed
- Fixed theft buttons being clickable before theft is enabled in the round

## [0.7.0-7] - 2019-08-17
### Fixed
- Minor bug fixes

## [0.7.0-6] - 2019-08-17
### Changed
- Slightly increased prestige gains for attackers. Prestige loss for defenders unchanged
- Offensive actions and exploration will now be randomly disabled at end of round (1 to 16 hours before round end)

## [0.7.0-5] - 2019-08-14
### Changed
- Temporarily changed so that new dominions always land in the most emptiest realm

## [0.7.0-4] - 2019-08-14
### Fixed
- Fixed Government page styling on mobile
- Fixed Op Center page being slow sometimes
- Fixed 33% rule sometimes not being applied correctly
- Fixed incorrect dominion placement in realms if a pack was already present in such realm
- Minor text fixes

## [0.7.0-3] - 2019-08-11
### Changed
- A bunch of empty realms now get created for each new round, to prevent people landing together when not packing
- Land lost from being invaded is now again proportional to land types, including constructed/constructed buildings
- Increased spy/wiz success rate
- Race pages on the Scribes now show the race's home land type

### Fixed
- Units in training now count towards max military population

## [0.7.0-2] - 2019-08-09
### Added
- Added link to scribes in the top navigation bar

### Changed
- Dwarf Cleric: -40p
- Gnome: Now has Miner's Sight as racial spell. Mechanical Genius has been removed
- Gnome Juggernaut: Increased max staggered OP to +2.5 at 90% land
- Icekin: Removed +5% platinum production, ArchMage -25p
- Lycanthrope Werewolf: -25p, +1 OP
- Nox Nightshade: +50p
- Nox Lich: -50p
- Spirit: Increased max population bonus from +12.5% to +15%
- Spirit Phantom: No longer needs boats 
- Spirit Banshee: No longer needs boats
- Spirit Spectre: Now converts into elite dp at 60%+ (from 65%+)
- Undead Skeleton: No longer needs boats
- Undead Ghoul: No longer needs boats
- Undead Vampire: Now converts into elite dp at 60%+ (from 65%+) 

## [0.7.0-1] - 2019-08-09
### Fixed
- Fixed some deploy-related stuff

## [0.7.0] - 2019-08-09
### Added
- Added new races: Lycanthrope, Merfolk, Nox*, Spirit, Undead, Wood Elf
- *Note: The Nox was a premiun race back in Dominion Classic. In OpenDominion it has been renamed to just 'Nox', and made available for everyone, without restrictions.
- Added missing Valhalla races, including the ones mentioned above
- Construction advisor now shows total amount of barren land
- Added info op archive, allowing you to view previously taken info ops
- Docks are now fully implemented, preventing a certain amount of boats from being sunk
- Notifications are now visible from the status screen in a 'Recent News' section
- Added theft espionage operations, allowing you to steal resources from your target
- Added magic spells: Fool's Gold and Surreal Perception
- Added Government page with Royal Guard and Elite Guard
- Added basic Scribes page with races and units

### Changed
- Condensed the items in the left navigation menu (except on mobile)
- Removed prestige penalty on invading targets below 66% your size
- Added prestige grab on invading targets above 120% your size
- Extended the Statistics Advisor with more useful information
- No more than two identical races can be in the same pack 
- Changed national bank icon
- Realms can now have mixed racial alignments
- Significantly reduced starvation casualties
- Slightly lowered overall exploration costs
- Significantly increased exploration cost at or above 4000 acres
- Reduced land lost and defensive casualties upon being on the receiving end on a successful invasion. Total land gains for attackers unchanged
- Reworked spy/wizard operations success chance to be more linear
- Significantly increased spy casualties for failed info gathering operations
- Spirit/Undead and Human/Nomad now count as identical races for pack race-uniqueness purposes

### Fixed
- Fixed newlines sometimes not being properly applied in council posts
- The server time/next tick tickers should now be slightly more accurate
- Fixed Gnome's racial spell Mechanical Genius, now properly granting the intended amount of rezoning cost reduction
- Realm spinner on realm page no longer allows for invalid input (eg negative numbers) which in turn displayed a server error page
- Barren land now correctly houses 10 population for Gnome and Halfling
- Fixed bug where spy strength was lowered when trying to perform op when you had no spies
- Land lost from being invaded now properly takes barren land away first
- Minor text fixes
- Gnomes now correctly do not gain any ore reduction, from any sources, on their units

## [0.6.2-9] - 2019-07-14
### Changed
- Slightly improved targeted espionage/magic spell success rate

### Fixed
- Fixed spell mana cost not being reduced by wizard guilds
- Fixed a race condition during tick, where more resources could be deducted than intended
- Fixed displayed WPA on statistics advisor page
- Fixed a bug where you could still conquer land upon bouncing
- Fixed unable to scroll op center page tables on mobile
- Fixed typo on Town Crier page

## [0.6.2-8] - 2019-06-23
### Changed
- Server and tick timers on pages are now based on server time, not browser time
- Changed texts and colors on Town Crier page

### Fixed
- Fixed race condition bug around hour change, sometimes resulting in loss of resources when performing actions on the hour change
- Changed invasions to calculate casualties before everything else, fixes bugs related to immortal range and Hobgoblin plunder
- Fixed missing Wizard Guild spell mana cost reduction
- Fixed missing text on Town Crier page where a realmie fended off an attack
- Removed 'target was recently invaded'-text on invasion report on failed invasions
- Fixed Clear Sight not including returning boats
- Fixed networth calculation to include dynamic unit power values (e.g. increased op/dp from land ratio based perks)

## [0.6.2-7] - 2019-06-16
### Fixed
- Fix Clairvoyance reports on Op Center page
- Fix 5:4 check on the invasion page

## [0.6.2-6] - 2019-06-16
### Fixed
- Fixed Ares call not working properly sometimes

## [0.6.2-5] - 2019-06-16
### Added
- Added unread count badge to the council page menu item in the sidebar to indicate new messages since your last council visit

### Fixed
- Fixed unit OP/DP on military training page to show with including certain bonuses
- Fixed error where military DP was counted twice
- Fixed code refactor with SPA/WPA perks
- Fixed error in Op Center with Clairvoyance

## [0.6.2-4] - 2019-06-12
### Fixed
- Fixed Firewalker's Phoenix immortal except vs Icekin perk
- Fixed ArchMage cost reduction for Icekin

## [0.6.2-3] - 2019-06-12
### Added
- Added ability to delete your pack once during registration

### Fixed
- Fixed server error when trying to join a pack with invalid credentials
- Fixed missing unit perk help texts
- Fixed Regeneration racial spell for trolls

## [0.6.2-2] - 2019-06-10
### Fixed
- Fixed error on construction page
- Fixed realms not filling up properly with new dominions

## [0.6.2-1] - 2019-06-10
### Added
- Added Clairvoyance spell
- Added new races: Dark Elf, Gnome, Halfling, Icekin, Sylvan, and Troll

### Changed
- Changed timestamp displays from relative server time (eg '13 hours ago') to absolute server time (eg '2019-06-19 13:33:37'). A setting will be added in the future for this, including round time (eg 'Day 12 Hour 23')

## [0.6.2] - 2019-06-05
### Changed
- Changed realm size to 6 (from 12)
- Changed max pack size to 3 (from 6)
- Only one pack can now exist per realm
- Changed invasion range from 60-166% to 75-166% (until guards are implemented)
- Invasion reports can now only be viewed by people in the same realm as the invader and defender
- Data in the Op Center is now shown to the whole realm, regardless of range
- Failing a spell/spy info operation now keeps the target selected in the dropdown
- Changed relative land size percentage colors to make more sense
- Discounted acres after invasion are now only gained upon hitting 75%+ targets
- Minor text changes

### Fixed
- Fixed unit OP/DP rounding display issue in case of non-integer numbers (Firewalker Phoenix)
- Fixed an issue where failing an info op tried to kill off more spies than you had
- Fixed text when last rankings are updated

## [0.6.1-5] - 2019-05-14
### Changed
- "Remember Me" on login page is now checked by default
- Spy losses from failed ops now fluctuate slightly based on relative land size

### Fixed
- Fix a bug with checking whether certain spells are active, fixes the notorious 'Ares Call/DP bug'
- Town Crier page now shows invasions from/to your own dominion
- Amount of boats on status page and Clear Sight now also include returning boats from invasion

## [0.6.1-4] - 2019-04-16
### Changed
- Reduced failed espionage operation spy casualties from 1% to 0.1%

### Fixed
- Fixed dominion sorting in realm page on land sizes larger than 1k
- Units returning from battle are now included in population calculations
- Units returning from battle are now included in networth calculations
- Units returning from battle are now included on the military page under the Trained column

## [0.6.1-3] - 2019-04-14
### Fixed
- Fix packie name on realm page

## [0.6.1-2] - 2019-04-14
### Added
- Added username to realm page for dominions you pack with

### Changed
- Rankings now update every 6 hours (down from 24 hours)
- Remove ruler name from realm page

### Fixed
- Fixed certain realms not getting filled properly
- Several last-minute invasion-related fixes

## [0.6.1-1] - 2019-04-11
### Added
- Added barren land column to explore page

### Changed
- The 'current hour' counter in at the bottom now displays 1-24, instead of 0-23. This should also help out with BR's OOP sim to match the hours
- Dominions on the realm page are now also sorted by networth if land sizes are the same
- Removed invasion morale drop for defenders
- Changed column label 'Player' to 'Ruler Name' on your own realm page
- Minor text changes

### Fixed
- Fixed a bug where packies can close the pack they're in. Now only the pack creator can close it

## [0.6.1] - 2019-04-09
### Added
- Added the following races to Valhalla: Dwarves, Goblins, Firewalkers, and Lizardmen
- Added largest/strongest packs to Valhalla

### Changed
- Moved the 'Join the Discord'-button from status page to daily bonuses page

### Fixed
- Removed "round not yet started"-alert from homepage
- Fixed a bug where creating a pack is placed in a new realm, instead of an already existing and eligible realm
- Minor text fixes

## [0.6.0-2] - 2019-04-09
### Changed
- Updated info box on the magic page
- Added indicator for racial spells on magic page

### Fixed
- Fixed error when registering to a round with duplicate dominion name
- Fixed several tables with data not displaying properly on mobile
- Fixed rankings change column not visible on mobile

## [0.6.0-1] - 2019-04-09
### Fixed
- Fixed an error when registering to a round and creating a new pack

## [0.6.0] - 2019-04-08
### Added
- Added invasions!
- Added Town Crier page
- Clear Sight now mentions if the target was invaded recently, plus roughly how severely 
- Military units now have a role icon next to them
- Temples are now fully implemented, also reducing DP bonuses of targets you're invading
- Added current round information to the home page

### Changed
- Unit and building tooltips have been moved from the question mark icon, to on the name itself

### Fixed
- Fixed not getting a notification when preventing a hostile spell or spy operation

## [0.5.2-1] - 2019-01-27
### Fixed
- Fixed racial spells for Firewalker and Lizardfolk

## [0.5.2] - 2019-01-27
### Added
- Added new races: Firewalker and Lizardfolk.

## [0.5.1-4] to [0.5.1-8] - 2018-10-04
### Fixed
- Fix user IP resolving when behind Cloudflare DNS with trusted proxies.
- Dominion numbering on the realm page now correctly starts at 1, instead of 0.

### Other
- Maintenance work.

## [0.5.0-9] to [0.5.1-3] - 2018-10-02
### Fixed
- Trying to fix deploy errors.

### Other
- Maintenance work.

## [0.5.0-8] - 2018-10-01
### Changed
- Info gathering ops on Op Center page now show exact time upon hover. ([#337](https://github.com/WaveHack/OpenDominion/issues/337))
- Significantly reduced spy losses on failed ops.

### Fixed
- Fixed networth sometimes showing incorrect values on realm page. ([#310](https://github.com/WaveHack/OpenDominion/issues/310))
- Fixed construction cost calculation. As a result, construction costs are significantly higher than before. Time to start building factories. ([#347](https://github.com/WaveHack/OpenDominion/issues/347))
- Barracks Spy now shows number of draftees. ([#331](https://github.com/WaveHack/OpenDominion/issues/331))
- Fixed an division by zero error if you have 0 peasants. ([#349](https://github.com/WaveHack/OpenDominion/issues/349))
- Various other issues.

### Other
- Documentation update.
- Refactoring.
- Queue refactor!
- More refactoring.
- Seriously, a lot of refactoring.

## [0.5.0-7] - 2018-08-26
### Other
- Maintenance work.

## [0.5.0-6] - 2018-08-26
### Changed
- Switched Information and Under Protection sections around on status page.([#313](https://github.com/WaveHack/OpenDominion/issues/313))

### Other
- Maintenance work.
- Documentation update.

## [0.5.0-5] - 2018-08-11
### Fixed
- Fixed cost rounding issues on wizard cost multiplier when wizard guilds were built.
- Fixed a bug regarding population growth. ([#176](https://github.com/WaveHack/OpenDominion/issues/176))

## [0.5.0-4] - 2018-08-07
### Fixed
- Council pages now show ruler name instead of user name.

## [0.5.0-3] - 2018-08-05
### Fixed
- Fixed creating a pack sometimes giving an error. ([#321](https://github.com/WaveHack/OpenDominion/issues/321))

## [0.5.0-2] - 2018-08-04
### Fixed
- Realm page now shows ruler name instead of user name. ([#309](https://github.com/WaveHack/OpenDominion/issues/309))
- Limit amount of rows of show on realm page in case realm size is less than 12. ([#308](https://github.com/WaveHack/OpenDominion/issues/308))

### Other
- Refactoring.

## [0.5.0-1] - 2018-08-04
### Fixed
- Fix deploy error.

## [0.5.0] - 2018-08-04
### Added
- Added new races: Dwarf and Goblin.
- Added ruler name for round registration. ([#254](https://github.com/WaveHack/OpenDominion/issues/254))
- Added packs. ([#280](https://github.com/WaveHack/OpenDominion/issues/280))
- Added racial spells. ([#157](https://github.com/WaveHack/OpenDominion/issues/157))
- Added Op Center. ([#24](https://github.com/WaveHack/OpenDominion/issues/24))
- Added Espionage with info gathering operations: Barracks Spy, Castle Spy, Survey Dominion, and Land Spy. ([#21](https://github.com/WaveHack/OpenDominion/issues/21))
- Added Clear Sight spell. ([#220](https://github.com/WaveHack/OpenDominion/issues/220))
- Added Revelation spell. ([#221](https://github.com/WaveHack/OpenDominion/issues/221))
- Added unit OP/DP stats on military page ([#234](https://github.com/WaveHack/OpenDominion/issues/234))
- Added NYI/PI indicator and help text icon on Construction Advisor page
- Added Wizard Guild building, reducing wizard/AM plat cost and increasing wizard strength regen per hour. ([#305](https://github.com/WaveHack/OpenDominion/issues/305))
- Added failed spy op losses reduction on Forest Havens. ([#306](https://github.com/WaveHack/OpenDominion/issues/306))

### Changed
- Updated round registration page with better help texts and racial descriptions.
- Employment percentage on status screen now shows 2 decimals.
- Updated Re-zone Land icon in the sidebar.
- Net OP/DP now scales with morale, down to -10% at 0% morale.

## [0.4.2] - 2018-06-03
### Fixed
- Fixed dashboard page sometimes showing incorrect duration for round start/end dates.
- Fixed internal server error on realm page using invalid realm number. ([#270](https://github.com/WaveHack/OpenDominion/issues/270))

## [0.4.1] - 2018-05-23
### Changed
- Updated `version:update` command to support Git tags.

## 0.4.0 - 2018-05-22
### Added
- This CHANGELOG file.

[Unreleased]: https://github.com/WaveHack/OpenDominion/compare/0.8.1...HEAD
[0.8.1]: https://github.com/WaveHack/OpenDominion/compare/0.8.0-7...0.8.1
[0.8.0-7]: https://github.com/WaveHack/OpenDominion/compare/0.8.0-6...0.8.0-7
[0.8.0-6]: https://github.com/WaveHack/OpenDominion/compare/0.8.0-5...0.8.0-6
[0.8.0-5]: https://github.com/WaveHack/OpenDominion/compare/0.8.0-4...0.8.0-5
[0.8.0-4]: https://github.com/WaveHack/OpenDominion/compare/0.8.0-3...0.8.0-4
[0.8.0-3]: https://github.com/WaveHack/OpenDominion/compare/0.8.0-2...0.8.0-3
[0.8.0-2]: https://github.com/WaveHack/OpenDominion/compare/0.8.0-1...0.8.0-2
[0.8.0-1]: https://github.com/WaveHack/OpenDominion/compare/0.8.0...0.8.0-1
[0.8.0]: https://github.com/WaveHack/OpenDominion/compare/0.7.1-19...0.8.0
[0.7.1-19]: https://github.com/WaveHack/OpenDominion/compare/0.7.1-18...0.7.1-19
[0.7.1-18]: https://github.com/WaveHack/OpenDominion/compare/0.7.1-17...0.7.1-18
[0.7.1-17]: https://github.com/WaveHack/OpenDominion/compare/0.7.1-16...0.7.1-17
[0.7.1-16]: https://github.com/WaveHack/OpenDominion/compare/0.7.1-15...0.7.1-16
[0.7.1-15]: https://github.com/WaveHack/OpenDominion/compare/0.7.1-14...0.7.1-15
[0.7.1-14]: https://github.com/WaveHack/OpenDominion/compare/0.7.1-13...0.7.1-14
[0.7.1-13]: https://github.com/WaveHack/OpenDominion/compare/0.7.1...0.7.1-13
[0.7.1]: https://github.com/WaveHack/OpenDominion/compare/0.7.0-10...0.7.1
[0.7.0-10]: https://github.com/WaveHack/OpenDominion/compare/0.7.0-9...0.7.0-10
[0.7.0-9]: https://github.com/WaveHack/OpenDominion/compare/0.7.0-8...0.7.0-9
[0.7.0-8]: https://github.com/WaveHack/OpenDominion/compare/0.7.0-7...0.7.0-8
[0.7.0-7]: https://github.com/WaveHack/OpenDominion/compare/0.7.0-6...0.7.0-7
[0.7.0-6]: https://github.com/WaveHack/OpenDominion/compare/0.7.0-5...0.7.0-6
[0.7.0-5]: https://github.com/WaveHack/OpenDominion/compare/0.7.0-4...0.7.0-5
[0.7.0-4]: https://github.com/WaveHack/OpenDominion/compare/0.7.0-3...0.7.0-4
[0.7.0-3]: https://github.com/WaveHack/OpenDominion/compare/0.7.0-2...0.7.0-3
[0.7.0-2]: https://github.com/WaveHack/OpenDominion/compare/0.7.0-1...0.7.0-2
[0.7.0-1]: https://github.com/WaveHack/OpenDominion/compare/0.7.0...0.7.0-1
[0.7.0]: https://github.com/WaveHack/OpenDominion/compare/0.6.2-9...0.7.0
[0.6.2-9]: https://github.com/WaveHack/OpenDominion/compare/0.6.2-8...0.6.2-9
[0.6.2-8]: https://github.com/WaveHack/OpenDominion/compare/0.6.2-7...0.6.2-8
[0.6.2-7]: https://github.com/WaveHack/OpenDominion/compare/0.6.2-6...0.6.2-7
[0.6.2-6]: https://github.com/WaveHack/OpenDominion/compare/0.6.2-5...0.6.2-6
[0.6.2-5]: https://github.com/WaveHack/OpenDominion/compare/0.6.2-4...0.6.2-5
[0.6.2-4]: https://github.com/WaveHack/OpenDominion/compare/0.6.2-3...0.6.2-4
[0.6.2-3]: https://github.com/WaveHack/OpenDominion/compare/0.6.2-2...0.6.2-3
[0.6.2-2]: https://github.com/WaveHack/OpenDominion/compare/0.6.2-1...0.6.2-2
[0.6.2-1]: https://github.com/WaveHack/OpenDominion/compare/0.6.2...0.6.2-1
[0.6.2]: https://github.com/WaveHack/OpenDominion/compare/0.6.1-5...0.6.2
[0.6.1-5]: https://github.com/WaveHack/OpenDominion/compare/0.6.1-4...0.6.1-5
[0.6.1-4]: https://github.com/WaveHack/OpenDominion/compare/0.6.1-3...0.6.1-4
[0.6.1-3]: https://github.com/WaveHack/OpenDominion/compare/0.6.1-2...0.6.1-3
[0.6.1-2]: https://github.com/WaveHack/OpenDominion/compare/0.6.1-1...0.6.1-2
[0.6.1-1]: https://github.com/WaveHack/OpenDominion/compare/0.6.1...0.6.1-1
[0.6.1]: https://github.com/WaveHack/OpenDominion/compare/0.6.0-2...0.6.1
[0.6.0-2]: https://github.com/WaveHack/OpenDominion/compare/0.6.0-1...0.6.0-2
[0.6.0-1]: https://github.com/WaveHack/OpenDominion/compare/0.6.0...0.6.0-1
[0.6.0]: https://github.com/WaveHack/OpenDominion/compare/0.5.2-1...0.6.0
[0.5.2-1]: https://github.com/WaveHack/OpenDominion/compare/0.5.2...0.5.2-1
[0.5.2]: https://github.com/WaveHack/OpenDominion/compare/0.5.1-8...0.5.2
[0.5.1-8]: https://github.com/WaveHack/OpenDominion/compare/0.5.1-7...0.5.1-8
[0.5.1-7]: https://github.com/WaveHack/OpenDominion/compare/0.5.1-6...0.5.1-7
[0.5.1-6]: https://github.com/WaveHack/OpenDominion/compare/0.5.1-5...0.5.1-6
[0.5.1-5]: https://github.com/WaveHack/OpenDominion/compare/0.5.1-4...0.5.1-5
[0.5.1-4]: https://github.com/WaveHack/OpenDominion/compare/0.5.1-3...0.5.1-4
[0.5.1-3]: https://github.com/WaveHack/OpenDominion/compare/0.5.1-2...0.5.1-3
[0.5.1-2]: https://github.com/WaveHack/OpenDominion/compare/0.5.1-1...0.5.1-2
[0.5.1-1]: https://github.com/WaveHack/OpenDominion/compare/0.5.1...0.5.1-1
[0.5.1]: https://github.com/WaveHack/OpenDominion/compare/0.5.0-9...0.5.1
[0.5.0-9]: https://github.com/WaveHack/OpenDominion/compare/0.5.0-8...0.5.0-9
[0.5.0-8]: https://github.com/WaveHack/OpenDominion/compare/0.5.0-7...0.5.0-8
[0.5.0-7]: https://github.com/WaveHack/OpenDominion/compare/0.5.0-6...0.5.0-7
[0.5.0-6]: https://github.com/WaveHack/OpenDominion/compare/0.5.0-5...0.5.0-6
[0.5.0-5]: https://github.com/WaveHack/OpenDominion/compare/0.5.0-4...0.5.0-5
[0.5.0-4]: https://github.com/WaveHack/OpenDominion/compare/0.5.0-3...0.5.0-4
[0.5.0-3]: https://github.com/WaveHack/OpenDominion/compare/0.5.0-2...0.5.0-3
[0.5.0-2]: https://github.com/WaveHack/OpenDominion/compare/0.5.0-1...0.5.0-2
[0.5.0-1]: https://github.com/WaveHack/OpenDominion/compare/0.5.0...0.5.0-1
[0.5.0]: https://github.com/WaveHack/OpenDominion/compare/0.4.2...0.5.0
[0.4.2]: https://github.com/WaveHack/OpenDominion/compare/0.4.1...0.4.2
[0.4.1]: https://github.com/WaveHack/OpenDominion/compare/0.4.0...0.4.1<|MERGE_RESOLUTION|>--- conflicted
+++ resolved
@@ -11,11 +11,8 @@
   - After a wonder is rebuilt by a realm, its current power is visible to all players; otherwise you will only see the damage your realm has dealt
 - Quick Start: Create your dominion from a template. You can customize the final 12 ticks of protection or skip it entirely
 - Non-Player Dominions: Two additional bots will be added to each realm (for a total of 4)
-<<<<<<< HEAD
 - New Spell: Cyclone - deals damage to wonders
 - New Rankings/Titles: The Demolisher (wonder attack damage), The Aeromancer (wonder spell damage), The Opportunist (wonders destroyed)
-=======
->>>>>>> d06b15f7
 - War Bonus status is now displayed on the government and realm pages
 
 ### Changed
