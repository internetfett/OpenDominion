# Changelog
All notable changes relevant to players in this project will be documented in this file.

The format is based on [Keep a Changelog](http://keepachangelog.com/en/1.0.0/). This project uses its own versioning system.

## [Unreleased]
### Added
<<<<<<< HEAD
- Added new races: Lycanthrope, Merfolk, Nox*, Spirit, Undead, Wood Elf
- *Note: The Nox was a premiun race back in Dominion Classic. In OpenDominion it has been renamed to just 'Nox', and made available for everyone, without restrictions.
- Added missing Valhalla races, including the ones mentioned above
- Construction advisor now shows total amount of barren land
=======
- Added info op archive, allowing you to view previously taken info ops
>>>>>>> e27e48d2

### Changed
- Condensed the items in the left navigation menu (except on mobile)
- Removed prestige penalty on invading targets below 66% range
- Added prestige grab on invading targets above 120% your size
- Extended the Statistics Advisor with more useful information

### Fixed
- Fixed newlines sometimes not being properly applied in council posts
- The server time/next tick tickers should now be slightly more accurate
- Fixed Gnome's racial spell Mechanical Genius, now properly granting the intended amount of rezoning cost reduction
- Realm spinner on realm page no longer allows for invalid input (eg negative numbers) which in turn displayed a server error page
- Barren land now correctly houses 10 population for Gnome and Halfling
- Minor text fixes

## [0.6.2-9] - 2019-07-14
### Changed
- Slightly improved targeted espionage/magic spell success rate

### Fixed
- Fixed spell mana cost not being reduced by wizard guilds
- Fixed a race condition during tick, where more resources could be deducted than intended
- Fixed displayed WPA on statistics advisor page
- Fixed a bug where you could still conquer land upon bouncing
- Fixed unable to scroll op center page tables on mobile
- Fixed typo on Town Crier page

## [0.6.2-8] - 2019-06-23
### Changed
- Server and tick timers on pages are now based on server time, not browser time
- Changed texts and colors on Town Crier page

### Fixed
- Fixed race condition bug around hour change, sometimes resulting in loss of resources when performing actions on the hour change
- Changed invasions to calculate casualties before everything else, fixes bugs related to immortal range and Hobgoblin plunder
- Fixed missing Wizard Guild spell mana cost reduction
- Fixed missing text on Town Crier page where a realmie fended off an attack
- Removed 'target was recently invaded'-text on invasion report on failed invasions
- Fixed Clear Sight not including returning boats
- Fixed networth calculation to include dynamic unit power values (e.g. increased op/dp from land ratio based perks)

## [0.6.2-7] - 2019-06-16
### Fixed
- Fix Clairvoyance reports on Op Center page
- Fix 5:4 check on the invasion page

## [0.6.2-6] - 2019-06-16
### Fixed
- Fixed Ares call not working properly sometimes

## [0.6.2-5] - 2019-06-16
### Added
- Added unread count badge to the council page menu item in the sidebar to indicate new messages since your last council visit

### Fixed
- Fixed unit OP/DP on military training page to show with including certain bonuses
- Fixed error where military DP was counted twice
- Fixed code refactor with SPA/WPA perks
- Fixed error in Op Center with Clairvoyance

## [0.6.2-4] - 2019-06-12
### Fixed
- Fixed Firewalker's Phoenix immortal except vs Icekin perk
- Fixed ArchMage cost reduction for Icekin

## [0.6.2-3] - 2019-06-12
### Added
- Added ability to delete your pack once during registration

### Fixed
- Fixed server error when trying to join a pack with invalid credentials
- Fixed missing unit perk help texts
- Fixed Regeneration racial spell for trolls

## [0.6.2-2] - 2019-06-10
### Fixed
- Fixed error on construction page
- Fixed realms not filling up properly with new dominions

## [0.6.2-1] - 2019-06-10
### Added
- Added Clairvoyance spell
- Added new races: Dark Elf, Gnome, Halfling, Icekin, Sylvan, and Troll

### Changed
- Changed timestamp displays from relative server time (eg '13 hours ago') to absolute server time (eg '2019-06-19 13:33:37'). A setting will be added in the future for this, including round time (eg 'Day 12 Hour 23')

## [0.6.2] - 2019-06-05
### Changed
- Changed realm size to 6 (from 12)
- Changed max pack size to 3 (from 6)
- Only one pack can now exist per realm
- Changed invasion range from 60-166% to 75-166% (until guards are implemented)
- Invasion reports can now only be viewed by people in the same realm as the invader and defender
- Data in the Op Center is now shown to the whole realm, regardless of range
- Failing a spell/spy info operation now keeps the target selected in the dropdown
- Changed relative land size percentage colors to make more sense
- Discounted acres after invasion are now only gained upon hitting 75%+ targets
- Minor text changes

### Fixed
- Fixed unit OP/DP rounding display issue in case of non-integer numbers (Firewalker Phoenix)
- Fixed an issue where failing an info op tried to kill off more spies than you had
- Fixed text when last rankings are updated

## [0.6.1-5] - 2019-05-14
### Changed
- "Remember Me" on login page is now checked by default
- Spy losses from failed ops now fluctuate slightly based on relative land size

### Fixed
- Fix a bug with checking whether certain spells are active, fixes the notorious 'Ares Call/DP bug'
- Town Crier page now shows invasions from/to your own dominion
- Amount of boats on status page and Clear Sight now also include returning boats from invasion

## [0.6.1-4] - 2019-04-16
### Changed
- Reduced failed espionage operation spy casualties from 1% to 0.1%

### Fixed
- Fixed dominion sorting in realm page on land sizes larger than 1k
- Units returning from battle are now included in population calculations
- Units returning from battle are now included in networth calculations
- Units returning from battle are now included on the military page under the Trained column

## [0.6.1-3] - 2019-04-14
### Fixed
- Fix packie name on realm page

## [0.6.1-2] - 2019-04-14
### Added
- Added username to realm page for dominions you pack with

### Changed
- Rankings now update every 6 hours (down from 24 hours)
- Remove ruler name from realm page

### Fixed
- Fixed certain realms not getting filled properly
- Several last-minute invasion-related fixes

## [0.6.1-1] - 2019-04-11
### Added
- Added barren land column to explore page

### Changed
- The 'current hour' counter in at the bottom now displays 1-24, instead of 0-23. This should also help out with BR's OOP sim to match the hours
- Dominions on the realm page are now also sorted by networth if land sizes are the same
- Removed invasion morale drop for defenders
- Changed column label 'Player' to 'Ruler Name' on your own realm page
- Minor text changes

### Fixed
- Fixed a bug where packies can close the pack they're in. Now only the pack creator can close it

## [0.6.1] - 2019-04-09
### Added
- Added the following races to Valhalla: Dwarves, Goblins, Firewalkers, and Lizardmen
- Added largest/strongest packs to Valhalla

### Changed
- Moved the 'Join the Discord'-button from status page to daily bonuses page

### Fixed
- Removed "round not yet started"-alert from homepage
- Fixed a bug where creating a pack is placed in a new realm, instead of an already existing and eligible realm
- Minor text fixes

## [0.6.0-2] - 2019-04-09
### Changed
- Updated info box on the magic page
- Added indicator for racial spells on magic page

### Fixed
- Fixed error when registering to a round with duplicate dominion name
- Fixed several tables with data not displaying properly on mobile
- Fixed rankings change column not visible on mobile

## [0.6.0-1] - 2019-04-09
### Fixed
- Fixed an error when registering to a round and creating a new pack

## [0.6.0] - 2019-04-08
### Added
- Added invasions!
- Added Town Crier page
- Clear Sight now mentions if the target was invaded recently, plus roughly how severely 
- Military units now have a role icon next to them
- Temples are now fully implemented, also reducing DP bonuses of targets you're invading
- Added current round information to the home page

### Changed
- Unit and building tooltips have been moved from the question mark icon, to on the name itself

### Fixed
- Fixed not getting a notification when preventing a hostile spell or spy operation

## [0.5.2-1] - 2019-01-27
### Fixed
- Fixed racial spells for Firewalker and Lizardfolk

## [0.5.2] - 2019-01-27
### Added
- Added new races: Firewalker and Lizardfolk.

## [0.5.1-4] to [0.5.1-8] - 2018-10-04
### Fixed
- Fix user IP resolving when behind Cloudflare DNS with trusted proxies.
- Dominion numbering on the realm page now correctly starts at 1, instead of 0.

### Other
- Maintenance work.

## [0.5.0-9] to [0.5.1-3] - 2018-10-02
### Fixed
- Trying to fix deploy errors.

### Other
- Maintenance work.

## [0.5.0-8] - 2018-10-01
### Changed
- Info gathering ops on Op Center page now show exact time upon hover. ([#337](https://github.com/WaveHack/OpenDominion/issues/337))
- Significantly reduced spy losses on failed ops.

### Fixed
- Fixed networth sometimes showing incorrect values on realm page. ([#310](https://github.com/WaveHack/OpenDominion/issues/310))
- Fixed construction cost calculation. As a result, construction costs are significantly higher than before. Time to start building factories. ([#347](https://github.com/WaveHack/OpenDominion/issues/347))
- Barracks Spy now shows number of draftees. ([#331](https://github.com/WaveHack/OpenDominion/issues/331))
- Fixed an division by zero error if you have 0 peasants. ([#349](https://github.com/WaveHack/OpenDominion/issues/349))
- Various other issues.

### Other
- Documentation update.
- Refactoring.
- Queue refactor!
- More refactoring.
- Seriously, a lot of refactoring.

## [0.5.0-7] - 2018-08-26
### Other
- Maintenance work.

## [0.5.0-6] - 2018-08-26
### Changed
- Switched Information and Under Protection sections around on status page.([#313](https://github.com/WaveHack/OpenDominion/issues/313))

### Other
- Maintenance work.
- Documentation update.

## [0.5.0-5] - 2018-08-11
### Fixed
- Fixed cost rounding issues on wizard cost multiplier when wizard guilds were built.
- Fixed a bug regarding population growth. ([#176](https://github.com/WaveHack/OpenDominion/issues/176))

## [0.5.0-4] - 2018-08-07
### Fixed
- Council pages now show ruler name instead of user name.

## [0.5.0-3] - 2018-08-05
### Fixed
- Fixed creating a pack sometimes giving an error. ([#321](https://github.com/WaveHack/OpenDominion/issues/321))

## [0.5.0-2] - 2018-08-04
### Fixed
- Realm page now shows ruler name instead of user name. ([#309](https://github.com/WaveHack/OpenDominion/issues/309))
- Limit amount of rows of show on realm page in case realm size is less than 12. ([#308](https://github.com/WaveHack/OpenDominion/issues/308))

### Other
- Refactoring.

## [0.5.0-1] - 2018-08-04
### Fixed
- Fix deploy error.

## [0.5.0] - 2018-08-04
### Added
- Added new races: Dwarf and Goblin.
- Added ruler name for round registration. ([#254](https://github.com/WaveHack/OpenDominion/issues/254))
- Added packs. ([#280](https://github.com/WaveHack/OpenDominion/issues/280))
- Added racial spells. ([#157](https://github.com/WaveHack/OpenDominion/issues/157))
- Added Op Center. ([#24](https://github.com/WaveHack/OpenDominion/issues/24))
- Added Espionage with info gathering operations: Barracks Spy, Castle Spy, Survey Dominion, and Land Spy. ([#21](https://github.com/WaveHack/OpenDominion/issues/21))
- Added Clear Sight spell. ([#220](https://github.com/WaveHack/OpenDominion/issues/220))
- Added Revelation spell. ([#221](https://github.com/WaveHack/OpenDominion/issues/221))
- Added unit OP/DP stats on military page ([#234](https://github.com/WaveHack/OpenDominion/issues/234))
- Added NYI/PI indicator and help text icon on Construction Advisor page
- Added Wizard Guild building, reducing wizard/AM plat cost and increasing wizard strength regen per hour. ([#305](https://github.com/WaveHack/OpenDominion/issues/305))
- Added failed spy op losses reduction on Forest Havens. ([#306](https://github.com/WaveHack/OpenDominion/issues/306))

### Changed
- Updated round registration page with better help texts and racial descriptions.
- Employment percentage on status screen now shows 2 decimals.
- Updated Re-zone Land icon in the sidebar.
- Net OP/DP now scales with morale, down to -10% at 0% morale.

## [0.4.2] - 2018-06-03
### Fixed
- Fixed dashboard page sometimes showing incorrect duration for round start/end dates.
- Fixed internal server error on realm page using invalid realm number. ([#270](https://github.com/WaveHack/OpenDominion/issues/270))

## [0.4.1] - 2018-05-23
### Changed
- Updated `version:update` command to support Git tags.

## 0.4.0 - 2018-05-22
### Added
- This CHANGELOG file.

[Unreleased]: https://github.com/WaveHack/OpenDominion/compare/0.6.2-9...HEAD
[0.6.2-9]: https://github.com/WaveHack/OpenDominion/compare/0.6.2-8...0.6.2-9
[0.6.2-8]: https://github.com/WaveHack/OpenDominion/compare/0.6.2-7...0.6.2-8
[0.6.2-7]: https://github.com/WaveHack/OpenDominion/compare/0.6.2-6...0.6.2-7
[0.6.2-6]: https://github.com/WaveHack/OpenDominion/compare/0.6.2-5...0.6.2-6
[0.6.2-5]: https://github.com/WaveHack/OpenDominion/compare/0.6.2-4...0.6.2-5
[0.6.2-4]: https://github.com/WaveHack/OpenDominion/compare/0.6.2-3...0.6.2-4
[0.6.2-3]: https://github.com/WaveHack/OpenDominion/compare/0.6.2-2...0.6.2-3
[0.6.2-2]: https://github.com/WaveHack/OpenDominion/compare/0.6.2-1...0.6.2-2
[0.6.2-1]: https://github.com/WaveHack/OpenDominion/compare/0.6.2...0.6.2-1
[0.6.2]: https://github.com/WaveHack/OpenDominion/compare/0.6.1-5...0.6.2
[0.6.1-5]: https://github.com/WaveHack/OpenDominion/compare/0.6.1-4...0.6.1-5
[0.6.1-4]: https://github.com/WaveHack/OpenDominion/compare/0.6.1-3...0.6.1-4
[0.6.1-3]: https://github.com/WaveHack/OpenDominion/compare/0.6.1-2...0.6.1-3
[0.6.1-2]: https://github.com/WaveHack/OpenDominion/compare/0.6.1-1...0.6.1-2
[0.6.1-1]: https://github.com/WaveHack/OpenDominion/compare/0.6.1...0.6.1-1
[0.6.1]: https://github.com/WaveHack/OpenDominion/compare/0.6.0-2...0.6.1
[0.6.0-2]: https://github.com/WaveHack/OpenDominion/compare/0.6.0-1...0.6.0-2
[0.6.0-1]: https://github.com/WaveHack/OpenDominion/compare/0.6.0...0.6.0-1
[0.6.0]: https://github.com/WaveHack/OpenDominion/compare/0.5.2-1...0.6.0
[0.5.2-1]: https://github.com/WaveHack/OpenDominion/compare/0.5.2...0.5.2-1
[0.5.2]: https://github.com/WaveHack/OpenDominion/compare/0.5.1-8...0.5.2
[0.5.1-8]: https://github.com/WaveHack/OpenDominion/compare/0.5.1-7...0.5.1-8
[0.5.1-7]: https://github.com/WaveHack/OpenDominion/compare/0.5.1-6...0.5.1-7
[0.5.1-6]: https://github.com/WaveHack/OpenDominion/compare/0.5.1-5...0.5.1-6
[0.5.1-5]: https://github.com/WaveHack/OpenDominion/compare/0.5.1-4...0.5.1-5
[0.5.1-4]: https://github.com/WaveHack/OpenDominion/compare/0.5.1-3...0.5.1-4
[0.5.1-3]: https://github.com/WaveHack/OpenDominion/compare/0.5.1-2...0.5.1-3
[0.5.1-2]: https://github.com/WaveHack/OpenDominion/compare/0.5.1-1...0.5.1-2
[0.5.1-1]: https://github.com/WaveHack/OpenDominion/compare/0.5.1...0.5.1-1
[0.5.1]: https://github.com/WaveHack/OpenDominion/compare/0.5.0-9...0.5.1
[0.5.0-9]: https://github.com/WaveHack/OpenDominion/compare/0.5.0-8...0.5.0-9
[0.5.0-8]: https://github.com/WaveHack/OpenDominion/compare/0.5.0-7...0.5.0-8
[0.5.0-7]: https://github.com/WaveHack/OpenDominion/compare/0.5.0-6...0.5.0-7
[0.5.0-6]: https://github.com/WaveHack/OpenDominion/compare/0.5.0-5...0.5.0-6
[0.5.0-5]: https://github.com/WaveHack/OpenDominion/compare/0.5.0-4...0.5.0-5
[0.5.0-4]: https://github.com/WaveHack/OpenDominion/compare/0.5.0-3...0.5.0-4
[0.5.0-3]: https://github.com/WaveHack/OpenDominion/compare/0.5.0-2...0.5.0-3
[0.5.0-2]: https://github.com/WaveHack/OpenDominion/compare/0.5.0-1...0.5.0-2
[0.5.0-1]: https://github.com/WaveHack/OpenDominion/compare/0.5.0...0.5.0-1
[0.5.0]: https://github.com/WaveHack/OpenDominion/compare/0.4.2...0.5.0
[0.4.2]: https://github.com/WaveHack/OpenDominion/compare/0.4.1...0.4.2
[0.4.1]: https://github.com/WaveHack/OpenDominion/compare/0.4.0...0.4.1<|MERGE_RESOLUTION|>--- conflicted
+++ resolved
@@ -5,14 +5,12 @@
 
 ## [Unreleased]
 ### Added
-<<<<<<< HEAD
 - Added new races: Lycanthrope, Merfolk, Nox*, Spirit, Undead, Wood Elf
 - *Note: The Nox was a premiun race back in Dominion Classic. In OpenDominion it has been renamed to just 'Nox', and made available for everyone, without restrictions.
 - Added missing Valhalla races, including the ones mentioned above
 - Construction advisor now shows total amount of barren land
-=======
 - Added info op archive, allowing you to view previously taken info ops
->>>>>>> e27e48d2
+- Boats are now fully implemented, preventing a certain amount of boats from being sunk
 
 ### Changed
 - Condensed the items in the left navigation menu (except on mobile)
