# Changelog
All notable changes relevant to players in this project will be documented in this file.

The format is based on [Keep a Changelog](http://keepachangelog.com/en/1.0.0/). This project uses its own versioning system.
## [Unreleased]
<<<<<<< HEAD
=======
### Changed
- Mindswell removed
- Tech cost will now increase if 50% of your total conquered acres is greater than highest land achieved (from 35%)

## [1.0.3] - 2020-10-03
>>>>>>> d9ed5dfd
### Added
- Active spell counter in sidebar
- Town crier tooltips now include the target's race

### Changed
<<<<<<< HEAD
- Mindswell removed
=======
>>>>>>> d9ed5dfd
- Maximum prestige gain from destroying wonders increased to 125 (from 100)
- Minimum defense changed to 3x LAND unmodded (from 5x LAND-150 plus mods)
- Defense required to OOP under 600 acres is now 3x LAND
- Defense required to OOP at or above 600 acres is now 5x LAND (from 5x LAND-150 plus mods)
- Halls of Knowledge will no longer be guaranteed to spawn on Day 6
<<<<<<< HEAD
- Tech cost will now increase if 50% of your total conquered acres is greater than highest land achieved (from 35%)

### Fixed
- The Onyx Masoleum now has the correct perk
=======

### Fixed
- The Onyx Mausoleum now has the correct perk
>>>>>>> d9ed5dfd
- Cyclone error messages
- The Graveyard can no longer have a monarch, participate in wars, or attack wonders

## [1.0.2] - 2020-09-31
### Added
- Show effect of morale on invasion page

### Fixed
- 5:4 calculation for wonders no longer uses OP mods
- Plunder will no longer remove the target's resources
- Adjusted wording in town crier/incoming resources

## [1.0.1] - 2020-09-30
### Added
- Range tooltips in town crier
- Date dividers in town crier

### Fixed
- Errors in recently invaded calculation
- Errors on Calculators page
- A problem where NPDs were spawning in realm 0
- Problems with several quickstart files

## [1.0.0] - 2020-09-27
### Added
- Wonders of the World: Capture wonders to gain bonuses for your realm
  - The first wave of wonders will spawn on Day 6
  - An additional wonder will spawn every 48 hours after the first wave
  - Deal damage using your military or wizards
  - After a wonder is rebuilt by a realm, its current power is visible to all players; otherwise you will only see its maximum power
- Quick Start: Create your dominion from a template. You can customize the final 12 ticks of protection or skip it entirely
- Non-Player Dominions: Two additional bots will be added to each realm (for a total of 4)
- New Spell: Mindswell - generates research points when attacking a wonder
- New Spell: Cyclone - deals damage to wonders
- New Rankings/Titles: The Demolisher (wonder attack damage), The Aeromancer (wonder spell damage), The Opportunist (wonders destroyed)
- War Bonus status is now displayed on the government and realm pages
- New table under Military Advisor for incoming resources (prestige, research points, platinum, gems and boats)

### Changed
- Recently invaded is now calculated using ticks instead of hours
- Generated land, prestige, and research points will no longer be awarded after the 2nd hit by your dominion on the same target within 8 hours
- Attacks required a minimum of 80% morale (from 70%)
- Research Points gained on attack down to 15 OR daysInRound/2, whichever is HIGHER (from 17)
- Tech cost will now increase if 35% of your total conquered acres is greater than highest land achieved
- Snare damage reduced to 2% (from 2.5%)
- The damage of war spells and operations will slowly decrease after 60 hours of war (to a minimum of 65% damage after 96 hours)
- One-way War: war operations now have a 25% chance to gain 1 prestige
- Mutual War: war operations yield +2 prestige for success, -1 for failure (from +2 only)
- Docks: boat protection is increased by 0.1 each day after Day 25 (from 2.5)
- Forest Havens: now produce 20 lumber per hour
- Wizard Guilds: wizard power bonus no longer affects Dark Elves
- Dark Elf: +10% wizard power
- Dwarf: Ore investment bonus increased to +15% (from +10%)
- Dwarf Miner: -5r
- Gnome: Racial spell changed back to Miner's Sight (from Mechanical Genius)
- Gnome Juggernaut: Offense reduced to 6, +0.5 vs 75%, +1 vs 85% (from 7)
- Goblin Hobgoblin: Plunder now steals an hour of platinum/gem production of the target, max 20p/5g per surviving unit (from 2% of stockpiled resources, max 50p/20g)
- Human Cavalry: -25p
- Human Knight: +25p
- Kobold Grunt: +10p, +5r
- Lizardfolk Chameleon: -25p
- Lizardfolk Lizardman: +100p
- Lycanthrope: maximum population reduced to +5% (from +10%)
- Lycanthrope Werewolf: Offense reduced to 3 (from 4)
- Nomad Valkyrie: -25p
- Nomad Blademaster: +25p
- Orc Bone Breaker: Offense decreased by 1 for every 10% guard tower of the target, max -1 (from max -2), +25p

### Fixed
- Improvement success message now properly displays the contribution to your castle
- Updated table column widths on a number of pages
- Most Land Conquered and Explored rankings are now reduced by land lost
- Rankings will now update each dominion's realm name

## [0.10.0-8] - 2020-08-11
### Added
- Difficulty ratings added to race selection

### Changed
- The Town Crier is no longer be limited to 7 days
- Calculate from Op Center will no longer include outdated barracks spies

## [0.10.0-7] - 2020-07-31
### Added
- Advisors can now be shared with realmies outside of your pack from the government page
- You can now set a 'preferred resource' as the default for investment

## [0.10.0-6] - 2020-07-30
### Added
- Improvements fields can now be pre-populated with max resources

### Fixed
- National bank input will no longer prepopulate with 0
- National bank success message now shows the types/amounts exchanged

## [0.10.0-5] - 2020-07-28
### Added
- Added button to load op center data into Calculators

## [0.10.0-4] - 2020-07-24
### Added
- New Castle Advisor shows improvements and techs (visible to packmates)
- Info Ops will now display the day of the round that they were taken

### Fixed
- Realm counts corrected in Town Crier dropdown and Realm select input box
- Server time ticker will no longer appear behind other elements on mobile
- Any link to a packmate's ops center will redirect to their advisors page

## [0.10.0-3] - 2020-07-10
### Fixed
- Several adjustments to moderator tools
- National bank will no longer throw javascript errors

## [0.10.0-2] - 2020-07-08
### Changed
- Magic snare damage reduced to 2.5% per op (from 3%)

### Fixed
- Round timer hours will display correctly when over 99 hours remaining
- Dashboard will now correctly show days remaining for registration
- Report a Problem window restyled in the classic dark skin

## [0.10.0-1] - 2020-07-04
### Added
- Sidebar now shows tick count until daily bonuses reset
- Dominions that remain inactive and under protection for three days will be moved to realm 0
- Dominions over 600 acres may no longer leave protection with less than the minimum defense
- Added footer link for reporting bugs/abuse
- Additional tools to detect cheating

### Changed
- Default draft rate set to 35%
- Round timer now counts down to OOP (start of day 4)

## [0.10.0] - 2020-06-25
### Added
- Two new Titles: the Indomitable (defending success) and the Defeated (defending failure)!

### Changed
- Maximum pack size increased to 5 (from 4)
- Maximum number of packed players per realm increased to 7 (from 5)
- Players in packs of maximum size must select 5 unique races
- Race changes are limited to 3 players of a specific race amongst all packed players in a realm
- NPDs per realm increased to 2, realm size increased
- You can no longer redeclare war on the same realm for 24 hours after canceling
- Prestige cap for invasion changed to a flat 150 (from 15% of current prestige)
- Spell mana costs: Revelation decreased to 1x (from 1.2x), Vision increased to 1x (from 0.5x), Fireball decreased to 3x (from 3.3x), Lightning Bolt decreased to 3.5x (from 4x)
- Harbor Improvement: bonuses are doubled for boat protection/production
- Forest Havens: now increase spy power by 2% per 1% owned (max +20% at 10%), training cost reduction increased to 4% per 1% owned (max -40% at 10%)
- Wizard Guilds: now increase wizard power by 2% per 1% owned (max +20% at 10%), training cost reduction increased to 4% per 1% owned (max -40% at 10%), spell cost reduction changed to 3% per 1% owned (max -30% at 10%)
- Dark Elf: Removed +10% wizard strength
- Dark Elf Adept: Wizard Guild requirement decreased to 8% (from 10%) per point
- Lycanthrope: Homes moved to forest (from cavern)
- Orc Voodoo Magi: Added reduces combat losses, prestige requirement decreased to 500 (from 600) per point, +30p
- Sylvan: Removed -10% rezone cost, Warsong removed, new spell Verdant Bloom: 35% of conquered acres are automatically rezoned to forest
- Sylvan Centaur: Offense increased to 5.5 (from 5)

## [0.9.0-11] - 2020-06-11
### Added
- Additional mechanisms for detecting cheating

### Fixed
- Rapidly triggering spy/wizard operations should no longer allow you to drop below 25% strength

## [0.9.0-10] - 2020-06-01
### Added
- Announcements section added to the global forum
- Ability to view packmates' advisors (can be disabled in settings)
- Tooltips on Status page and Op Center

## [0.9.0-9] - 2020-05-23
### Fixed
- Additional pageload optimizations
- Networth calculations will now be more reliable
- Daily land bonus will now properly increase tech cost
- Squashed several bugs related to Orc invade screen calculations
- Max population (raw) in statistics advisor now includes barracks

## [0.9.0-8] - 2020-05-15
### Added
- Offense Calculator added to Calculators page
- Town Crier is now paginated (100 per page)

### Fixed
- Improved the networth calculation from the previous update

## [0.9.0-7] - 2020-05-11
### Fixed
- Optimized networth calculation, greatly improving search/realm page performance

## [0.9.0-6] - 2020-05-10
### Fixed
- Range queries optimized on Search/Invade/Espionage/Magic pages
- Locked dominions can no longer view the Op Center

## [0.9.0-5] - 2020-05-06
### Added
- You can now change your dominion and ruler names when restarting

## [0.9.0-4] - 2020-05-05
### Added
- Added User Agreement at round registration
- Added rules enforcement mechanism

### Fixed
- Cleaned up some information display referencing round start time

## [0.9.0-3] - 2020-05-02
### Fixed
- Defense calculator will now treat wizard guilds correctly
- NPDs can no longer have negative incoming troops
- NPDs will no longer send notifications to other players
- Rankings update will now calculate correctly based only on the current round
- Attempting to leave protection during the lockout period no longer results in a 500 error

## [0.9.0-2] - 2020-05-01
### Added
- Added title icons to top ranked dominions in Rankings
- Added titles to Rankings Advisor

### Fixed
- Defense calculator will properly apply temples to final defense
- Restarting your account will now reset techs and notifications
- Daily bonuses will now reset when you finish your protection instead of waiting until OOP

## [0.9.0-1] - 2020-04-30
### Fixed
- Invade button will actually be disabled at round end
- Restarting your account no longer circumvents racial pack restrictions
- Display some missing ranking titles/icons
- Cleaned up various UI issues

## [0.9.0] - 2020-04-30
### Added
- Click-Through Protection!
- You can now perform all of your protection logins at your own pace during the first three days of the round
- You can now change your race when restarting your account during protection
- One non-player dominion will now be added to each realm on the third day of the round
- Added an experimental Defense Calculator!
- Daily rankings have been reworked! Most of the existing valhalla rankings will now be recorded during the round
- Players holding the top spot in certain rankings will now gain a new title and avatar when posting on the Global Forum!
- New Rankings Advisor page will show all of your current standings

### Changed
- Icekin Ice Elemental: offense increased by 1 for every WPA (from 0.85 for every WPA)
- Land loss/generation ratio changed to 90:60 (from 85:65)
- Base defensive casualties changed to 4.05% (from 3.825)
- Base conversion rate from casualties changed to 1.65x (from 1.75x)
- Construction discount from lost buildings no longer stacks with the discount gained from successful attacks
- Minimum defense increased to 5 x [Land - 150] (from 1.5 x Land)
- Adjusted font colors in Town Crier to better show in-realm events
- Pressing 'Enter' on the invasion page will no longer submit the form

### Fixed
- Increased the size of some input fields on mobile
- Fixed a bug where Bashers could kill Spirit/Undead
- Fixed a bug where Clerics didn't always kill Spirit/Undead with fewer casualties tech

## [0.8.1-7] - 2020-04-29
### Fixed
- After offensive actions have been disabled for the round, buttons for initiating these actions (invade, explore, hostile spells, and hostile spy ops) will be disabled

## [0.8.1-6] - 2020-03-29
### Fixed
- Improved pageload time
- Prevent exploits due to race conditions

## [0.8.1-5] - 2020-03-21
### Added
- Added unread count badge to the forum page menu item in the sidebar to indicate new messages since your last forum visit
- Added links to other realms in the war table on each realm page
- Dominion dropdowns will now show the target's race

## [0.8.1-4] - 2020-03-18
### Fixed
- Attempting to recast spells shortly after hour change no longer causes a 500 error
- Removed error message when attempting to send under 50% of target's defense

## [0.8.1-3] - 2020-03-18
### Fixed
- Links to Dominions without any ops no longer redirect to op center
- Battle reports for overwhelmed invasions no longer cause an error
- 33 percent rule no longer adds draftees to invasion force DP
- Fixed a bug where 33 percent rule could be ignored
- Prevent Dwarf Cleric 'kills_immortal' perk logic from affecting non-immortal unit casualties

## [0.8.1-2] - 2020-03-13
### Fixed
- Daily land bonus no longer overwrites research point total
- Self spells no longer increasing spell failure statistic

## [0.8.1-1] - 2020-03-11
### Fixed
- Removed 'Partially Implemented' tag from Towers improvement
- Prevent possible exploits due to race conditions

## [0.8.1] - 2020-03-08
### Added
- Spirit and Nomad are playable once again
- Global Forum for all dominions
- War information on each realm page
- New magic and espionage statistics
- Valhalla pages for each user
- A dominion can now be restarted prior to the first tick
- Late signups will now be awarded additional starting resources after the third day of the round
- Attacking/exploring/blackops will now be disabled 9-18 hours before the end of the round (from 1-16)
- Mass exploration restriction: you can no longer explore for more than 50% of your current land total
- Excessive release restriction: you can no longer release more than 15% of your defense within a 24 hour period

### Changed
- Dominion names must contain 3 consecutive alphanumeric characters for searchability
- Maximum of 5 packed players per realm (4 packs no longer land with 2 packs)
- Info ops spy/wizard strength cost reverted to 2% (from 1%)
- Reduced damage and cost of Disband Spies to 1.5% and 4.3x (from 2% and 5x)
- War cannot declared during the first 5 days of the round (up from 3)
- Wizard strength refresh rate increased by 1% when below 30%
- Mana production bonus added to Towers improvement and increased rate of investment
- Wizard Guilds now reduce losses on failed black op spells by 3% per 1% owned up to a maximum of 30% at 10% owned
- Forest Havens reworked
  - Spy Strength refresh rate increased by 0.1% per 1% owned, up to a maximum of 2% at 20% owned
  - Spy training reduced by 2% per 1% owned, up to a maximum of 40% at 20% owned
  - Fireball protection increased to 10% per 1% owned
  - Platinum theft protection removed
  - Defense bonus removed
- Surreal Perception now applies to info ops, duration increased to 12 (from 8), cost reduced to 3x (from 4x)
- Energy Mirror duration increased to 12 (from 8), cost increased to 4x (from 3x)
- Fool's Gold cooldown reduced to 20 (from 22)
- Research points gained on invasion reduced to 17 per acre (from 20 per acre)
- Tech cost multiplier reduced to 6.4 (from 6.426)
- Land bonus now awards 128 research points
- Attacks that fail by 85% or more no longer cause double casualties
- Prestige gains reduced on first hit, but increased on subsequent hits
- Prestige gains capped at 15% of your current prestige (before multipliers and base gain)
- Nox: research point generation bonus reduced to 10% (from 15%)
- Sylvan: Added -10% rezone cost
- Sylvan: Dryad changed to 1/3 wizard on defense (from 1/2)
- Dark Elf: Adept changed to 1/3 wizard on defense (from 1/2)
- Dwarf: ore investments increased by 5%
- Dwarf: Clerics now kill spirits and the undead
- Undead: Mana production increased to +10% (from 5%)
- Spirit: Food consumption increased to -80% (from -90%)

### Fixed
- Generated land from invasion will now count toward total land conquered
- Total number of realms no longer visible before round start
- Unfilled pack slots are now considered during realm assignment

## [0.8.0-7] - 2020-02-17
### Fixed
- Assassinate wizards will no longer work against undead
- Disband spies will now add the correct number of draftees
- War ops buttons are no longer dimmed when targeting a dominion that recently invaded you
- Percentage calculations in archived survey dominion operations have been corrected

## [0.8.0-6] - 2020-01-19
### Fixed
- Fixed a bug where exploration platinum costs were higher than expected upon joining the Elite Guard
- Fixed a bug where Snare caused a server error upon dealing negative damage

## [0.8.0-5] - 2020-01-19
### Fixed
- Fixed a server error when stealing gems

## [0.8.0-4] - 2020-01-18
### Fixed
- Black ops spell buttons are now grayed out before day 8
- Spy losses tech perk is now multiplicative instead of additive
- Failed spy/wiz operations no longer count as a success in statistics advisor
- Draftees no longer counted as attacking DP when checking 33% rule

## [0.8.0-3] - 2020-01-16
### Fixed
- Fixed a bug that sometimes prevented building discounted land
- Fixed a bug where casualty reduction techs were too powerful

## [0.8.0-2] - 2020-01-14
## [0.8.0-1] - 2020-01-14
### Added
- Added techs to the Scribes

### Fixed
- Fixed an issue where the Town Crier dropdown excluded the last realm
- Fixed a server error on Master of Water Valhalla page
- Fixed an issue with decimals places on invasion page
- Fixed duplicate sentence periods at end of unit descriptions
- Fixed missing race perks on registration and scribes pages
- Fixed starvation casualties not killing off the intended unit types
- Fixed a bug regarding invading with mixed 9 and 12 hour returning units causing prestige and resource points to incorrectly return faster than intended

## [0.8.0]
### Added
- War & Black Ops!
- Monarchs may now declare WAR on other realms.
- War immediately allows the use of war-only black ops.
- After 24 hours, 5% OP is added to attacks between the two realms (10% for mutual war).
- Mutual war also awards prestige for successful black ops between the two realms.
- New Spell: Energy Mirror reflects spells back at the caster.
- Technological Advances!
- Schools and invasion now reward research points.
- Use research points to unlock bonuses from the tech tree (minimum cost based on highest land achieved).
- New Spell: Vision reveals your target's techs.

### Changed
- Gnome: Racial spell changed back to Mechanical Genius (from Miner's Sight)
- Merfolk: Added +5% offense racial
- Sylvan Centaur: -20o, casualty reduction increased to -25% (from -15%)
- Nox: Added +15% research point generation
- Info ops spy/wizard strength cost reduced to 1% (from 2%)
- Additional discounted land added when constructed buildings are lost to invasion
- Defensive casualties reduced by target's relative land size (below 100%)
- Prestige gain increased
- Packs with only two players may now be assigned to a realm with other packs

### Fixed
- Theft success formula adjusted
- Starvation will now correctly kill units proportionally
- Population growth will now stop while starving
- Fix for prestige returning with 9hr units
- Firewalker construction cost bonus with max factories adjusted

## [0.7.1-19]
### Added
- Releasing units with DP will be hindered when:
  - Invaded in the last 24hrs
  - Having troops returning

## [0.7.1-18]
### Added
- Sending out less than 50% of defenders DP will prevent an attack

### Fixed
- Mefolk does not sink boats on overwhelmed attacks
- Use new tooltip style for buildings from Survey Dominion

## [0.7.1-17]
### Fixed
- Fix an issue with the search page Limit values being flipped.
- Update daily bonuses in a single query and prevent a partial update in the event of an error.
 
## [0.7.1-16]
### Fixed
- Added validation for negative values in posts

## [0.7.1-15]
### Fixed
- Default ordering in Op Center should now be on last op

### Changed
- Town Crier
  - Will only show last 3 days
  - Can be filtered by realm, via dropdown
  - Realm numbers now redirect to realm page
- Search
  - Own realm are visible in results
  - Default filtering will be all results now

## [0.7.1-14] - 2019-11-16
### Fixed
- Incoming buildings will now only be counted once when calculating maximum population at HC
- Total production of gems did not display on statistics advisory

## [0.7.1-13] - 2019-11-12
### Added
- Skin selection with a new DC theme.

### Fixed
- Rankings on front page now reflects last round, as long as new round has not started yet. 

## [0.7.1] - 2019-11-06
### Added
- Added new races: Kobold and Orc
- Added monarchy: Each realm's elected monarch has the power to change the realm name, post a message of the day, and delete council posts.
- Added dominion search page
- Added new categories to statistics advisor and valhalla
- Added back spell mana cost of active spells to magic page
- Added spell recharge time to magic page
- Top 10 land rankings from current round will now be visible on start page.

### Changed
- Gnome Juggernaut: OP changed to 7 regardless of range
- Undead: Decreased max population bonus from +15% to +12.5%
- Undead Vampire: Now converts into elite dp at 65%+ (from 60%+) 
- Wood Elf Longbowman: +25p
- Wood Elf Mystic: +50p
- Wood Elf Druid: -50p
- Nomad: Removed
- Spirit: Removed
- Shrines: bonus increased to 5x (from 4x)
- Slightly increased prestige gains
- Reintroduce prestige loss for hits under 60% and multiple BF hits on the same dominon
- Cut spy losses in half for info ops
- Land generation changed to 85:65 (from 75:75)
- Base defensive casualties changed to 3.825% (from 3.375%)
- Conversion multiplier change to 1.75% (from 2%)
- Adjusted explore platinum cost formula
- Sending less than 85% of your target's defense will no longer cause defensive casualties
- Failed invasions when sending over 85% of the target's defense will now properly reduce defensive casualties for subsequent invasions
- Slightly tweaked starvation casualties to now kill off population types based on proportion
- Significantly increased the speed of the hourly tick (hour change)
- Scribes now contains more information. Construction, Espionage and Magic have now been added.
- Other realms are now hidden before the round starts
- Updated racial descriptions for a lot of races.

### Fixed
- Barracks Spy should now be more clear that draftees are inaccurate
- Fixed a bug when knocking a target outside of your applied guard range would reset your guard application
- Chameleons and Master Thieves now die on failed spy operations.
- Fixed a bug where Survey Dominion calculated percentages based on a dominion's current land total
- Fixed a bug where races with increased max population from barren land wasn't applied properly
- Fixed a bug where Erosion reduced land gains
- Fixed spell duration in success message
- Fixed a bug where you could leave a guard immediately after joining
- Reduced Combat Losses (RCL) unit perk now correctly triggers on offensive casualties based on RCL units which were sent out, instead of RCL units at home
- Minor text fixes

## [0.7.0-10] - 2019-08-20
### Fixed
- Surreal Perception now states it lasts for 8 hours
- Fixed Clairvoyances sometimes disappearing from the Op Center
- Fixed notifications not updating properly on settings page
- Fixed not being able to the Royal Guard at the intended day in the round
- Fixed being able to leave the Royal Guard while in the Elite Guard

## [0.7.0-9] - 2019-08-18
### Fixed
- Fixed Parasitic Hunger not properly giving the +50% conversions bonus

## [0.7.0-8] - 2019-08-18
### Fixed
- Fixed theft buttons being clickable before theft is enabled in the round

## [0.7.0-7] - 2019-08-17
### Fixed
- Minor bug fixes

## [0.7.0-6] - 2019-08-17
### Changed
- Slightly increased prestige gains for attackers. Prestige loss for defenders unchanged
- Offensive actions and exploration will now be randomly disabled at end of round (1 to 16 hours before round end)

## [0.7.0-5] - 2019-08-14
### Changed
- Temporarily changed so that new dominions always land in the most emptiest realm

## [0.7.0-4] - 2019-08-14
### Fixed
- Fixed Government page styling on mobile
- Fixed Op Center page being slow sometimes
- Fixed 33% rule sometimes not being applied correctly
- Fixed incorrect dominion placement in realms if a pack was already present in such realm
- Minor text fixes

## [0.7.0-3] - 2019-08-11
### Changed
- A bunch of empty realms now get created for each new round, to prevent people landing together when not packing
- Land lost from being invaded is now again proportional to land types, including constructed/constructed buildings
- Increased spy/wiz success rate
- Race pages on the Scribes now show the race's home land type

### Fixed
- Units in training now count towards max military population

## [0.7.0-2] - 2019-08-09
### Added
- Added link to scribes in the top navigation bar

### Changed
- Dwarf Cleric: -40p
- Gnome: Now has Miner's Sight as racial spell. Mechanical Genius has been removed
- Gnome Juggernaut: Increased max staggered OP to +2.5 at 90% land
- Icekin: Removed +5% platinum production, ArchMage -25p
- Lycanthrope Werewolf: -25p, +1 OP
- Nox Nightshade: +50p
- Nox Lich: -50p
- Spirit: Increased max population bonus from +12.5% to +15%
- Spirit Phantom: No longer needs boats 
- Spirit Banshee: No longer needs boats
- Spirit Spectre: Now converts into elite dp at 60%+ (from 65%+)
- Undead Skeleton: No longer needs boats
- Undead Ghoul: No longer needs boats
- Undead Vampire: Now converts into elite dp at 60%+ (from 65%+) 

## [0.7.0-1] - 2019-08-09
### Fixed
- Fixed some deploy-related stuff

## [0.7.0] - 2019-08-09
### Added
- Added new races: Lycanthrope, Merfolk, Nox*, Spirit, Undead, Wood Elf
- *Note: The Nox was a premiun race back in Dominion Classic. In OpenDominion it has been renamed to just 'Nox', and made available for everyone, without restrictions.
- Added missing Valhalla races, including the ones mentioned above
- Construction advisor now shows total amount of barren land
- Added info op archive, allowing you to view previously taken info ops
- Docks are now fully implemented, preventing a certain amount of boats from being sunk
- Notifications are now visible from the status screen in a 'Recent News' section
- Added theft espionage operations, allowing you to steal resources from your target
- Added magic spells: Fool's Gold and Surreal Perception
- Added Government page with Royal Guard and Elite Guard
- Added basic Scribes page with races and units

### Changed
- Condensed the items in the left navigation menu (except on mobile)
- Removed prestige penalty on invading targets below 66% your size
- Added prestige grab on invading targets above 120% your size
- Extended the Statistics Advisor with more useful information
- No more than two identical races can be in the same pack 
- Changed national bank icon
- Realms can now have mixed racial alignments
- Significantly reduced starvation casualties
- Slightly lowered overall exploration costs
- Significantly increased exploration cost at or above 4000 acres
- Reduced land lost and defensive casualties upon being on the receiving end on a successful invasion. Total land gains for attackers unchanged
- Reworked spy/wizard operations success chance to be more linear
- Significantly increased spy casualties for failed info gathering operations
- Spirit/Undead and Human/Nomad now count as identical races for pack race-uniqueness purposes

### Fixed
- Fixed newlines sometimes not being properly applied in council posts
- The server time/next tick tickers should now be slightly more accurate
- Fixed Gnome's racial spell Mechanical Genius, now properly granting the intended amount of rezoning cost reduction
- Realm spinner on realm page no longer allows for invalid input (eg negative numbers) which in turn displayed a server error page
- Barren land now correctly houses 10 population for Gnome and Halfling
- Fixed bug where spy strength was lowered when trying to perform op when you had no spies
- Land lost from being invaded now properly takes barren land away first
- Minor text fixes
- Gnomes now correctly do not gain any ore reduction, from any sources, on their units

## [0.6.2-9] - 2019-07-14
### Changed
- Slightly improved targeted espionage/magic spell success rate

### Fixed
- Fixed spell mana cost not being reduced by wizard guilds
- Fixed a race condition during tick, where more resources could be deducted than intended
- Fixed displayed WPA on statistics advisor page
- Fixed a bug where you could still conquer land upon bouncing
- Fixed unable to scroll op center page tables on mobile
- Fixed typo on Town Crier page

## [0.6.2-8] - 2019-06-23
### Changed
- Server and tick timers on pages are now based on server time, not browser time
- Changed texts and colors on Town Crier page

### Fixed
- Fixed race condition bug around hour change, sometimes resulting in loss of resources when performing actions on the hour change
- Changed invasions to calculate casualties before everything else, fixes bugs related to immortal range and Hobgoblin plunder
- Fixed missing Wizard Guild spell mana cost reduction
- Fixed missing text on Town Crier page where a realmie fended off an attack
- Removed 'target was recently invaded'-text on invasion report on failed invasions
- Fixed Clear Sight not including returning boats
- Fixed networth calculation to include dynamic unit power values (e.g. increased op/dp from land ratio based perks)

## [0.6.2-7] - 2019-06-16
### Fixed
- Fix Clairvoyance reports on Op Center page
- Fix 5:4 check on the invasion page

## [0.6.2-6] - 2019-06-16
### Fixed
- Fixed Ares call not working properly sometimes

## [0.6.2-5] - 2019-06-16
### Added
- Added unread count badge to the council page menu item in the sidebar to indicate new messages since your last council visit

### Fixed
- Fixed unit OP/DP on military training page to show with including certain bonuses
- Fixed error where military DP was counted twice
- Fixed code refactor with SPA/WPA perks
- Fixed error in Op Center with Clairvoyance

## [0.6.2-4] - 2019-06-12
### Fixed
- Fixed Firewalker's Phoenix immortal except vs Icekin perk
- Fixed ArchMage cost reduction for Icekin

## [0.6.2-3] - 2019-06-12
### Added
- Added ability to delete your pack once during registration

### Fixed
- Fixed server error when trying to join a pack with invalid credentials
- Fixed missing unit perk help texts
- Fixed Regeneration racial spell for trolls

## [0.6.2-2] - 2019-06-10
### Fixed
- Fixed error on construction page
- Fixed realms not filling up properly with new dominions

## [0.6.2-1] - 2019-06-10
### Added
- Added Clairvoyance spell
- Added new races: Dark Elf, Gnome, Halfling, Icekin, Sylvan, and Troll

### Changed
- Changed timestamp displays from relative server time (eg '13 hours ago') to absolute server time (eg '2019-06-19 13:33:37'). A setting will be added in the future for this, including round time (eg 'Day 12 Hour 23')

## [0.6.2] - 2019-06-05
### Changed
- Changed realm size to 6 (from 12)
- Changed max pack size to 3 (from 6)
- Only one pack can now exist per realm
- Changed invasion range from 60-166% to 75-166% (until guards are implemented)
- Invasion reports can now only be viewed by people in the same realm as the invader and defender
- Data in the Op Center is now shown to the whole realm, regardless of range
- Failing a spell/spy info operation now keeps the target selected in the dropdown
- Changed relative land size percentage colors to make more sense
- Discounted acres after invasion are now only gained upon hitting 75%+ targets
- Minor text changes

### Fixed
- Fixed unit OP/DP rounding display issue in case of non-integer numbers (Firewalker Phoenix)
- Fixed an issue where failing an info op tried to kill off more spies than you had
- Fixed text when last rankings are updated

## [0.6.1-5] - 2019-05-14
### Changed
- "Remember Me" on login page is now checked by default
- Spy losses from failed ops now fluctuate slightly based on relative land size

### Fixed
- Fix a bug with checking whether certain spells are active, fixes the notorious 'Ares Call/DP bug'
- Town Crier page now shows invasions from/to your own dominion
- Amount of boats on status page and Clear Sight now also include returning boats from invasion

## [0.6.1-4] - 2019-04-16
### Changed
- Reduced failed espionage operation spy casualties from 1% to 0.1%

### Fixed
- Fixed dominion sorting in realm page on land sizes larger than 1k
- Units returning from battle are now included in population calculations
- Units returning from battle are now included in networth calculations
- Units returning from battle are now included on the military page under the Trained column

## [0.6.1-3] - 2019-04-14
### Fixed
- Fix packie name on realm page

## [0.6.1-2] - 2019-04-14
### Added
- Added username to realm page for dominions you pack with

### Changed
- Rankings now update every 6 hours (down from 24 hours)
- Remove ruler name from realm page

### Fixed
- Fixed certain realms not getting filled properly
- Several last-minute invasion-related fixes

## [0.6.1-1] - 2019-04-11
### Added
- Added barren land column to explore page

### Changed
- The 'current hour' counter in at the bottom now displays 1-24, instead of 0-23. This should also help out with BR's OOP sim to match the hours
- Dominions on the realm page are now also sorted by networth if land sizes are the same
- Removed invasion morale drop for defenders
- Changed column label 'Player' to 'Ruler Name' on your own realm page
- Minor text changes

### Fixed
- Fixed a bug where packies can close the pack they're in. Now only the pack creator can close it

## [0.6.1] - 2019-04-09
### Added
- Added the following races to Valhalla: Dwarves, Goblins, Firewalkers, and Lizardmen
- Added largest/strongest packs to Valhalla

### Changed
- Moved the 'Join the Discord'-button from status page to daily bonuses page

### Fixed
- Removed "round not yet started"-alert from homepage
- Fixed a bug where creating a pack is placed in a new realm, instead of an already existing and eligible realm
- Minor text fixes

## [0.6.0-2] - 2019-04-09
### Changed
- Updated info box on the magic page
- Added indicator for racial spells on magic page

### Fixed
- Fixed error when registering to a round with duplicate dominion name
- Fixed several tables with data not displaying properly on mobile
- Fixed rankings change column not visible on mobile

## [0.6.0-1] - 2019-04-09
### Fixed
- Fixed an error when registering to a round and creating a new pack

## [0.6.0] - 2019-04-08
### Added
- Added invasions!
- Added Town Crier page
- Clear Sight now mentions if the target was invaded recently, plus roughly how severely 
- Military units now have a role icon next to them
- Temples are now fully implemented, also reducing DP bonuses of targets you're invading
- Added current round information to the home page

### Changed
- Unit and building tooltips have been moved from the question mark icon, to on the name itself

### Fixed
- Fixed not getting a notification when preventing a hostile spell or spy operation

## [0.5.2-1] - 2019-01-27
### Fixed
- Fixed racial spells for Firewalker and Lizardfolk

## [0.5.2] - 2019-01-27
### Added
- Added new races: Firewalker and Lizardfolk.

## [0.5.1-4] to [0.5.1-8] - 2018-10-04
### Fixed
- Fix user IP resolving when behind Cloudflare DNS with trusted proxies.
- Dominion numbering on the realm page now correctly starts at 1, instead of 0.

### Other
- Maintenance work.

## [0.5.0-9] to [0.5.1-3] - 2018-10-02
### Fixed
- Trying to fix deploy errors.

### Other
- Maintenance work.

## [0.5.0-8] - 2018-10-01
### Changed
- Info gathering ops on Op Center page now show exact time upon hover. ([#337](https://github.com/WaveHack/OpenDominion/issues/337))
- Significantly reduced spy losses on failed ops.

### Fixed
- Fixed networth sometimes showing incorrect values on realm page. ([#310](https://github.com/WaveHack/OpenDominion/issues/310))
- Fixed construction cost calculation. As a result, construction costs are significantly higher than before. Time to start building factories. ([#347](https://github.com/WaveHack/OpenDominion/issues/347))
- Barracks Spy now shows number of draftees. ([#331](https://github.com/WaveHack/OpenDominion/issues/331))
- Fixed an division by zero error if you have 0 peasants. ([#349](https://github.com/WaveHack/OpenDominion/issues/349))
- Various other issues.

### Other
- Documentation update.
- Refactoring.
- Queue refactor!
- More refactoring.
- Seriously, a lot of refactoring.

## [0.5.0-7] - 2018-08-26
### Other
- Maintenance work.

## [0.5.0-6] - 2018-08-26
### Changed
- Switched Information and Under Protection sections around on status page.([#313](https://github.com/WaveHack/OpenDominion/issues/313))

### Other
- Maintenance work.
- Documentation update.

## [0.5.0-5] - 2018-08-11
### Fixed
- Fixed cost rounding issues on wizard cost multiplier when wizard guilds were built.
- Fixed a bug regarding population growth. ([#176](https://github.com/WaveHack/OpenDominion/issues/176))

## [0.5.0-4] - 2018-08-07
### Fixed
- Council pages now show ruler name instead of user name.

## [0.5.0-3] - 2018-08-05
### Fixed
- Fixed creating a pack sometimes giving an error. ([#321](https://github.com/WaveHack/OpenDominion/issues/321))

## [0.5.0-2] - 2018-08-04
### Fixed
- Realm page now shows ruler name instead of user name. ([#309](https://github.com/WaveHack/OpenDominion/issues/309))
- Limit amount of rows of show on realm page in case realm size is less than 12. ([#308](https://github.com/WaveHack/OpenDominion/issues/308))

### Other
- Refactoring.

## [0.5.0-1] - 2018-08-04
### Fixed
- Fix deploy error.

## [0.5.0] - 2018-08-04
### Added
- Added new races: Dwarf and Goblin.
- Added ruler name for round registration. ([#254](https://github.com/WaveHack/OpenDominion/issues/254))
- Added packs. ([#280](https://github.com/WaveHack/OpenDominion/issues/280))
- Added racial spells. ([#157](https://github.com/WaveHack/OpenDominion/issues/157))
- Added Op Center. ([#24](https://github.com/WaveHack/OpenDominion/issues/24))
- Added Espionage with info gathering operations: Barracks Spy, Castle Spy, Survey Dominion, and Land Spy. ([#21](https://github.com/WaveHack/OpenDominion/issues/21))
- Added Clear Sight spell. ([#220](https://github.com/WaveHack/OpenDominion/issues/220))
- Added Revelation spell. ([#221](https://github.com/WaveHack/OpenDominion/issues/221))
- Added unit OP/DP stats on military page ([#234](https://github.com/WaveHack/OpenDominion/issues/234))
- Added NYI/PI indicator and help text icon on Construction Advisor page
- Added Wizard Guild building, reducing wizard/AM plat cost and increasing wizard strength regen per hour. ([#305](https://github.com/WaveHack/OpenDominion/issues/305))
- Added failed spy op losses reduction on Forest Havens. ([#306](https://github.com/WaveHack/OpenDominion/issues/306))

### Changed
- Updated round registration page with better help texts and racial descriptions.
- Employment percentage on status screen now shows 2 decimals.
- Updated Re-zone Land icon in the sidebar.
- Net OP/DP now scales with morale, down to -10% at 0% morale.

## [0.4.2] - 2018-06-03
### Fixed
- Fixed dashboard page sometimes showing incorrect duration for round start/end dates.
- Fixed internal server error on realm page using invalid realm number. ([#270](https://github.com/WaveHack/OpenDominion/issues/270))

## [0.4.1] - 2018-05-23
### Changed
- Updated `version:update` command to support Git tags.

## 0.4.0 - 2018-05-22
### Added
- This CHANGELOG file.

[Unreleased]: https://github.com/WaveHack/OpenDominion/compare/1.0.3...HEAD
[1.0.3]: https://github.com/OpenDominion/OpenDominion/compare/1.0.2...1.0.3
[1.0.2]: https://github.com/OpenDominion/OpenDominion/compare/1.0.1...1.0.2
[1.0.1]: https://github.com/OpenDominion/OpenDominion/compare/1.0.0...1.0.1
[1.0.0]: https://github.com/OpenDominion/OpenDominion/compare/0.10.0-8...1.0.0<|MERGE_RESOLUTION|>--- conflicted
+++ resolved
@@ -3,38 +3,24 @@
 
 The format is based on [Keep a Changelog](http://keepachangelog.com/en/1.0.0/). This project uses its own versioning system.
 ## [Unreleased]
-<<<<<<< HEAD
-=======
 ### Changed
 - Mindswell removed
 - Tech cost will now increase if 50% of your total conquered acres is greater than highest land achieved (from 35%)
 
 ## [1.0.3] - 2020-10-03
->>>>>>> d9ed5dfd
 ### Added
 - Active spell counter in sidebar
 - Town crier tooltips now include the target's race
 
 ### Changed
-<<<<<<< HEAD
-- Mindswell removed
-=======
->>>>>>> d9ed5dfd
 - Maximum prestige gain from destroying wonders increased to 125 (from 100)
 - Minimum defense changed to 3x LAND unmodded (from 5x LAND-150 plus mods)
 - Defense required to OOP under 600 acres is now 3x LAND
 - Defense required to OOP at or above 600 acres is now 5x LAND (from 5x LAND-150 plus mods)
 - Halls of Knowledge will no longer be guaranteed to spawn on Day 6
-<<<<<<< HEAD
-- Tech cost will now increase if 50% of your total conquered acres is greater than highest land achieved (from 35%)
-
-### Fixed
-- The Onyx Masoleum now has the correct perk
-=======
 
 ### Fixed
 - The Onyx Mausoleum now has the correct perk
->>>>>>> d9ed5dfd
 - Cyclone error messages
 - The Graveyard can no longer have a monarch, participate in wars, or attack wonders
 
