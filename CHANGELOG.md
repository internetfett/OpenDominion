# Changelog
All notable changes relevant to players in this project will be documented in this file.

The format is based on [Keep a Changelog](http://keepachangelog.com/en/1.0.0/). This project uses its own versioning system.

## [Unreleased]
### Added
- Added back spell mana cost of active spells to magic page
- Added spell recharge time to magic page

### Changed
- Slightly tweaked starvation casualties to now kill off population types based on proportion

### Fixed
- Barracks Spy should now be more clear that draftees are inaccurate
- Fixed a bug when knocking a target outside of your applied guard range would reset your guard application
<<<<<<< HEAD
- Fixed a bug where you could leave the guard immediately after joining
=======
- Fixed a bug where Survey Dominion calculated percentages based on a dominion's current land total
- Fixed a bug where races with increased max population from barren land wasn't applied properly
- Fixed a bug where Erosion reduced land gains
- Fixed spell duration in success message
- Minor text fixes
>>>>>>> c1b26b8e

## [0.7.0-10] - 2019-08-20
### Fixed
- Surreal Perception now states it lasts for 8 hours
- Fixed Clairvoyances sometimes disappearing from the Op Center
- Fixed notifications not updating properly on settings page
- Fixed not being able to the Royal Guard at the intended day in the round
- Fixed being able to leave the Royal Guard while in the Elite Guard

## [0.7.0-9] - 2019-08-18
### Fixed
- Fixed Parasitic Hunger not properly giving the +50% conversions bonus

## [0.7.0-8] - 2019-08-18
### Fixed
- Fixed theft buttons being clickable before theft is enabled in the round

## [0.7.0-7] - 2019-08-17
### Fixed
- Minor bug fixes

## [0.7.0-6] - 2019-08-17
### Changed
- Slightly increased prestige gains for attackers. Prestige loss for defenders unchanged
- Offensive actions and exploration will now be randomly disabled at end of round (1 to 16 hours before round end)

## [0.7.0-5] - 2019-08-14
### Changed
- Temporarily changed so that new dominions always land in the most emptiest realm

## [0.7.0-4] - 2019-08-14
### Fixed
- Fixed Government page styling on mobile
- Fixed Op Center page being slow sometimes
- Fixed 33% rule sometimes not being applied correctly
- Fixed incorrect dominion placement in realms if a pack was already present in such realm
- Minor text fixes

## [0.7.0-3] - 2019-08-11
### Changed
- A bunch of empty realms now get created for each new round, to prevent people landing together when not packing
- Land lost from being invaded is now again proportional to land types, including constructed/constructed buildings
- Increased spy/wiz success rate
- Race pages on the Scribes now show the race's home land type

### Fixed
- Units in training now count towards max military population

## [0.7.0-2] - 2019-08-09
### Added
- Added link to scribes in the top navigation bar

### Changed
- Dwarf Cleric: -40p
- Gnome: Now has Miner's Sight as racial spell. Mechanical Genius has been removed
- Gnome Juggernaut: Increased max staggered OP to +2.5 at 90% land
- Icekin: Removed +5% platinum production, ArchMage -25p
- Lycanthrope Werewolf: -25p, +1 OP
- Nox Nightshade: +50p
- Nox Lich: -50p
- Spirit: Increased max population bonus from +12.5% to +15%
- Spirit Phantom: No longer needs boats 
- Spirit Banshee: No longer needs boats
- Spirit Spectre: Now converts into elite dp at 60%+ (from 65%+)
- Undead Skeleton: No longer needs boats
- Undead Ghoul: No longer needs boats
- Undead Vampire: Now converts intp elite dp at 60%+ (from 65%+) 

## [0.7.0-1] - 2019-08-09
### Fixed
- Fixed some deploy-related stuff

## [0.7.0] - 2019-08-09
### Added
- Added new races: Lycanthrope, Merfolk, Nox*, Spirit, Undead, Wood Elf
- *Note: The Nox was a premiun race back in Dominion Classic. In OpenDominion it has been renamed to just 'Nox', and made available for everyone, without restrictions.
- Added missing Valhalla races, including the ones mentioned above
- Construction advisor now shows total amount of barren land
- Added info op archive, allowing you to view previously taken info ops
- Docks are now fully implemented, preventing a certain amount of boats from being sunk
- Notifications are now visible from the status screen in a 'Recent News' section
- Added theft espionage operations, allowing you to steal resources from your target
- Added magic spells: Fool's Gold and Surreal Perception
- Added Government page with Royal Guard and Elite Guard
- Added basic Scribes page with races and units

### Changed
- Condensed the items in the left navigation menu (except on mobile)
- Removed prestige penalty on invading targets below 66% your size
- Added prestige grab on invading targets above 120% your size
- Extended the Statistics Advisor with more useful information
- No more than two identical races can be in the same pack 
- Changed national bank icon
- Realms can now have mixed racial alignments
- Significantly reduced starvation casualties
- Slightly lowered overall exploration costs
- Significantly increased exploration cost at or above 4000 acres
- Reduced land lost and defensive casualties upon being on the receiving end on a successful invasion. Total land gains for attackers unchanged
- Reworked spy/wizard operations success chance to be more linear
- Significantly increased spy casualties for failed info gathering operations
- Spirit/Undead and Human/Nomad now count as identical races for pack race-uniqueness purposes

### Fixed
- Fixed newlines sometimes not being properly applied in council posts
- The server time/next tick tickers should now be slightly more accurate
- Fixed Gnome's racial spell Mechanical Genius, now properly granting the intended amount of rezoning cost reduction
- Realm spinner on realm page no longer allows for invalid input (eg negative numbers) which in turn displayed a server error page
- Barren land now correctly houses 10 population for Gnome and Halfling
- Fixed bug where spy strength was lowered when trying to perform op when you had no spies
- Land lost from being invaded now properly takes barren land away first
- Minor text fixes
- Gnomes now correctly do not gain any ore reduction, from any sources, on their units

## [0.6.2-9] - 2019-07-14
### Changed
- Slightly improved targeted espionage/magic spell success rate

### Fixed
- Fixed spell mana cost not being reduced by wizard guilds
- Fixed a race condition during tick, where more resources could be deducted than intended
- Fixed displayed WPA on statistics advisor page
- Fixed a bug where you could still conquer land upon bouncing
- Fixed unable to scroll op center page tables on mobile
- Fixed typo on Town Crier page

## [0.6.2-8] - 2019-06-23
### Changed
- Server and tick timers on pages are now based on server time, not browser time
- Changed texts and colors on Town Crier page

### Fixed
- Fixed race condition bug around hour change, sometimes resulting in loss of resources when performing actions on the hour change
- Changed invasions to calculate casualties before everything else, fixes bugs related to immortal range and Hobgoblin plunder
- Fixed missing Wizard Guild spell mana cost reduction
- Fixed missing text on Town Crier page where a realmie fended off an attack
- Removed 'target was recently invaded'-text on invasion report on failed invasions
- Fixed Clear Sight not including returning boats
- Fixed networth calculation to include dynamic unit power values (e.g. increased op/dp from land ratio based perks)

## [0.6.2-7] - 2019-06-16
### Fixed
- Fix Clairvoyance reports on Op Center page
- Fix 5:4 check on the invasion page

## [0.6.2-6] - 2019-06-16
### Fixed
- Fixed Ares call not working properly sometimes

## [0.6.2-5] - 2019-06-16
### Added
- Added unread count badge to the council page menu item in the sidebar to indicate new messages since your last council visit

### Fixed
- Fixed unit OP/DP on military training page to show with including certain bonuses
- Fixed error where military DP was counted twice
- Fixed code refactor with SPA/WPA perks
- Fixed error in Op Center with Clairvoyance

## [0.6.2-4] - 2019-06-12
### Fixed
- Fixed Firewalker's Phoenix immortal except vs Icekin perk
- Fixed ArchMage cost reduction for Icekin

## [0.6.2-3] - 2019-06-12
### Added
- Added ability to delete your pack once during registration

### Fixed
- Fixed server error when trying to join a pack with invalid credentials
- Fixed missing unit perk help texts
- Fixed Regeneration racial spell for trolls

## [0.6.2-2] - 2019-06-10
### Fixed
- Fixed error on construction page
- Fixed realms not filling up properly with new dominions

## [0.6.2-1] - 2019-06-10
### Added
- Added Clairvoyance spell
- Added new races: Dark Elf, Gnome, Halfling, Icekin, Sylvan, and Troll

### Changed
- Changed timestamp displays from relative server time (eg '13 hours ago') to absolute server time (eg '2019-06-19 13:33:37'). A setting will be added in the future for this, including round time (eg 'Day 12 Hour 23')

## [0.6.2] - 2019-06-05
### Changed
- Changed realm size to 6 (from 12)
- Changed max pack size to 3 (from 6)
- Only one pack can now exist per realm
- Changed invasion range from 60-166% to 75-166% (until guards are implemented)
- Invasion reports can now only be viewed by people in the same realm as the invader and defender
- Data in the Op Center is now shown to the whole realm, regardless of range
- Failing a spell/spy info operation now keeps the target selected in the dropdown
- Changed relative land size percentage colors to make more sense
- Discounted acres after invasion are now only gained upon hitting 75%+ targets
- Minor text changes

### Fixed
- Fixed unit OP/DP rounding display issue in case of non-integer numbers (Firewalker Phoenix)
- Fixed an issue where failing an info op tried to kill off more spies than you had
- Fixed text when last rankings are updated

## [0.6.1-5] - 2019-05-14
### Changed
- "Remember Me" on login page is now checked by default
- Spy losses from failed ops now fluctuate slightly based on relative land size

### Fixed
- Fix a bug with checking whether certain spells are active, fixes the notorious 'Ares Call/DP bug'
- Town Crier page now shows invasions from/to your own dominion
- Amount of boats on status page and Clear Sight now also include returning boats from invasion

## [0.6.1-4] - 2019-04-16
### Changed
- Reduced failed espionage operation spy casualties from 1% to 0.1%

### Fixed
- Fixed dominion sorting in realm page on land sizes larger than 1k
- Units returning from battle are now included in population calculations
- Units returning from battle are now included in networth calculations
- Units returning from battle are now included on the military page under the Trained column

## [0.6.1-3] - 2019-04-14
### Fixed
- Fix packie name on realm page

## [0.6.1-2] - 2019-04-14
### Added
- Added username to realm page for dominions you pack with

### Changed
- Rankings now update every 6 hours (down from 24 hours)
- Remove ruler name from realm page

### Fixed
- Fixed certain realms not getting filled properly
- Several last-minute invasion-related fixes

## [0.6.1-1] - 2019-04-11
### Added
- Added barren land column to explore page

### Changed
- The 'current hour' counter in at the bottom now displays 1-24, instead of 0-23. This should also help out with BR's OOP sim to match the hours
- Dominions on the realm page are now also sorted by networth if land sizes are the same
- Removed invasion morale drop for defenders
- Changed column label 'Player' to 'Ruler Name' on your own realm page
- Minor text changes

### Fixed
- Fixed a bug where packies can close the pack they're in. Now only the pack creator can close it

## [0.6.1] - 2019-04-09
### Added
- Added the following races to Valhalla: Dwarves, Goblins, Firewalkers, and Lizardmen
- Added largest/strongest packs to Valhalla

### Changed
- Moved the 'Join the Discord'-button from status page to daily bonuses page

### Fixed
- Removed "round not yet started"-alert from homepage
- Fixed a bug where creating a pack is placed in a new realm, instead of an already existing and eligible realm
- Minor text fixes

## [0.6.0-2] - 2019-04-09
### Changed
- Updated info box on the magic page
- Added indicator for racial spells on magic page

### Fixed
- Fixed error when registering to a round with duplicate dominion name
- Fixed several tables with data not displaying properly on mobile
- Fixed rankings change column not visible on mobile

## [0.6.0-1] - 2019-04-09
### Fixed
- Fixed an error when registering to a round and creating a new pack

## [0.6.0] - 2019-04-08
### Added
- Added invasions!
- Added Town Crier page
- Clear Sight now mentions if the target was invaded recently, plus roughly how severely 
- Military units now have a role icon next to them
- Temples are now fully implemented, also reducing DP bonuses of targets you're invading
- Added current round information to the home page

### Changed
- Unit and building tooltips have been moved from the question mark icon, to on the name itself

### Fixed
- Fixed not getting a notification when preventing a hostile spell or spy operation

## [0.5.2-1] - 2019-01-27
### Fixed
- Fixed racial spells for Firewalker and Lizardfolk

## [0.5.2] - 2019-01-27
### Added
- Added new races: Firewalker and Lizardfolk.

## [0.5.1-4] to [0.5.1-8] - 2018-10-04
### Fixed
- Fix user IP resolving when behind Cloudflare DNS with trusted proxies.
- Dominion numbering on the realm page now correctly starts at 1, instead of 0.

### Other
- Maintenance work.

## [0.5.0-9] to [0.5.1-3] - 2018-10-02
### Fixed
- Trying to fix deploy errors.

### Other
- Maintenance work.

## [0.5.0-8] - 2018-10-01
### Changed
- Info gathering ops on Op Center page now show exact time upon hover. ([#337](https://github.com/WaveHack/OpenDominion/issues/337))
- Significantly reduced spy losses on failed ops.

### Fixed
- Fixed networth sometimes showing incorrect values on realm page. ([#310](https://github.com/WaveHack/OpenDominion/issues/310))
- Fixed construction cost calculation. As a result, construction costs are significantly higher than before. Time to start building factories. ([#347](https://github.com/WaveHack/OpenDominion/issues/347))
- Barracks Spy now shows number of draftees. ([#331](https://github.com/WaveHack/OpenDominion/issues/331))
- Fixed an division by zero error if you have 0 peasants. ([#349](https://github.com/WaveHack/OpenDominion/issues/349))
- Various other issues.

### Other
- Documentation update.
- Refactoring.
- Queue refactor!
- More refactoring.
- Seriously, a lot of refactoring.

## [0.5.0-7] - 2018-08-26
### Other
- Maintenance work.

## [0.5.0-6] - 2018-08-26
### Changed
- Switched Information and Under Protection sections around on status page.([#313](https://github.com/WaveHack/OpenDominion/issues/313))

### Other
- Maintenance work.
- Documentation update.

## [0.5.0-5] - 2018-08-11
### Fixed
- Fixed cost rounding issues on wizard cost multiplier when wizard guilds were built.
- Fixed a bug regarding population growth. ([#176](https://github.com/WaveHack/OpenDominion/issues/176))

## [0.5.0-4] - 2018-08-07
### Fixed
- Council pages now show ruler name instead of user name.

## [0.5.0-3] - 2018-08-05
### Fixed
- Fixed creating a pack sometimes giving an error. ([#321](https://github.com/WaveHack/OpenDominion/issues/321))

## [0.5.0-2] - 2018-08-04
### Fixed
- Realm page now shows ruler name instead of user name. ([#309](https://github.com/WaveHack/OpenDominion/issues/309))
- Limit amount of rows of show on realm page in case realm size is less than 12. ([#308](https://github.com/WaveHack/OpenDominion/issues/308))

### Other
- Refactoring.

## [0.5.0-1] - 2018-08-04
### Fixed
- Fix deploy error.

## [0.5.0] - 2018-08-04
### Added
- Added new races: Dwarf and Goblin.
- Added ruler name for round registration. ([#254](https://github.com/WaveHack/OpenDominion/issues/254))
- Added packs. ([#280](https://github.com/WaveHack/OpenDominion/issues/280))
- Added racial spells. ([#157](https://github.com/WaveHack/OpenDominion/issues/157))
- Added Op Center. ([#24](https://github.com/WaveHack/OpenDominion/issues/24))
- Added Espionage with info gathering operations: Barracks Spy, Castle Spy, Survey Dominion, and Land Spy. ([#21](https://github.com/WaveHack/OpenDominion/issues/21))
- Added Clear Sight spell. ([#220](https://github.com/WaveHack/OpenDominion/issues/220))
- Added Revelation spell. ([#221](https://github.com/WaveHack/OpenDominion/issues/221))
- Added unit OP/DP stats on military page ([#234](https://github.com/WaveHack/OpenDominion/issues/234))
- Added NYI/PI indicator and help text icon on Construction Advisor page
- Added Wizard Guild building, reducing wizard/AM plat cost and increasing wizard strength regen per hour. ([#305](https://github.com/WaveHack/OpenDominion/issues/305))
- Added failed spy op losses reduction on Forest Havens. ([#306](https://github.com/WaveHack/OpenDominion/issues/306))

### Changed
- Updated round registration page with better help texts and racial descriptions.
- Employment percentage on status screen now shows 2 decimals.
- Updated Re-zone Land icon in the sidebar.
- Net OP/DP now scales with morale, down to -10% at 0% morale.

## [0.4.2] - 2018-06-03
### Fixed
- Fixed dashboard page sometimes showing incorrect duration for round start/end dates.
- Fixed internal server error on realm page using invalid realm number. ([#270](https://github.com/WaveHack/OpenDominion/issues/270))

## [0.4.1] - 2018-05-23
### Changed
- Updated `version:update` command to support Git tags.

## 0.4.0 - 2018-05-22
### Added
- This CHANGELOG file.

[Unreleased]: https://github.com/WaveHack/OpenDominion/compare/0.7.0-10...HEAD
[0.7.0-10]: https://github.com/WaveHack/OpenDominion/compare/0.7.0-9...0.7.0-10
[0.7.0-9]: https://github.com/WaveHack/OpenDominion/compare/0.7.0-8...0.7.0-9
[0.7.0-8]: https://github.com/WaveHack/OpenDominion/compare/0.7.0-7...0.7.0-8
[0.7.0-7]: https://github.com/WaveHack/OpenDominion/compare/0.7.0-6...0.7.0-7
[0.7.0-6]: https://github.com/WaveHack/OpenDominion/compare/0.7.0-5...0.7.0-6
[0.7.0-5]: https://github.com/WaveHack/OpenDominion/compare/0.7.0-4...0.7.0-5
[0.7.0-4]: https://github.com/WaveHack/OpenDominion/compare/0.7.0-3...0.7.0-4
[0.7.0-3]: https://github.com/WaveHack/OpenDominion/compare/0.7.0-2...0.7.0-3
[0.7.0-2]: https://github.com/WaveHack/OpenDominion/compare/0.7.0-1...0.7.0-2
[0.7.0-1]: https://github.com/WaveHack/OpenDominion/compare/0.7.0...0.7.0-1
[0.7.0]: https://github.com/WaveHack/OpenDominion/compare/0.6.2-9...0.7.0
[0.6.2-9]: https://github.com/WaveHack/OpenDominion/compare/0.6.2-8...0.6.2-9
[0.6.2-8]: https://github.com/WaveHack/OpenDominion/compare/0.6.2-7...0.6.2-8
[0.6.2-7]: https://github.com/WaveHack/OpenDominion/compare/0.6.2-6...0.6.2-7
[0.6.2-6]: https://github.com/WaveHack/OpenDominion/compare/0.6.2-5...0.6.2-6
[0.6.2-5]: https://github.com/WaveHack/OpenDominion/compare/0.6.2-4...0.6.2-5
[0.6.2-4]: https://github.com/WaveHack/OpenDominion/compare/0.6.2-3...0.6.2-4
[0.6.2-3]: https://github.com/WaveHack/OpenDominion/compare/0.6.2-2...0.6.2-3
[0.6.2-2]: https://github.com/WaveHack/OpenDominion/compare/0.6.2-1...0.6.2-2
[0.6.2-1]: https://github.com/WaveHack/OpenDominion/compare/0.6.2...0.6.2-1
[0.6.2]: https://github.com/WaveHack/OpenDominion/compare/0.6.1-5...0.6.2
[0.6.1-5]: https://github.com/WaveHack/OpenDominion/compare/0.6.1-4...0.6.1-5
[0.6.1-4]: https://github.com/WaveHack/OpenDominion/compare/0.6.1-3...0.6.1-4
[0.6.1-3]: https://github.com/WaveHack/OpenDominion/compare/0.6.1-2...0.6.1-3
[0.6.1-2]: https://github.com/WaveHack/OpenDominion/compare/0.6.1-1...0.6.1-2
[0.6.1-1]: https://github.com/WaveHack/OpenDominion/compare/0.6.1...0.6.1-1
[0.6.1]: https://github.com/WaveHack/OpenDominion/compare/0.6.0-2...0.6.1
[0.6.0-2]: https://github.com/WaveHack/OpenDominion/compare/0.6.0-1...0.6.0-2
[0.6.0-1]: https://github.com/WaveHack/OpenDominion/compare/0.6.0...0.6.0-1
[0.6.0]: https://github.com/WaveHack/OpenDominion/compare/0.5.2-1...0.6.0
[0.5.2-1]: https://github.com/WaveHack/OpenDominion/compare/0.5.2...0.5.2-1
[0.5.2]: https://github.com/WaveHack/OpenDominion/compare/0.5.1-8...0.5.2
[0.5.1-8]: https://github.com/WaveHack/OpenDominion/compare/0.5.1-7...0.5.1-8
[0.5.1-7]: https://github.com/WaveHack/OpenDominion/compare/0.5.1-6...0.5.1-7
[0.5.1-6]: https://github.com/WaveHack/OpenDominion/compare/0.5.1-5...0.5.1-6
[0.5.1-5]: https://github.com/WaveHack/OpenDominion/compare/0.5.1-4...0.5.1-5
[0.5.1-4]: https://github.com/WaveHack/OpenDominion/compare/0.5.1-3...0.5.1-4
[0.5.1-3]: https://github.com/WaveHack/OpenDominion/compare/0.5.1-2...0.5.1-3
[0.5.1-2]: https://github.com/WaveHack/OpenDominion/compare/0.5.1-1...0.5.1-2
[0.5.1-1]: https://github.com/WaveHack/OpenDominion/compare/0.5.1...0.5.1-1
[0.5.1]: https://github.com/WaveHack/OpenDominion/compare/0.5.0-9...0.5.1
[0.5.0-9]: https://github.com/WaveHack/OpenDominion/compare/0.5.0-8...0.5.0-9
[0.5.0-8]: https://github.com/WaveHack/OpenDominion/compare/0.5.0-7...0.5.0-8
[0.5.0-7]: https://github.com/WaveHack/OpenDominion/compare/0.5.0-6...0.5.0-7
[0.5.0-6]: https://github.com/WaveHack/OpenDominion/compare/0.5.0-5...0.5.0-6
[0.5.0-5]: https://github.com/WaveHack/OpenDominion/compare/0.5.0-4...0.5.0-5
[0.5.0-4]: https://github.com/WaveHack/OpenDominion/compare/0.5.0-3...0.5.0-4
[0.5.0-3]: https://github.com/WaveHack/OpenDominion/compare/0.5.0-2...0.5.0-3
[0.5.0-2]: https://github.com/WaveHack/OpenDominion/compare/0.5.0-1...0.5.0-2
[0.5.0-1]: https://github.com/WaveHack/OpenDominion/compare/0.5.0...0.5.0-1
[0.5.0]: https://github.com/WaveHack/OpenDominion/compare/0.4.2...0.5.0
[0.4.2]: https://github.com/WaveHack/OpenDominion/compare/0.4.1...0.4.2
[0.4.1]: https://github.com/WaveHack/OpenDominion/compare/0.4.0...0.4.1<|MERGE_RESOLUTION|>--- conflicted
+++ resolved
@@ -14,15 +14,12 @@
 ### Fixed
 - Barracks Spy should now be more clear that draftees are inaccurate
 - Fixed a bug when knocking a target outside of your applied guard range would reset your guard application
-<<<<<<< HEAD
-- Fixed a bug where you could leave the guard immediately after joining
-=======
 - Fixed a bug where Survey Dominion calculated percentages based on a dominion's current land total
 - Fixed a bug where races with increased max population from barren land wasn't applied properly
 - Fixed a bug where Erosion reduced land gains
 - Fixed spell duration in success message
+- Fixed a bug where you could leave a guard immediately after joining
 - Minor text fixes
->>>>>>> c1b26b8e
 
 ## [0.7.0-10] - 2019-08-20
 ### Fixed
