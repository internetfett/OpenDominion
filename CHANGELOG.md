# Changelog
All notable changes relevant to players in this project will be documented in this file.

The format is based on [Keep a Changelog](http://keepachangelog.com/en/1.0.0/). This project uses its own versioning system.

## [Unreleased]
### Changed
- Slightly increased prestige gains for attackers. Prestige loss for defenders unchanged

## [0.7.0-5] - 2019-08-14
### Changed
- Temporarily changed so that new dominions always land in the most emptiest realm

## [0.7.0-4] - 2019-08-14
### Fixed
- Fixed Government page styling on mobile
- Fixed Op Center page being slow sometimes
- Fixed 33% rule sometimes not being applied correctly
- Fixed incorrect dominion placement in realms if a pack was already present in such realm
- Minor text fixes

## [0.7.0-3] - 2019-08-11
### Changed
- A bunch of empty realms now get created for each new round, to prevent people landing together when not packing
- Land lost from being invaded is now again proportional to land types, including constructed/constructed buildings
- Increased spy/wiz success rate
- Race pages on the Scribes now show the race's home land type

### Fixed
- Units in training now count towards max military population

## [0.7.0-2] - 2019-08-09
### Added
- Added link to scribes in the top navigation bar

### Changed
- Dwarf Cleric: -40p
- Gnome: Now has Miner's Sight as racial spell. Mechanical Genius has been removed
- Gnome Juggernaut: Increased max staggered OP to +2.5 at 90% land
- Icekin: Removed +5% platinum production, ArchMage -25p
- Lycanthrope Werewolf: -25p, +1 OP
- Nox Nightshade: +50p
- Nox Lich: -50p
- Spirit: Increased max population bonus from +12.5% to +15%
- Spirit Phantom: No longer needs boats 
- Spirit Banshee: No longer needs boats
- Spirit Spectre: Now converts into elite dp at 60%+ (from 65%+)
- Undead Skeleton: No longer needs boats
- Undead Ghoul: No longer needs boats
- Undead Vampire: Now converts intp elite dp at 60%+ (from 65%+) 

## [0.7.0-1] - 2019-08-09
### Fixed
- Fixed some deploy-related stuff

## [0.7.0] - 2019-08-09
### Added
- Added new races: Lycanthrope, Merfolk, Nox*, Spirit, Undead, Wood Elf
- *Note: The Nox was a premiun race back in Dominion Classic. In OpenDominion it has been renamed to just 'Nox', and made available for everyone, without restrictions.
- Added missing Valhalla races, including the ones mentioned above
- Construction advisor now shows total amount of barren land
- Added info op archive, allowing you to view previously taken info ops
- Docks are now fully implemented, preventing a certain amount of boats from being sunk
- Notifications are now visible from the status screen in a 'Recent News' section
- Added theft espionage operations, allowing you to steal resources from your target
- Added magic spells: Fool's Gold and Surreal Perception
- Added Government page with Royal Guard and Elite Guard
<<<<<<< HEAD
- Added basic Scribes page with races and units
=======
- Offensive actions and exploration will now be randomly disabled at end of round (16-1 hours before round end).
>>>>>>> a7db6438

### Changed
- Condensed the items in the left navigation menu (except on mobile)
- Removed prestige penalty on invading targets below 66% your size
- Added prestige grab on invading targets above 120% your size
- Extended the Statistics Advisor with more useful information
- No more than two identical races can be in the same pack 
- Changed national bank icon
- Realms can now have mixed racial alignments
- Significantly reduced starvation casualties
- Slightly lowered overall exploration costs
- Significantly increased exploration cost at or above 4000 acres
- Reduced land lost and defensive casualties upon being on the receiving end on a successful invasion. Total land gains for attackers unchanged
- Reworked spy/wizard operations success chance to be more linear
- Significantly increased spy casualties for failed info gathering operations
- Spirit/Undead and Human/Nomad now count as identical races for pack race-uniqueness purposes

### Fixed
- Fixed newlines sometimes not being properly applied in council posts
- The server time/next tick tickers should now be slightly more accurate
- Fixed Gnome's racial spell Mechanical Genius, now properly granting the intended amount of rezoning cost reduction
- Realm spinner on realm page no longer allows for invalid input (eg negative numbers) which in turn displayed a server error page
- Barren land now correctly houses 10 population for Gnome and Halfling
- Fixed bug where spy strength was lowered when trying to perform op when you had no spies
- Land lost from being invaded now properly takes barren land away first
- Minor text fixes
- Gnomes now correctly do not gain any ore reduction, from any sources, on their units

## [0.6.2-9] - 2019-07-14
### Changed
- Slightly improved targeted espionage/magic spell success rate

### Fixed
- Fixed spell mana cost not being reduced by wizard guilds
- Fixed a race condition during tick, where more resources could be deducted than intended
- Fixed displayed WPA on statistics advisor page
- Fixed a bug where you could still conquer land upon bouncing
- Fixed unable to scroll op center page tables on mobile
- Fixed typo on Town Crier page

## [0.6.2-8] - 2019-06-23
### Changed
- Server and tick timers on pages are now based on server time, not browser time
- Changed texts and colors on Town Crier page

### Fixed
- Fixed race condition bug around hour change, sometimes resulting in loss of resources when performing actions on the hour change
- Changed invasions to calculate casualties before everything else, fixes bugs related to immortal range and Hobgoblin plunder
- Fixed missing Wizard Guild spell mana cost reduction
- Fixed missing text on Town Crier page where a realmie fended off an attack
- Removed 'target was recently invaded'-text on invasion report on failed invasions
- Fixed Clear Sight not including returning boats
- Fixed networth calculation to include dynamic unit power values (e.g. increased op/dp from land ratio based perks)

## [0.6.2-7] - 2019-06-16
### Fixed
- Fix Clairvoyance reports on Op Center page
- Fix 5:4 check on the invasion page

## [0.6.2-6] - 2019-06-16
### Fixed
- Fixed Ares call not working properly sometimes

## [0.6.2-5] - 2019-06-16
### Added
- Added unread count badge to the council page menu item in the sidebar to indicate new messages since your last council visit

### Fixed
- Fixed unit OP/DP on military training page to show with including certain bonuses
- Fixed error where military DP was counted twice
- Fixed code refactor with SPA/WPA perks
- Fixed error in Op Center with Clairvoyance

## [0.6.2-4] - 2019-06-12
### Fixed
- Fixed Firewalker's Phoenix immortal except vs Icekin perk
- Fixed ArchMage cost reduction for Icekin

## [0.6.2-3] - 2019-06-12
### Added
- Added ability to delete your pack once during registration

### Fixed
- Fixed server error when trying to join a pack with invalid credentials
- Fixed missing unit perk help texts
- Fixed Regeneration racial spell for trolls

## [0.6.2-2] - 2019-06-10
### Fixed
- Fixed error on construction page
- Fixed realms not filling up properly with new dominions

## [0.6.2-1] - 2019-06-10
### Added
- Added Clairvoyance spell
- Added new races: Dark Elf, Gnome, Halfling, Icekin, Sylvan, and Troll

### Changed
- Changed timestamp displays from relative server time (eg '13 hours ago') to absolute server time (eg '2019-06-19 13:33:37'). A setting will be added in the future for this, including round time (eg 'Day 12 Hour 23')

## [0.6.2] - 2019-06-05
### Changed
- Changed realm size to 6 (from 12)
- Changed max pack size to 3 (from 6)
- Only one pack can now exist per realm
- Changed invasion range from 60-166% to 75-166% (until guards are implemented)
- Invasion reports can now only be viewed by people in the same realm as the invader and defender
- Data in the Op Center is now shown to the whole realm, regardless of range
- Failing a spell/spy info operation now keeps the target selected in the dropdown
- Changed relative land size percentage colors to make more sense
- Discounted acres after invasion are now only gained upon hitting 75%+ targets
- Minor text changes

### Fixed
- Fixed unit OP/DP rounding display issue in case of non-integer numbers (Firewalker Phoenix)
- Fixed an issue where failing an info op tried to kill off more spies than you had
- Fixed text when last rankings are updated

## [0.6.1-5] - 2019-05-14
### Changed
- "Remember Me" on login page is now checked by default
- Spy losses from failed ops now fluctuate slightly based on relative land size

### Fixed
- Fix a bug with checking whether certain spells are active, fixes the notorious 'Ares Call/DP bug'
- Town Crier page now shows invasions from/to your own dominion
- Amount of boats on status page and Clear Sight now also include returning boats from invasion

## [0.6.1-4] - 2019-04-16
### Changed
- Reduced failed espionage operation spy casualties from 1% to 0.1%

### Fixed
- Fixed dominion sorting in realm page on land sizes larger than 1k
- Units returning from battle are now included in population calculations
- Units returning from battle are now included in networth calculations
- Units returning from battle are now included on the military page under the Trained column

## [0.6.1-3] - 2019-04-14
### Fixed
- Fix packie name on realm page

## [0.6.1-2] - 2019-04-14
### Added
- Added username to realm page for dominions you pack with

### Changed
- Rankings now update every 6 hours (down from 24 hours)
- Remove ruler name from realm page

### Fixed
- Fixed certain realms not getting filled properly
- Several last-minute invasion-related fixes

## [0.6.1-1] - 2019-04-11
### Added
- Added barren land column to explore page

### Changed
- The 'current hour' counter in at the bottom now displays 1-24, instead of 0-23. This should also help out with BR's OOP sim to match the hours
- Dominions on the realm page are now also sorted by networth if land sizes are the same
- Removed invasion morale drop for defenders
- Changed column label 'Player' to 'Ruler Name' on your own realm page
- Minor text changes

### Fixed
- Fixed a bug where packies can close the pack they're in. Now only the pack creator can close it

## [0.6.1] - 2019-04-09
### Added
- Added the following races to Valhalla: Dwarves, Goblins, Firewalkers, and Lizardmen
- Added largest/strongest packs to Valhalla

### Changed
- Moved the 'Join the Discord'-button from status page to daily bonuses page

### Fixed
- Removed "round not yet started"-alert from homepage
- Fixed a bug where creating a pack is placed in a new realm, instead of an already existing and eligible realm
- Minor text fixes

## [0.6.0-2] - 2019-04-09
### Changed
- Updated info box on the magic page
- Added indicator for racial spells on magic page

### Fixed
- Fixed error when registering to a round with duplicate dominion name
- Fixed several tables with data not displaying properly on mobile
- Fixed rankings change column not visible on mobile

## [0.6.0-1] - 2019-04-09
### Fixed
- Fixed an error when registering to a round and creating a new pack

## [0.6.0] - 2019-04-08
### Added
- Added invasions!
- Added Town Crier page
- Clear Sight now mentions if the target was invaded recently, plus roughly how severely 
- Military units now have a role icon next to them
- Temples are now fully implemented, also reducing DP bonuses of targets you're invading
- Added current round information to the home page

### Changed
- Unit and building tooltips have been moved from the question mark icon, to on the name itself

### Fixed
- Fixed not getting a notification when preventing a hostile spell or spy operation

## [0.5.2-1] - 2019-01-27
### Fixed
- Fixed racial spells for Firewalker and Lizardfolk

## [0.5.2] - 2019-01-27
### Added
- Added new races: Firewalker and Lizardfolk.

## [0.5.1-4] to [0.5.1-8] - 2018-10-04
### Fixed
- Fix user IP resolving when behind Cloudflare DNS with trusted proxies.
- Dominion numbering on the realm page now correctly starts at 1, instead of 0.

### Other
- Maintenance work.

## [0.5.0-9] to [0.5.1-3] - 2018-10-02
### Fixed
- Trying to fix deploy errors.

### Other
- Maintenance work.

## [0.5.0-8] - 2018-10-01
### Changed
- Info gathering ops on Op Center page now show exact time upon hover. ([#337](https://github.com/WaveHack/OpenDominion/issues/337))
- Significantly reduced spy losses on failed ops.

### Fixed
- Fixed networth sometimes showing incorrect values on realm page. ([#310](https://github.com/WaveHack/OpenDominion/issues/310))
- Fixed construction cost calculation. As a result, construction costs are significantly higher than before. Time to start building factories. ([#347](https://github.com/WaveHack/OpenDominion/issues/347))
- Barracks Spy now shows number of draftees. ([#331](https://github.com/WaveHack/OpenDominion/issues/331))
- Fixed an division by zero error if you have 0 peasants. ([#349](https://github.com/WaveHack/OpenDominion/issues/349))
- Various other issues.

### Other
- Documentation update.
- Refactoring.
- Queue refactor!
- More refactoring.
- Seriously, a lot of refactoring.

## [0.5.0-7] - 2018-08-26
### Other
- Maintenance work.

## [0.5.0-6] - 2018-08-26
### Changed
- Switched Information and Under Protection sections around on status page.([#313](https://github.com/WaveHack/OpenDominion/issues/313))

### Other
- Maintenance work.
- Documentation update.

## [0.5.0-5] - 2018-08-11
### Fixed
- Fixed cost rounding issues on wizard cost multiplier when wizard guilds were built.
- Fixed a bug regarding population growth. ([#176](https://github.com/WaveHack/OpenDominion/issues/176))

## [0.5.0-4] - 2018-08-07
### Fixed
- Council pages now show ruler name instead of user name.

## [0.5.0-3] - 2018-08-05
### Fixed
- Fixed creating a pack sometimes giving an error. ([#321](https://github.com/WaveHack/OpenDominion/issues/321))

## [0.5.0-2] - 2018-08-04
### Fixed
- Realm page now shows ruler name instead of user name. ([#309](https://github.com/WaveHack/OpenDominion/issues/309))
- Limit amount of rows of show on realm page in case realm size is less than 12. ([#308](https://github.com/WaveHack/OpenDominion/issues/308))

### Other
- Refactoring.

## [0.5.0-1] - 2018-08-04
### Fixed
- Fix deploy error.

## [0.5.0] - 2018-08-04
### Added
- Added new races: Dwarf and Goblin.
- Added ruler name for round registration. ([#254](https://github.com/WaveHack/OpenDominion/issues/254))
- Added packs. ([#280](https://github.com/WaveHack/OpenDominion/issues/280))
- Added racial spells. ([#157](https://github.com/WaveHack/OpenDominion/issues/157))
- Added Op Center. ([#24](https://github.com/WaveHack/OpenDominion/issues/24))
- Added Espionage with info gathering operations: Barracks Spy, Castle Spy, Survey Dominion, and Land Spy. ([#21](https://github.com/WaveHack/OpenDominion/issues/21))
- Added Clear Sight spell. ([#220](https://github.com/WaveHack/OpenDominion/issues/220))
- Added Revelation spell. ([#221](https://github.com/WaveHack/OpenDominion/issues/221))
- Added unit OP/DP stats on military page ([#234](https://github.com/WaveHack/OpenDominion/issues/234))
- Added NYI/PI indicator and help text icon on Construction Advisor page
- Added Wizard Guild building, reducing wizard/AM plat cost and increasing wizard strength regen per hour. ([#305](https://github.com/WaveHack/OpenDominion/issues/305))
- Added failed spy op losses reduction on Forest Havens. ([#306](https://github.com/WaveHack/OpenDominion/issues/306))

### Changed
- Updated round registration page with better help texts and racial descriptions.
- Employment percentage on status screen now shows 2 decimals.
- Updated Re-zone Land icon in the sidebar.
- Net OP/DP now scales with morale, down to -10% at 0% morale.

## [0.4.2] - 2018-06-03
### Fixed
- Fixed dashboard page sometimes showing incorrect duration for round start/end dates.
- Fixed internal server error on realm page using invalid realm number. ([#270](https://github.com/WaveHack/OpenDominion/issues/270))

## [0.4.1] - 2018-05-23
### Changed
- Updated `version:update` command to support Git tags.

## 0.4.0 - 2018-05-22
### Added
- This CHANGELOG file.

[Unreleased]: https://github.com/WaveHack/OpenDominion/compare/0.7.0-5...HEAD
[0.7.0-5]: https://github.com/WaveHack/OpenDominion/compare/0.7.0-4...0.7.0-5
[0.7.0-4]: https://github.com/WaveHack/OpenDominion/compare/0.7.0-3...0.7.0-4
[0.7.0-3]: https://github.com/WaveHack/OpenDominion/compare/0.7.0-2...0.7.0-3
[0.7.0-2]: https://github.com/WaveHack/OpenDominion/compare/0.7.0-1...0.7.0-2
[0.7.0-1]: https://github.com/WaveHack/OpenDominion/compare/0.7.0...0.7.0-1
[0.7.0]: https://github.com/WaveHack/OpenDominion/compare/0.6.2-9...0.7.0
[0.6.2-9]: https://github.com/WaveHack/OpenDominion/compare/0.6.2-8...0.6.2-9
[0.6.2-8]: https://github.com/WaveHack/OpenDominion/compare/0.6.2-7...0.6.2-8
[0.6.2-7]: https://github.com/WaveHack/OpenDominion/compare/0.6.2-6...0.6.2-7
[0.6.2-6]: https://github.com/WaveHack/OpenDominion/compare/0.6.2-5...0.6.2-6
[0.6.2-5]: https://github.com/WaveHack/OpenDominion/compare/0.6.2-4...0.6.2-5
[0.6.2-4]: https://github.com/WaveHack/OpenDominion/compare/0.6.2-3...0.6.2-4
[0.6.2-3]: https://github.com/WaveHack/OpenDominion/compare/0.6.2-2...0.6.2-3
[0.6.2-2]: https://github.com/WaveHack/OpenDominion/compare/0.6.2-1...0.6.2-2
[0.6.2-1]: https://github.com/WaveHack/OpenDominion/compare/0.6.2...0.6.2-1
[0.6.2]: https://github.com/WaveHack/OpenDominion/compare/0.6.1-5...0.6.2
[0.6.1-5]: https://github.com/WaveHack/OpenDominion/compare/0.6.1-4...0.6.1-5
[0.6.1-4]: https://github.com/WaveHack/OpenDominion/compare/0.6.1-3...0.6.1-4
[0.6.1-3]: https://github.com/WaveHack/OpenDominion/compare/0.6.1-2...0.6.1-3
[0.6.1-2]: https://github.com/WaveHack/OpenDominion/compare/0.6.1-1...0.6.1-2
[0.6.1-1]: https://github.com/WaveHack/OpenDominion/compare/0.6.1...0.6.1-1
[0.6.1]: https://github.com/WaveHack/OpenDominion/compare/0.6.0-2...0.6.1
[0.6.0-2]: https://github.com/WaveHack/OpenDominion/compare/0.6.0-1...0.6.0-2
[0.6.0-1]: https://github.com/WaveHack/OpenDominion/compare/0.6.0...0.6.0-1
[0.6.0]: https://github.com/WaveHack/OpenDominion/compare/0.5.2-1...0.6.0
[0.5.2-1]: https://github.com/WaveHack/OpenDominion/compare/0.5.2...0.5.2-1
[0.5.2]: https://github.com/WaveHack/OpenDominion/compare/0.5.1-8...0.5.2
[0.5.1-8]: https://github.com/WaveHack/OpenDominion/compare/0.5.1-7...0.5.1-8
[0.5.1-7]: https://github.com/WaveHack/OpenDominion/compare/0.5.1-6...0.5.1-7
[0.5.1-6]: https://github.com/WaveHack/OpenDominion/compare/0.5.1-5...0.5.1-6
[0.5.1-5]: https://github.com/WaveHack/OpenDominion/compare/0.5.1-4...0.5.1-5
[0.5.1-4]: https://github.com/WaveHack/OpenDominion/compare/0.5.1-3...0.5.1-4
[0.5.1-3]: https://github.com/WaveHack/OpenDominion/compare/0.5.1-2...0.5.1-3
[0.5.1-2]: https://github.com/WaveHack/OpenDominion/compare/0.5.1-1...0.5.1-2
[0.5.1-1]: https://github.com/WaveHack/OpenDominion/compare/0.5.1...0.5.1-1
[0.5.1]: https://github.com/WaveHack/OpenDominion/compare/0.5.0-9...0.5.1
[0.5.0-9]: https://github.com/WaveHack/OpenDominion/compare/0.5.0-8...0.5.0-9
[0.5.0-8]: https://github.com/WaveHack/OpenDominion/compare/0.5.0-7...0.5.0-8
[0.5.0-7]: https://github.com/WaveHack/OpenDominion/compare/0.5.0-6...0.5.0-7
[0.5.0-6]: https://github.com/WaveHack/OpenDominion/compare/0.5.0-5...0.5.0-6
[0.5.0-5]: https://github.com/WaveHack/OpenDominion/compare/0.5.0-4...0.5.0-5
[0.5.0-4]: https://github.com/WaveHack/OpenDominion/compare/0.5.0-3...0.5.0-4
[0.5.0-3]: https://github.com/WaveHack/OpenDominion/compare/0.5.0-2...0.5.0-3
[0.5.0-2]: https://github.com/WaveHack/OpenDominion/compare/0.5.0-1...0.5.0-2
[0.5.0-1]: https://github.com/WaveHack/OpenDominion/compare/0.5.0...0.5.0-1
[0.5.0]: https://github.com/WaveHack/OpenDominion/compare/0.4.2...0.5.0
[0.4.2]: https://github.com/WaveHack/OpenDominion/compare/0.4.1...0.4.2
[0.4.1]: https://github.com/WaveHack/OpenDominion/compare/0.4.0...0.4.1<|MERGE_RESOLUTION|>--- conflicted
+++ resolved
@@ -6,6 +6,7 @@
 ## [Unreleased]
 ### Changed
 - Slightly increased prestige gains for attackers. Prestige loss for defenders unchanged
+- Offensive actions and exploration will now be randomly disabled at end of round (1 to 16 hours before round end)
 
 ## [0.7.0-5] - 2019-08-14
 ### Changed
@@ -65,11 +66,7 @@
 - Added theft espionage operations, allowing you to steal resources from your target
 - Added magic spells: Fool's Gold and Surreal Perception
 - Added Government page with Royal Guard and Elite Guard
-<<<<<<< HEAD
 - Added basic Scribes page with races and units
-=======
-- Offensive actions and exploration will now be randomly disabled at end of round (16-1 hours before round end).
->>>>>>> a7db6438
 
 ### Changed
 - Condensed the items in the left navigation menu (except on mobile)
