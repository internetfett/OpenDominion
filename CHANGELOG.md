--- conflicted
+++ resolved
@@ -34,11 +34,8 @@
 - Failed invasions when sending over 85% of the target's defense will now properly reduce defensive casualties for subsequent invasions
 - Slightly tweaked starvation casualties to now kill off population types based on proportion
 - Significantly increased the speed of the hourly tick (hour change)
-<<<<<<< HEAD
 - Scribes now contains more information. Construction, Espionage and Magic have now been added.
-=======
 - Can no longer view other realms before the round starts
->>>>>>> 9f0a5a78
 
 ### Fixed
 - Barracks Spy should now be more clear that draftees are inaccurate
