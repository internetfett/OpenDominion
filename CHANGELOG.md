--- conflicted
+++ resolved
@@ -21,13 +21,9 @@
 - Removed prestige penalty on invading targets below 66% your size
 - Added prestige grab on invading targets above 120% your size
 - Extended the Statistics Advisor with more useful information
-<<<<<<< HEAD
 - No more than two identical races can be in the same pack 
 - Changed national bank icon
-=======
-- No more than two identical races can be in the same pack
 - Realms can now have mixed racial alignments
->>>>>>> f52e2d7d
 
 ### Fixed
 - Fixed newlines sometimes not being properly applied in council posts
@@ -35,8 +31,8 @@
 - Fixed Gnome's racial spell Mechanical Genius, now properly granting the intended amount of rezoning cost reduction
 - Realm spinner on realm page no longer allows for invalid input (eg negative numbers) which in turn displayed a server error page
 - Barren land now correctly houses 10 population for Gnome and Halfling
+- Fixed bug where spy strength was lowered when trying to perform op when you had no spies
 - Minor text fixes
-- Fixed bug where spy strength was lowered when trying to perform op when you had no spies
 
 ## [0.6.2-9] - 2019-07-14
 ### Changed
