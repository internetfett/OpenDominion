# Changelog
All notable changes relevant to players in this project will be documented in this file.

The format is based on [Keep a Changelog](http://keepachangelog.com/en/1.0.0/). This project uses its own versioning system.
## [Unreleased]
<<<<<<< HEAD
### Added
- Show war information on each realm page
- Valhalla pages for each user

=======

## [0.8.0-7] - 2020-02-17
>>>>>>> 29f1e6c6
### Fixed
- Assassinate wizards will no longer work against undead
- Disband spies will now add the correct number of draftees
- War ops buttons are no longer dimmed when targeting a dominion that recently invaded you
<<<<<<< HEAD
- Generated land from invasion will now count toward total land conquered
- Total number of realms no longer visible before round start
=======
- Percentage calculations in archived survey dominion operations have been corrected
>>>>>>> 29f1e6c6

## [0.8.0-6] - 2020-01-19
### Fixed
- Fixed a bug where exploration platinum costs were higher than expected upon joining the Elite Guard
- Fixed a bug where Snare caused a server error upon dealing negative damage

## [0.8.0-5] - 2020-01-19
### Fixed
- Fixed a server error when stealing gems

## [0.8.0-4] - 2020-01-18
### Fixed
- Black ops spell buttons are now grayed out before day 8
- Spy losses tech perk is now multiplicative instead of additive
- Failed spy/wiz operations no longer count as a success in statistics advisor
- Draftees no longer counted as attacking DP when checking 33% rule

## [0.8.0-3] - 2020-01-16
### Fixed
- Fixed a bug that sometimes prevented building discounted land
- Fixed a bug where casualty reduction techs were too powerful

## [0.8.0-2] - 2020-01-14
## [0.8.0-1] - 2020-01-14
### Added
- Added techs to the Scribes

### Fixed
- Fixed an issue where the Town Crier dropdown excluded the last realm
- Fixed a server error on Master of Water Valhalla page
- Fixed an issue with decimals places on invasion page
- Fixed duplicate sentence periods at end of unit descriptions
- Fixed missing race perks on registration and scribes pages
- Fixed starvation casualties not killing off the intended unit types
- Fixed a bug regarding invading with mixed 9 and 12 hour returning units causing prestige and resource points to incorrectly return faster than intended

## [0.8.0]
### Added
- War & Black Ops!
- Monarchs may now declare WAR on other realms.
- War immediately allows the use of war-only black ops.
- After 24 hours, 5% OP is added to attacks between the two realms (10% for mutual war).
- Mutual war also awards prestige for successful black ops between the two realms.
- New Spell: Energy Mirror reflects spells back at the caster.
- Technological Advances!
- Schools and invasion now reward research points.
- Use research points to unlock bonuses from the tech tree (minimum cost based on highest land achieved).
- New Spell: Vision reveals your target's techs.

### Changed
- Gnome: Racial spell changed back to Mechanical Genius (from Miner's Sight)
- Merfolk: Added +5% offense racial
- Sylvan Centaur: -20o, casualty reduction increased to -25% (from -15%)
- Nox: Added +15% research point generation
- Info ops spy/wizard strength cost reduced to 1% (from 2%)
- Additional discounted land added when constructed buildings are lost to invasion
- Defensive casualties reduced by target's relative land size (below 100%)
- Prestige gain increased
- Packs with only two players may now be assigned to a realm with other packs

### Fixed
- Theft success formula adjusted
- Starvation will now correctly kill units proportionally
- Population growth will now stop while starving
- Fix for prestige returning with 9hr units
- Firewalker construction cost bonus with max factories adjusted

## [0.7.1-19]
### Added
- Releasing units with DP will be hindered when:
  - Invaded in the last 24hrs
  - Having troops returning

## [0.7.1-18]
### Added
- Sending out less than 50% of defenders DP will prevent an attack

### Fixed
- Mefolk does not sink boats on overwhelmed attacks
- Use new tooltip style for buildings from Survey Dominion

## [0.7.1-17]
### Fixed
- Fix an issue with the search page Limit values being flipped.
- Update daily bonuses in a single query and prevent a partial update in the event of an error.
 
## [0.7.1-16]
### Fixed
- Added validation for negative values in posts

## [0.7.1-15]
### Fixed
- Default ordering in Op Center should now be on last op

### Changed
- Town Crier
  - Will only show last 3 days
  - Can be filtered by realm, via dropdown
  - Realm numbers now redirect to realm page
- Search
  - Own realm are visible in results
  - Default filtering will be all results now

## [0.7.1-14] - 2019-11-16
### Fixed
- Incoming buildings will now only be counted once when calculating maximum population at HC
- Total production of gems did not display on statistics advisory

## [0.7.1-13] - 2019-11-12
### Added
- Skin selection with a new DC theme.

### Fixed
- Rankings on front page now reflects last round, as long as new round has not started yet. 

## [0.7.1] - 2019-11-06
### Added
- Added new races: Kobold and Orc
- Added monarchy: Each realm's elected monarch has the power to change the realm name, post a message of the day, and delete council posts.
- Added dominion search page
- Added new categories to statistics advisor and valhalla
- Added back spell mana cost of active spells to magic page
- Added spell recharge time to magic page
- Top 10 land rankings from current round will now be visible on start page.

### Changed
- Gnome Juggernaut: OP changed to 7 regardless of range
- Undead: Decreased max population bonus from +15% to +12.5%
- Undead Vampire: Now converts into elite dp at 65%+ (from 60%+) 
- Wood Elf Longbowman: +25p
- Wood Elf Mystic: +50p
- Wood Elf Druid: -50p
- Nomad: Removed
- Spirit: Removed
- Shrines: bonus increased to 5x (from 4x)
- Slightly increased prestige gains
- Reintroduce prestige loss for hits under 60% and multiple BF hits on the same dominon
- Cut spy losses in half for info ops
- Land generation changed to 85:65 (from 75:75)
- Base defensive casualties changed to 3.825% (from 3.375%)
- Conversion multiplier change to 1.75% (from 2%)
- Adjusted explore platinum cost formula
- Sending less than 85% of your target's defense will no longer cause defensive casualties
- Failed invasions when sending over 85% of the target's defense will now properly reduce defensive casualties for subsequent invasions
- Slightly tweaked starvation casualties to now kill off population types based on proportion
- Significantly increased the speed of the hourly tick (hour change)
- Scribes now contains more information. Construction, Espionage and Magic have now been added.
- Other realms are now hidden before the round starts
- Updated racial descriptions for a lot of races.

### Fixed
- Barracks Spy should now be more clear that draftees are inaccurate
- Fixed a bug when knocking a target outside of your applied guard range would reset your guard application
- Chameleons and Master Thieves now die on failed spy operations.
- Fixed a bug where Survey Dominion calculated percentages based on a dominion's current land total
- Fixed a bug where races with increased max population from barren land wasn't applied properly
- Fixed a bug where Erosion reduced land gains
- Fixed spell duration in success message
- Fixed a bug where you could leave a guard immediately after joining
- Reduced Combat Losses (RCL) unit perk now correctly triggers on offensive casualties based on RCL units which were sent out, instead of RCL units at home
- Minor text fixes

## [0.7.0-10] - 2019-08-20
### Fixed
- Surreal Perception now states it lasts for 8 hours
- Fixed Clairvoyances sometimes disappearing from the Op Center
- Fixed notifications not updating properly on settings page
- Fixed not being able to the Royal Guard at the intended day in the round
- Fixed being able to leave the Royal Guard while in the Elite Guard

## [0.7.0-9] - 2019-08-18
### Fixed
- Fixed Parasitic Hunger not properly giving the +50% conversions bonus

## [0.7.0-8] - 2019-08-18
### Fixed
- Fixed theft buttons being clickable before theft is enabled in the round

## [0.7.0-7] - 2019-08-17
### Fixed
- Minor bug fixes

## [0.7.0-6] - 2019-08-17
### Changed
- Slightly increased prestige gains for attackers. Prestige loss for defenders unchanged
- Offensive actions and exploration will now be randomly disabled at end of round (1 to 16 hours before round end)

## [0.7.0-5] - 2019-08-14
### Changed
- Temporarily changed so that new dominions always land in the most emptiest realm

## [0.7.0-4] - 2019-08-14
### Fixed
- Fixed Government page styling on mobile
- Fixed Op Center page being slow sometimes
- Fixed 33% rule sometimes not being applied correctly
- Fixed incorrect dominion placement in realms if a pack was already present in such realm
- Minor text fixes

## [0.7.0-3] - 2019-08-11
### Changed
- A bunch of empty realms now get created for each new round, to prevent people landing together when not packing
- Land lost from being invaded is now again proportional to land types, including constructed/constructed buildings
- Increased spy/wiz success rate
- Race pages on the Scribes now show the race's home land type

### Fixed
- Units in training now count towards max military population

## [0.7.0-2] - 2019-08-09
### Added
- Added link to scribes in the top navigation bar

### Changed
- Dwarf Cleric: -40p
- Gnome: Now has Miner's Sight as racial spell. Mechanical Genius has been removed
- Gnome Juggernaut: Increased max staggered OP to +2.5 at 90% land
- Icekin: Removed +5% platinum production, ArchMage -25p
- Lycanthrope Werewolf: -25p, +1 OP
- Nox Nightshade: +50p
- Nox Lich: -50p
- Spirit: Increased max population bonus from +12.5% to +15%
- Spirit Phantom: No longer needs boats 
- Spirit Banshee: No longer needs boats
- Spirit Spectre: Now converts into elite dp at 60%+ (from 65%+)
- Undead Skeleton: No longer needs boats
- Undead Ghoul: No longer needs boats
- Undead Vampire: Now converts into elite dp at 60%+ (from 65%+) 

## [0.7.0-1] - 2019-08-09
### Fixed
- Fixed some deploy-related stuff

## [0.7.0] - 2019-08-09
### Added
- Added new races: Lycanthrope, Merfolk, Nox*, Spirit, Undead, Wood Elf
- *Note: The Nox was a premiun race back in Dominion Classic. In OpenDominion it has been renamed to just 'Nox', and made available for everyone, without restrictions.
- Added missing Valhalla races, including the ones mentioned above
- Construction advisor now shows total amount of barren land
- Added info op archive, allowing you to view previously taken info ops
- Docks are now fully implemented, preventing a certain amount of boats from being sunk
- Notifications are now visible from the status screen in a 'Recent News' section
- Added theft espionage operations, allowing you to steal resources from your target
- Added magic spells: Fool's Gold and Surreal Perception
- Added Government page with Royal Guard and Elite Guard
- Added basic Scribes page with races and units

### Changed
- Condensed the items in the left navigation menu (except on mobile)
- Removed prestige penalty on invading targets below 66% your size
- Added prestige grab on invading targets above 120% your size
- Extended the Statistics Advisor with more useful information
- No more than two identical races can be in the same pack 
- Changed national bank icon
- Realms can now have mixed racial alignments
- Significantly reduced starvation casualties
- Slightly lowered overall exploration costs
- Significantly increased exploration cost at or above 4000 acres
- Reduced land lost and defensive casualties upon being on the receiving end on a successful invasion. Total land gains for attackers unchanged
- Reworked spy/wizard operations success chance to be more linear
- Significantly increased spy casualties for failed info gathering operations
- Spirit/Undead and Human/Nomad now count as identical races for pack race-uniqueness purposes

### Fixed
- Fixed newlines sometimes not being properly applied in council posts
- The server time/next tick tickers should now be slightly more accurate
- Fixed Gnome's racial spell Mechanical Genius, now properly granting the intended amount of rezoning cost reduction
- Realm spinner on realm page no longer allows for invalid input (eg negative numbers) which in turn displayed a server error page
- Barren land now correctly houses 10 population for Gnome and Halfling
- Fixed bug where spy strength was lowered when trying to perform op when you had no spies
- Land lost from being invaded now properly takes barren land away first
- Minor text fixes
- Gnomes now correctly do not gain any ore reduction, from any sources, on their units

## [0.6.2-9] - 2019-07-14
### Changed
- Slightly improved targeted espionage/magic spell success rate

### Fixed
- Fixed spell mana cost not being reduced by wizard guilds
- Fixed a race condition during tick, where more resources could be deducted than intended
- Fixed displayed WPA on statistics advisor page
- Fixed a bug where you could still conquer land upon bouncing
- Fixed unable to scroll op center page tables on mobile
- Fixed typo on Town Crier page

## [0.6.2-8] - 2019-06-23
### Changed
- Server and tick timers on pages are now based on server time, not browser time
- Changed texts and colors on Town Crier page

### Fixed
- Fixed race condition bug around hour change, sometimes resulting in loss of resources when performing actions on the hour change
- Changed invasions to calculate casualties before everything else, fixes bugs related to immortal range and Hobgoblin plunder
- Fixed missing Wizard Guild spell mana cost reduction
- Fixed missing text on Town Crier page where a realmie fended off an attack
- Removed 'target was recently invaded'-text on invasion report on failed invasions
- Fixed Clear Sight not including returning boats
- Fixed networth calculation to include dynamic unit power values (e.g. increased op/dp from land ratio based perks)

## [0.6.2-7] - 2019-06-16
### Fixed
- Fix Clairvoyance reports on Op Center page
- Fix 5:4 check on the invasion page

## [0.6.2-6] - 2019-06-16
### Fixed
- Fixed Ares call not working properly sometimes

## [0.6.2-5] - 2019-06-16
### Added
- Added unread count badge to the council page menu item in the sidebar to indicate new messages since your last council visit

### Fixed
- Fixed unit OP/DP on military training page to show with including certain bonuses
- Fixed error where military DP was counted twice
- Fixed code refactor with SPA/WPA perks
- Fixed error in Op Center with Clairvoyance

## [0.6.2-4] - 2019-06-12
### Fixed
- Fixed Firewalker's Phoenix immortal except vs Icekin perk
- Fixed ArchMage cost reduction for Icekin

## [0.6.2-3] - 2019-06-12
### Added
- Added ability to delete your pack once during registration

### Fixed
- Fixed server error when trying to join a pack with invalid credentials
- Fixed missing unit perk help texts
- Fixed Regeneration racial spell for trolls

## [0.6.2-2] - 2019-06-10
### Fixed
- Fixed error on construction page
- Fixed realms not filling up properly with new dominions

## [0.6.2-1] - 2019-06-10
### Added
- Added Clairvoyance spell
- Added new races: Dark Elf, Gnome, Halfling, Icekin, Sylvan, and Troll

### Changed
- Changed timestamp displays from relative server time (eg '13 hours ago') to absolute server time (eg '2019-06-19 13:33:37'). A setting will be added in the future for this, including round time (eg 'Day 12 Hour 23')

## [0.6.2] - 2019-06-05
### Changed
- Changed realm size to 6 (from 12)
- Changed max pack size to 3 (from 6)
- Only one pack can now exist per realm
- Changed invasion range from 60-166% to 75-166% (until guards are implemented)
- Invasion reports can now only be viewed by people in the same realm as the invader and defender
- Data in the Op Center is now shown to the whole realm, regardless of range
- Failing a spell/spy info operation now keeps the target selected in the dropdown
- Changed relative land size percentage colors to make more sense
- Discounted acres after invasion are now only gained upon hitting 75%+ targets
- Minor text changes

### Fixed
- Fixed unit OP/DP rounding display issue in case of non-integer numbers (Firewalker Phoenix)
- Fixed an issue where failing an info op tried to kill off more spies than you had
- Fixed text when last rankings are updated

## [0.6.1-5] - 2019-05-14
### Changed
- "Remember Me" on login page is now checked by default
- Spy losses from failed ops now fluctuate slightly based on relative land size

### Fixed
- Fix a bug with checking whether certain spells are active, fixes the notorious 'Ares Call/DP bug'
- Town Crier page now shows invasions from/to your own dominion
- Amount of boats on status page and Clear Sight now also include returning boats from invasion

## [0.6.1-4] - 2019-04-16
### Changed
- Reduced failed espionage operation spy casualties from 1% to 0.1%

### Fixed
- Fixed dominion sorting in realm page on land sizes larger than 1k
- Units returning from battle are now included in population calculations
- Units returning from battle are now included in networth calculations
- Units returning from battle are now included on the military page under the Trained column

## [0.6.1-3] - 2019-04-14
### Fixed
- Fix packie name on realm page

## [0.6.1-2] - 2019-04-14
### Added
- Added username to realm page for dominions you pack with

### Changed
- Rankings now update every 6 hours (down from 24 hours)
- Remove ruler name from realm page

### Fixed
- Fixed certain realms not getting filled properly
- Several last-minute invasion-related fixes

## [0.6.1-1] - 2019-04-11
### Added
- Added barren land column to explore page

### Changed
- The 'current hour' counter in at the bottom now displays 1-24, instead of 0-23. This should also help out with BR's OOP sim to match the hours
- Dominions on the realm page are now also sorted by networth if land sizes are the same
- Removed invasion morale drop for defenders
- Changed column label 'Player' to 'Ruler Name' on your own realm page
- Minor text changes

### Fixed
- Fixed a bug where packies can close the pack they're in. Now only the pack creator can close it

## [0.6.1] - 2019-04-09
### Added
- Added the following races to Valhalla: Dwarves, Goblins, Firewalkers, and Lizardmen
- Added largest/strongest packs to Valhalla

### Changed
- Moved the 'Join the Discord'-button from status page to daily bonuses page

### Fixed
- Removed "round not yet started"-alert from homepage
- Fixed a bug where creating a pack is placed in a new realm, instead of an already existing and eligible realm
- Minor text fixes

## [0.6.0-2] - 2019-04-09
### Changed
- Updated info box on the magic page
- Added indicator for racial spells on magic page

### Fixed
- Fixed error when registering to a round with duplicate dominion name
- Fixed several tables with data not displaying properly on mobile
- Fixed rankings change column not visible on mobile

## [0.6.0-1] - 2019-04-09
### Fixed
- Fixed an error when registering to a round and creating a new pack

## [0.6.0] - 2019-04-08
### Added
- Added invasions!
- Added Town Crier page
- Clear Sight now mentions if the target was invaded recently, plus roughly how severely 
- Military units now have a role icon next to them
- Temples are now fully implemented, also reducing DP bonuses of targets you're invading
- Added current round information to the home page

### Changed
- Unit and building tooltips have been moved from the question mark icon, to on the name itself

### Fixed
- Fixed not getting a notification when preventing a hostile spell or spy operation

## [0.5.2-1] - 2019-01-27
### Fixed
- Fixed racial spells for Firewalker and Lizardfolk

## [0.5.2] - 2019-01-27
### Added
- Added new races: Firewalker and Lizardfolk.

## [0.5.1-4] to [0.5.1-8] - 2018-10-04
### Fixed
- Fix user IP resolving when behind Cloudflare DNS with trusted proxies.
- Dominion numbering on the realm page now correctly starts at 1, instead of 0.

### Other
- Maintenance work.

## [0.5.0-9] to [0.5.1-3] - 2018-10-02
### Fixed
- Trying to fix deploy errors.

### Other
- Maintenance work.

## [0.5.0-8] - 2018-10-01
### Changed
- Info gathering ops on Op Center page now show exact time upon hover. ([#337](https://github.com/WaveHack/OpenDominion/issues/337))
- Significantly reduced spy losses on failed ops.

### Fixed
- Fixed networth sometimes showing incorrect values on realm page. ([#310](https://github.com/WaveHack/OpenDominion/issues/310))
- Fixed construction cost calculation. As a result, construction costs are significantly higher than before. Time to start building factories. ([#347](https://github.com/WaveHack/OpenDominion/issues/347))
- Barracks Spy now shows number of draftees. ([#331](https://github.com/WaveHack/OpenDominion/issues/331))
- Fixed an division by zero error if you have 0 peasants. ([#349](https://github.com/WaveHack/OpenDominion/issues/349))
- Various other issues.

### Other
- Documentation update.
- Refactoring.
- Queue refactor!
- More refactoring.
- Seriously, a lot of refactoring.

## [0.5.0-7] - 2018-08-26
### Other
- Maintenance work.

## [0.5.0-6] - 2018-08-26
### Changed
- Switched Information and Under Protection sections around on status page.([#313](https://github.com/WaveHack/OpenDominion/issues/313))

### Other
- Maintenance work.
- Documentation update.

## [0.5.0-5] - 2018-08-11
### Fixed
- Fixed cost rounding issues on wizard cost multiplier when wizard guilds were built.
- Fixed a bug regarding population growth. ([#176](https://github.com/WaveHack/OpenDominion/issues/176))

## [0.5.0-4] - 2018-08-07
### Fixed
- Council pages now show ruler name instead of user name.

## [0.5.0-3] - 2018-08-05
### Fixed
- Fixed creating a pack sometimes giving an error. ([#321](https://github.com/WaveHack/OpenDominion/issues/321))

## [0.5.0-2] - 2018-08-04
### Fixed
- Realm page now shows ruler name instead of user name. ([#309](https://github.com/WaveHack/OpenDominion/issues/309))
- Limit amount of rows of show on realm page in case realm size is less than 12. ([#308](https://github.com/WaveHack/OpenDominion/issues/308))

### Other
- Refactoring.

## [0.5.0-1] - 2018-08-04
### Fixed
- Fix deploy error.

## [0.5.0] - 2018-08-04
### Added
- Added new races: Dwarf and Goblin.
- Added ruler name for round registration. ([#254](https://github.com/WaveHack/OpenDominion/issues/254))
- Added packs. ([#280](https://github.com/WaveHack/OpenDominion/issues/280))
- Added racial spells. ([#157](https://github.com/WaveHack/OpenDominion/issues/157))
- Added Op Center. ([#24](https://github.com/WaveHack/OpenDominion/issues/24))
- Added Espionage with info gathering operations: Barracks Spy, Castle Spy, Survey Dominion, and Land Spy. ([#21](https://github.com/WaveHack/OpenDominion/issues/21))
- Added Clear Sight spell. ([#220](https://github.com/WaveHack/OpenDominion/issues/220))
- Added Revelation spell. ([#221](https://github.com/WaveHack/OpenDominion/issues/221))
- Added unit OP/DP stats on military page ([#234](https://github.com/WaveHack/OpenDominion/issues/234))
- Added NYI/PI indicator and help text icon on Construction Advisor page
- Added Wizard Guild building, reducing wizard/AM plat cost and increasing wizard strength regen per hour. ([#305](https://github.com/WaveHack/OpenDominion/issues/305))
- Added failed spy op losses reduction on Forest Havens. ([#306](https://github.com/WaveHack/OpenDominion/issues/306))

### Changed
- Updated round registration page with better help texts and racial descriptions.
- Employment percentage on status screen now shows 2 decimals.
- Updated Re-zone Land icon in the sidebar.
- Net OP/DP now scales with morale, down to -10% at 0% morale.

## [0.4.2] - 2018-06-03
### Fixed
- Fixed dashboard page sometimes showing incorrect duration for round start/end dates.
- Fixed internal server error on realm page using invalid realm number. ([#270](https://github.com/WaveHack/OpenDominion/issues/270))

## [0.4.1] - 2018-05-23
### Changed
- Updated `version:update` command to support Git tags.

## 0.4.0 - 2018-05-22
### Added
- This CHANGELOG file.

[Unreleased]: https://github.com/WaveHack/OpenDominion/compare/0.8.0-6...HEAD
[0.8.0-6]: https://github.com/WaveHack/OpenDominion/compare/0.8.0-5...0.8.0-6
[0.8.0-5]: https://github.com/WaveHack/OpenDominion/compare/0.8.0-4...0.8.0-5
[0.8.0-4]: https://github.com/WaveHack/OpenDominion/compare/0.8.0-3...0.8.0-4
[0.8.0-3]: https://github.com/WaveHack/OpenDominion/compare/0.8.0-2...0.8.0-3
[0.8.0-2]: https://github.com/WaveHack/OpenDominion/compare/0.8.0-1...0.8.0-2
[0.8.0-1]: https://github.com/WaveHack/OpenDominion/compare/0.8.0...0.8.0-1
[0.8.0]: https://github.com/WaveHack/OpenDominion/compare/0.7.1-19...0.8.0
[0.7.1-19]: https://github.com/WaveHack/OpenDominion/compare/0.7.1-18...0.7.1-19
[0.7.1-18]: https://github.com/WaveHack/OpenDominion/compare/0.7.1-17...0.7.1-18
[0.7.1-17]: https://github.com/WaveHack/OpenDominion/compare/0.7.1-16...0.7.1-17
[0.7.1-16]: https://github.com/WaveHack/OpenDominion/compare/0.7.1-15...0.7.1-16
[0.7.1-15]: https://github.com/WaveHack/OpenDominion/compare/0.7.1-14...0.7.1-15
[0.7.1-14]: https://github.com/WaveHack/OpenDominion/compare/0.7.1-13...0.7.1-14
[0.7.1-13]: https://github.com/WaveHack/OpenDominion/compare/0.7.1...0.7.1-13
[0.7.1]: https://github.com/WaveHack/OpenDominion/compare/0.7.0-10...0.7.1
[0.7.0-10]: https://github.com/WaveHack/OpenDominion/compare/0.7.0-9...0.7.0-10
[0.7.0-9]: https://github.com/WaveHack/OpenDominion/compare/0.7.0-8...0.7.0-9
[0.7.0-8]: https://github.com/WaveHack/OpenDominion/compare/0.7.0-7...0.7.0-8
[0.7.0-7]: https://github.com/WaveHack/OpenDominion/compare/0.7.0-6...0.7.0-7
[0.7.0-6]: https://github.com/WaveHack/OpenDominion/compare/0.7.0-5...0.7.0-6
[0.7.0-5]: https://github.com/WaveHack/OpenDominion/compare/0.7.0-4...0.7.0-5
[0.7.0-4]: https://github.com/WaveHack/OpenDominion/compare/0.7.0-3...0.7.0-4
[0.7.0-3]: https://github.com/WaveHack/OpenDominion/compare/0.7.0-2...0.7.0-3
[0.7.0-2]: https://github.com/WaveHack/OpenDominion/compare/0.7.0-1...0.7.0-2
[0.7.0-1]: https://github.com/WaveHack/OpenDominion/compare/0.7.0...0.7.0-1
[0.7.0]: https://github.com/WaveHack/OpenDominion/compare/0.6.2-9...0.7.0
[0.6.2-9]: https://github.com/WaveHack/OpenDominion/compare/0.6.2-8...0.6.2-9
[0.6.2-8]: https://github.com/WaveHack/OpenDominion/compare/0.6.2-7...0.6.2-8
[0.6.2-7]: https://github.com/WaveHack/OpenDominion/compare/0.6.2-6...0.6.2-7
[0.6.2-6]: https://github.com/WaveHack/OpenDominion/compare/0.6.2-5...0.6.2-6
[0.6.2-5]: https://github.com/WaveHack/OpenDominion/compare/0.6.2-4...0.6.2-5
[0.6.2-4]: https://github.com/WaveHack/OpenDominion/compare/0.6.2-3...0.6.2-4
[0.6.2-3]: https://github.com/WaveHack/OpenDominion/compare/0.6.2-2...0.6.2-3
[0.6.2-2]: https://github.com/WaveHack/OpenDominion/compare/0.6.2-1...0.6.2-2
[0.6.2-1]: https://github.com/WaveHack/OpenDominion/compare/0.6.2...0.6.2-1
[0.6.2]: https://github.com/WaveHack/OpenDominion/compare/0.6.1-5...0.6.2
[0.6.1-5]: https://github.com/WaveHack/OpenDominion/compare/0.6.1-4...0.6.1-5
[0.6.1-4]: https://github.com/WaveHack/OpenDominion/compare/0.6.1-3...0.6.1-4
[0.6.1-3]: https://github.com/WaveHack/OpenDominion/compare/0.6.1-2...0.6.1-3
[0.6.1-2]: https://github.com/WaveHack/OpenDominion/compare/0.6.1-1...0.6.1-2
[0.6.1-1]: https://github.com/WaveHack/OpenDominion/compare/0.6.1...0.6.1-1
[0.6.1]: https://github.com/WaveHack/OpenDominion/compare/0.6.0-2...0.6.1
[0.6.0-2]: https://github.com/WaveHack/OpenDominion/compare/0.6.0-1...0.6.0-2
[0.6.0-1]: https://github.com/WaveHack/OpenDominion/compare/0.6.0...0.6.0-1
[0.6.0]: https://github.com/WaveHack/OpenDominion/compare/0.5.2-1...0.6.0
[0.5.2-1]: https://github.com/WaveHack/OpenDominion/compare/0.5.2...0.5.2-1
[0.5.2]: https://github.com/WaveHack/OpenDominion/compare/0.5.1-8...0.5.2
[0.5.1-8]: https://github.com/WaveHack/OpenDominion/compare/0.5.1-7...0.5.1-8
[0.5.1-7]: https://github.com/WaveHack/OpenDominion/compare/0.5.1-6...0.5.1-7
[0.5.1-6]: https://github.com/WaveHack/OpenDominion/compare/0.5.1-5...0.5.1-6
[0.5.1-5]: https://github.com/WaveHack/OpenDominion/compare/0.5.1-4...0.5.1-5
[0.5.1-4]: https://github.com/WaveHack/OpenDominion/compare/0.5.1-3...0.5.1-4
[0.5.1-3]: https://github.com/WaveHack/OpenDominion/compare/0.5.1-2...0.5.1-3
[0.5.1-2]: https://github.com/WaveHack/OpenDominion/compare/0.5.1-1...0.5.1-2
[0.5.1-1]: https://github.com/WaveHack/OpenDominion/compare/0.5.1...0.5.1-1
[0.5.1]: https://github.com/WaveHack/OpenDominion/compare/0.5.0-9...0.5.1
[0.5.0-9]: https://github.com/WaveHack/OpenDominion/compare/0.5.0-8...0.5.0-9
[0.5.0-8]: https://github.com/WaveHack/OpenDominion/compare/0.5.0-7...0.5.0-8
[0.5.0-7]: https://github.com/WaveHack/OpenDominion/compare/0.5.0-6...0.5.0-7
[0.5.0-6]: https://github.com/WaveHack/OpenDominion/compare/0.5.0-5...0.5.0-6
[0.5.0-5]: https://github.com/WaveHack/OpenDominion/compare/0.5.0-4...0.5.0-5
[0.5.0-4]: https://github.com/WaveHack/OpenDominion/compare/0.5.0-3...0.5.0-4
[0.5.0-3]: https://github.com/WaveHack/OpenDominion/compare/0.5.0-2...0.5.0-3
[0.5.0-2]: https://github.com/WaveHack/OpenDominion/compare/0.5.0-1...0.5.0-2
[0.5.0-1]: https://github.com/WaveHack/OpenDominion/compare/0.5.0...0.5.0-1
[0.5.0]: https://github.com/WaveHack/OpenDominion/compare/0.4.2...0.5.0
[0.4.2]: https://github.com/WaveHack/OpenDominion/compare/0.4.1...0.4.2
[0.4.1]: https://github.com/WaveHack/OpenDominion/compare/0.4.0...0.4.1<|MERGE_RESOLUTION|>--- conflicted
+++ resolved
@@ -3,25 +3,20 @@
 
 The format is based on [Keep a Changelog](http://keepachangelog.com/en/1.0.0/). This project uses its own versioning system.
 ## [Unreleased]
-<<<<<<< HEAD
 ### Added
 - Show war information on each realm page
 - Valhalla pages for each user
 
-=======
+### Fixed
+- Generated land from invasion will now count toward total land conquered
+- Total number of realms no longer visible before round start
 
 ## [0.8.0-7] - 2020-02-17
->>>>>>> 29f1e6c6
 ### Fixed
 - Assassinate wizards will no longer work against undead
 - Disband spies will now add the correct number of draftees
 - War ops buttons are no longer dimmed when targeting a dominion that recently invaded you
-<<<<<<< HEAD
-- Generated land from invasion will now count toward total land conquered
-- Total number of realms no longer visible before round start
-=======
 - Percentage calculations in archived survey dominion operations have been corrected
->>>>>>> 29f1e6c6
 
 ## [0.8.0-6] - 2020-01-19
 ### Fixed
