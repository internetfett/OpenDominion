--- conflicted
+++ resolved
@@ -15,9 +15,7 @@
 ### Fixed
 - Barracks Spy should now be more clear that draftees are inaccurate
 - Fixed a bug when knocking a target outside of your applied guard range would reset your guard application
-<<<<<<< HEAD
 - Chameleons and Master Thieves now die on failed spy operations.
-=======
 - Fixed a bug where Survey Dominion calculated percentages based on a dominion's current land total
 - Fixed a bug where races with increased max population from barren land wasn't applied properly
 - Fixed a bug where Erosion reduced land gains
@@ -25,7 +23,6 @@
 - Fixed a bug where you could leave a guard immediately after joining
 - Reduced Combat Losses (RCL) unit perk now correctly triggers on offensive casualties based on RCL units which were sent out, instead of RCL units at home
 - Minor text fixes
->>>>>>> 2fd173a9
 
 ## [0.7.0-10] - 2019-08-20
 ### Fixed
