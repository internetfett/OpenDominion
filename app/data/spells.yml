--- conflicted
+++ resolved
@@ -595,13 +595,8 @@
   duration: 24
   perks:
     martyrdom: 15
-<<<<<<< HEAD
 infernal_command:
   name: Infernal Command
-=======
-demonic_pact:
-  name: Demonic Pact
->>>>>>> 3f63c833
   category: self
   cost_mana: 5
   cost_strength: 5
@@ -609,29 +604,16 @@
   races:
     - demon
   perks:
-<<<<<<< HEAD
     offense_from_pairing_demon: 0.5
-=======
-    offense_from_pairing_demon: 1
->>>>>>> 3f63c833
     apply_corruption: 1
 corruption:
   name: Corruption
   category: effect
   cost_mana: 0
   cost_strength: 0
-<<<<<<< HEAD
   duration: 12
   races:
     - demon
   perks:
     platinum_production: -5
-    food_consumption: 5
-=======
-  duration: 24
-  races:
-    - demon
-  perks:
-    platinum_production: -10
-    food_production: -10
->>>>>>> 3f63c833
+    food_consumption: 5