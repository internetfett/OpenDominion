<?php

use Illuminate\Routing\Router;
use Spatie\Honeypot\ProtectAgainstSpam;

/** @var Router $router */
$router->get('/')->uses('HomeController@getIndex')->name('home');

// Authentication

$router->group(['prefix' => 'auth', 'as' => 'auth.'], function (Router $router) {

    $router->group(['middleware' => 'guest'], function (Router $router) {

        // Authentication
        $router->get('login')->uses('Auth\LoginController@showLoginForm')->name('login');
        $router->post('login')->uses('Auth\LoginController@login');

        // Registration
        $router->get('register')->uses('Auth\RegisterController@showRegistrationForm')->name('register');
        $router->post('register')->uses('Auth\RegisterController@register')->middleware(ProtectAgainstSpam::class);
        $router->get('activate/{activation_code}')->uses('Auth\RegisterController@activate')->name('activate');

        // Password Reset
        $router->get('password/reset', 'Auth\ForgotPasswordController@showLinkRequestForm')->name('password.request');
        $router->post('password/email', 'Auth\ForgotPasswordController@sendResetLinkEmail')->name('password.email');
        $router->get('password/reset/{token}', 'Auth\ResetPasswordController@showResetForm')->name('password.reset');
        $router->post('password/reset', 'Auth\ResetPasswordController@reset');

    });

    $router->group(['middleware' => 'auth'], function (Router $router) {

        // Logout
        $router->post('logout')->uses('Auth\LoginController@logout')->name('logout');

    });

});

// Gameplay

$router->group(['middleware' => 'auth'], function (Router $router) {

    // Profile
    // todo

    // Dashboard
    $router->get('dashboard')->uses('DashboardController@getIndex')->name('dashboard');

    // Settings
    $router->get('settings')->uses('SettingsController@getIndex')->name('settings');
    $router->post('settings')->uses('SettingsController@postIndex');

    // Round Register
    $router->get('round/{round}/register')->uses('RoundController@getRegister')->name('round.register');
    $router->post('round/{round}/register')->uses('RoundController@postRegister');

    $router->group(['prefix' => 'dominion', 'as' => 'dominion.'], function (Router $router) {

        // Dominion Select
//        $router->get('{dominion}/select')->uses(function () { return redirect()->route('dashboard'); });
        $router->post('{dominion}/select')->uses('Dominion\SelectController@postSelect')->name('select');

        // Dominion
        $router->group(['middleware' => 'dominionselected'], function (Router $router) {

            $router->get('/', function () {
                return redirect()->route('dominion.status');
            });

            // Status
            $router->get('status')->uses('Dominion\StatusController@getStatus')->name('status');

            // Advisors
            $router->get('advisors')->uses('Dominion\AdvisorsController@getAdvisors')->name('advisors');
            $router->get('advisors/production')->uses('Dominion\AdvisorsController@getAdvisorsProduction')->name('advisors.production');
            $router->get('advisors/military')->uses('Dominion\AdvisorsController@getAdvisorsMilitary')->name('advisors.military');
            $router->get('advisors/land')->uses('Dominion\AdvisorsController@getAdvisorsLand')->name('advisors.land');
            $router->get('advisors/construct')->uses('Dominion\AdvisorsController@getAdvisorsConstruction')->name('advisors.construct');
            $router->get('advisors/magic')->uses('Dominion\AdvisorsController@getAdvisorsMagic')->name('advisors.magic');
//            $router->get('advisors/rankings')->uses('Dominion\AdvisorsController@getAdvisorsRankings')->name('advisors.rankings');
            $router->get('advisors/statistics')->uses('Dominion\AdvisorsController@getAdvisorsStatistics')->name('advisors.statistics');

            // Daily
            $router->get('bonuses')->uses('Dominion\DailyBonusesController@getBonuses')->name('bonuses');
            $router->post('bonuses/platinum')->uses('Dominion\DailyBonusesController@postBonusesPlatinum')->name('bonuses.platinum');
            $router->post('bonuses/land')->uses('Dominion\DailyBonusesController@postBonusesLand')->name('bonuses.land');

            // Exploration
            $router->get('explore')->uses('Dominion\ExplorationController@getExplore')->name('explore');
            $router->post('explore')->uses('Dominion\ExplorationController@postExplore');

            // Construction
            $router->get('construct')->uses('Dominion\ConstructionController@getConstruction')->name('construct');
            $router->post('construct')->uses('Dominion\ConstructionController@postConstruction');
            $router->get('destroy')->uses('Dominion\ConstructionController@getDestroy')->name('destroy');
            $router->post('destroy')->uses('Dominion\ConstructionController@postDestroy');

            // Rezoning
            $router->get('rezone')->uses('Dominion\RezoneController@getRezone')->name('rezone');
            $router->post('rezone')->uses('Dominion\RezoneController@postRezone');

            // Improvements
            $router->get('improvements')->uses('Dominion\ImprovementController@getImprovements')->name('improvements');
            $router->post('improvements')->uses('Dominion\ImprovementController@postImprovements');

            // National Bank
            $router->get('bank')->uses('Dominion\BankController@getBank')->name('bank');
            $router->post('bank')->uses('Dominion\BankController@postBank');

            // Military
            $router->get('military')->uses('Dominion\MilitaryController@getMilitary')->name('military');
            $router->post('military/change-draft-rate')->uses('Dominion\MilitaryController@postChangeDraftRate')->name('military.change-draft-rate');
            $router->post('military/train')->uses('Dominion\MilitaryController@postTrain')->name('military.train');
            $router->get('military/release')->uses('Dominion\MilitaryController@getRelease')->name('military.release');
            $router->post('military/release')->uses('Dominion\MilitaryController@postRelease');

            // Invade
            $router->get('invade')->uses('Dominion\InvasionController@getInvade')->name('invade');
            $router->post('invade')->uses('Dominion\InvasionController@postInvade');

            // Event result
            $router->get('event/{uuid}')->uses('Dominion\EventController@index')->name('event');

            // Magic
            $router->get('magic')->uses('Dominion\MagicController@getMagic')->name('magic');
            $router->post('magic')->uses('Dominion\MagicController@postMagic');

            // Espionage
            $router->get('espionage')->uses('Dominion\EspionageController@getEspionage')->name('espionage');
            $router->post('espionage')->uses('Dominion\EspionageController@postEspionage');

            // Council
            $router->get('council')->uses('Dominion\CouncilController@getIndex')->name('council');
            $router->get('council/create')->uses('Dominion\CouncilController@getCreate')->name('council.create');
            $router->post('council/create')->uses('Dominion\CouncilController@postCreate');
            $router->get('council/{thread}')->uses('Dominion\CouncilController@getThread')->name('council.thread');
            $router->post('council/{thread}/reply')->uses('Dominion\CouncilController@postReply')->name('council.reply');

            // Op Center
            $router->get('op-center')->uses('Dominion\OpCenterController@getIndex')->name('op-center');
            $router->get('op-center/{dominion}')->uses('Dominion\OpCenterController@getDominion')->name('op-center.show');

            // Rankings
            $router->get('rankings/{type?}')->uses('Dominion\RankingsController@getRankings')->name('rankings');

            // Realm
            $router->get('realm/{realmNumber?}')->uses('Dominion\RealmController@getRealm')->name('realm');
            $router->post('realm/change-realm')->uses('Dominion\RealmController@postChangeRealm')->name('realm.change-realm');

<<<<<<< HEAD
            // Town Crier
            $router->get('town-crier')->uses('Dominion\TownCrierController@getIndex')->name('town-crier');
=======
            // Misc
            $router->post('misc/clear-notifications')->uses('Dominion\MiscController@postClearNotifications')->name('misc.clear-notifications');
            $router->post('misc/close-pack')->uses('Dominion\MiscController@postClosePack')->name('misc.close-pack');
>>>>>>> 7dfb6af6

            // Debug
            // todo: remove me later
            $router->get('debug')->uses('DebugController@getIndex');
            $router->get('debug/dump')->uses('DebugController@getDump');

        });

    });

});

// Scribes

// Valhalla

$router->group(['prefix' => 'valhalla', 'as' => 'valhalla.'], function (Router $router) {

    $router->get('/')->uses('ValhallaController@getIndex')->name('index');
    $router->get('round/{round}')->uses('ValhallaController@getRound')->name('round');
    $router->get('round/{round}/{type}')->uses('ValhallaController@getRoundType')->name('round.type');
    $router->get('user/{user}')->uses('ValhallaController@getUser')->name('user');

});

// Donate

// Contact

// Links

// Staff

$router->group(['middleware' => ['auth', 'role:Developer|Administrator|Moderator'], 'prefix' => 'staff', 'as' => 'staff.'], function (Router $router) {

    $router->get('/')->uses('Staff\StaffController@getIndex')->name('index');

    // Developer

    $router->group(['middleware' => 'role:Developer', 'prefix' => 'developer', 'as' => 'developer.'], function (Router $router) {

        $router->get('/')->uses('Staff\DeveloperController@getIndex')->name('index');

        // simulate dominion by state string
        // take over dominion & traverse state history
        // set dominion state/attributes?

    });

    // Administrator

    $router->group(['middleware' => 'role:Administrator', 'prefix' => 'administrator', 'as' => 'administrator.'], function (Router $router) {

        $router->resource('dominions', 'Staff\Administrator\DominionController');

        $router->get('users/{user}/take-over', 'Staff\Administrator\UserController@takeOver')->name('users.take-over');
        $router->resource('users', 'Staff\Administrator\UserController');

        // view all users
        // view all council boards

    });

    // Moderator

    // todo
    // view flagged posts

});

// Misc<|MERGE_RESOLUTION|>--- conflicted
+++ resolved
@@ -149,14 +149,12 @@
             $router->get('realm/{realmNumber?}')->uses('Dominion\RealmController@getRealm')->name('realm');
             $router->post('realm/change-realm')->uses('Dominion\RealmController@postChangeRealm')->name('realm.change-realm');
 
-<<<<<<< HEAD
             // Town Crier
             $router->get('town-crier')->uses('Dominion\TownCrierController@getIndex')->name('town-crier');
-=======
+
             // Misc
             $router->post('misc/clear-notifications')->uses('Dominion\MiscController@postClearNotifications')->name('misc.clear-notifications');
             $router->post('misc/close-pack')->uses('Dominion\MiscController@postClosePack')->name('misc.close-pack');
->>>>>>> 7dfb6af6
 
             // Debug
             // todo: remove me later
