@extends ('layouts.master')

@section('page-header', 'Invade')

@section('content')

@if ($selectedDominion->resource_food > 0 or $selectedDominion->race->getPerkMultiplier('food_consumption') == -1)

    <div class="row">

        <div class="col-sm-12 col-md-9">
            @if ($protectionService->isUnderProtection($selectedDominion))
                <div class="box box-primary">
                    <div class="box-header with-border">
                        <h3 class="box-title"><i class="ra ra-crossed-swords"></i> Invade</h3>
                    </div>
                    <div class="box-body">
                        You are currently under protection for <b>{{ number_format($protectionService->getUnderProtectionHoursLeft($selectedDominion), 2) }}</b> more hours and may not invade during that time.
                    </div>
                </div>
            @elseif ($selectedDominion->morale < 50)
                <div class="box box-primary">
                    <div class="box-header with-border">
                        <h3 class="box-title"><i class="ra ra-crossed-swords"></i> Invade</h3>
                    </div>
                    <div class="box-body">
                        Your military needs at least 50% morale to invade others. Your military currently has {{ $selectedDominion->morale }}% morale.
                    </div>
                </div>
            @else
                <form action="{{ route('dominion.invade') }}" method="post" role="form" id="invade_form">
                    @csrf

                    <div class="box box-primary">
                        <div class="box-header with-border">
                            <h3 class="box-title"><i class="ra ra-crossed-swords"></i> Invade</h3>
                        </div>
                        <div class="box-body">
                            <div class="form-group">
                                <label for="target_dominion">Select a target</label>
                                <select name="target_dominion" id="target_dominion" class="form-control select2" required style="width: 100%" data-placeholder="Select a target dominion" {{ $selectedDominion->isLocked() ? 'disabled' : null }}>
                                    <option></option>
                                    @foreach ($rangeCalculator->getDominionsInRange($selectedDominion) as $dominion)
                                        <option value="{{ $dominion->id }}"
                                                data-land="{{ number_format($landCalculator->getTotalLand($dominion)) }}"
                                                data-percentage="{{ number_format($rangeCalculator->getDominionRange($selectedDominion, $dominion), 1) }}">
                                            {{ $dominion->name }} (#{{ $dominion->realm->number }}) - {{ $dominion->race->name }}
                                        </option>
                                    @endforeach
                                </select>
                            </div>
                        </div>
                    </div>

                    <div class="box box-primary">
                        <div class="box-header with-border">
                            <h3 class="box-title"><i class="fa fa-users"></i> Units to send</h3>
                        </div>
                        <div class="box-body table-responsive no-padding">
                            <table class="table">
                                <colgroup>
                                    <col>
                                    <col width="100">
                                    <col width="100">
                                    <col width="100">
                                    <col width="150">
                                </colgroup>
                                <thead>
                                    <tr>
                                        <th>Unit</th>
                                        <th class="text-center">OP / DP</th>
                                        <th class="text-center">Available</th>
                                        <th class="text-center">Send</th>
                                        <th class="text-center">Total OP / DP</th>
                                    </tr>
                                </thead>
                                <tbody>
                                    @php
                                        $offenseVsBuildingTypes = [];
                                    @endphp
                                    @foreach (range(1, 4) as $unitSlot)
                                        @php
                                            $unit = $selectedDominion->race->units->filter(function ($unit) use ($unitSlot) {
                                                return ($unit->slot === $unitSlot);
                                            })->first();
                                        @endphp

                                        @if ($unit->power_offense == 0)
                                            @continue
                                        @endif

                                        @php
                                            $offensivePower = $militaryCalculator->getUnitPowerWithPerks($selectedDominion, null, null, $unit, 'offense');
                                            $defensivePower = $militaryCalculator->getUnitPowerWithPerks($selectedDominion, null, null, $unit, 'defense');

                                            $hasDynamicOffensivePower = $unit->perks->filter(static function ($perk) {
                                                return starts_with($perk->key, ['offense_from_', 'offense_staggered_', 'offense_vs_']);
                                            })->count() > 0;
                                            if ($hasDynamicOffensivePower) {
                                                $offenseVsBuildingPerk = $unit->getPerkValue('offense_vs_building');
                                                if ($offenseVsBuildingPerk) {
                                                    $offenseVsBuildingTypes[] = explode(',', $offenseVsBuildingPerk)[0];
                                                }
                                            }
                                            $hasDynamicDefensivePower = $unit->perks->filter(static function ($perk) {
                                                return starts_with($perk->key, ['defense_from_', 'defense_staggered_', 'defense_vs_']);
                                            })->count() > 0;
                                        @endphp

                                        <tr>
                                            <td>
                                                {!! $unitHelper->getUnitTypeIconHtml("unit{$unitSlot}") !!}
                                                <span data-toggle="tooltip" data-placement="top" title="{{ $unitHelper->getUnitHelpString("unit{$unitSlot}", $selectedDominion->race) }}">
                                                    {{ $unitHelper->getUnitName("unit{$unitSlot}", $selectedDominion->race) }}
                                                </span>
                                            </td>
                                            <td class="text-center">
                                                <span id="unit{{ $unitSlot }}_op">{{ (strpos($offensivePower, '.') !== false) ? number_format($offensivePower, 1) : number_format($offensivePower) }}</span>{{ $hasDynamicOffensivePower ? '*' : null }}
                                                /
                                                <span id="unit{{ $unitSlot }}_dp" class="text-muted">{{ (strpos($defensivePower, '.') !== false) ? number_format($defensivePower, 1) : number_format($defensivePower) }}</span><span class="text-muted">{{ $hasDynamicDefensivePower ? '*' : null }}</span>
                                            </td>
                                            <td class="text-center">
                                                {{ number_format($selectedDominion->{"military_unit{$unitSlot}"}) }}
                                            </td>
                                            <td class="text-center">
                                                <input type="number"
                                                       name="unit[{{ $unitSlot }}]"
                                                       id="unit[{{ $unitSlot }}]"
                                                       class="form-control text-center"
                                                       placeholder="0"
                                                       min="0"
                                                       max="{{ $selectedDominion->{"military_unit{$unitSlot}"} }}"
                                                       data-slot="{{ $unitSlot }}"
                                                       data-amount="{{ $selectedDominion->{"military_unit{$unitSlot}"} }}"
                                                       data-op="{{ $unit->power_offense }}"
                                                       data-dp="{{ $unit->power_defense }}"
                                                       data-need-boat="{{ (int)$unit->need_boat }}"
                                                       {{ $selectedDominion->isLocked() ? 'disabled' : null }}>
                                            </td>
                                            <td class="text-center" id="unit{{ $unitSlot }}_stats">
                                                <span class="op">0</span> / <span class="dp text-muted">0</span>
                                            </td>
                                        </tr>
                                    @endforeach
                                    @foreach ($offenseVsBuildingTypes as $buildingType)
                                        <tr>
                                            <td colspan="3" class="text-right">
                                                <b>Enter target {{ ucwords(str_replace('_', ' ', $buildingType)) }} percentage:</b>
                                            </td>
                                            <td>
                                                <input type="number"
                                                       name="calc[{{ $buildingType }}_percent]"
                                                       class="form-control text-center"
                                                       min="0"
                                                       max="100"
                                                       placeholder="0"
                                                       {{ $selectedDominion->isLocked() ? 'disabled' : null }}>
                                            </td>
                                            <td>&nbsp;</td>
                                        </tr>
                                    @endforeach
                                </tbody>
                            </table>
                        </div>
                    </div>

                    <div class="row">
                        <div class="col-sm-12 col-md-6">

                            <div class="box box-danger">
                                <div class="box-header with-border">
                                    <h3 class="box-title"><i class="ra ra-sword"></i> Invasion force</h3>
                                </div>
                                <div class="box-body table-responsive no-padding">
                                    <table class="table">
                                        <colgroup>
                                            <col width="50%">
                                            <col width="50%">
                                        </colgroup>
                                        <tbody>
                                            <tr>
                                                <td>OP:</td>
                                                <td>
                                                    <strong id="invasion-force-op" data-amount="0">0</strong>
                                                </td>
                                            </tr>
                                            <tr>
                                                <td>Morale:</td>
                                                <td>{{ number_format($selectedDominion->morale) }}%</td>
                                            </tr>                                            <!--
                                            <tr>
                                                <td>DP:</td>
                                                <td id="invasion-force-dp" data-amount="0">0</td>
                                            </tr>
                                          -->
                                            <tr>
                                                <td>Boats:</td>
                                                <td>
                                                    <span id="invasion-force-boats" data-amount="0">0</span>
                                                    /
                                                    {{ number_format(floor($selectedDominion->resource_boats)) }}
                                                </td>
                                            </tr>
                                            <tr>
                                                <td>
                                                    Max OP:
                                                    <i class="fa fa-question-circle"
                                                       data-toggle="tooltip"
                                                       data-placement="top"
                                                       title="You may send out a maximum of 125% of your new home DP in OP. (5:4 rule)"></i>
                                                </td>
                                                <td id="invasion-force-max-op" data-amount="0">0</td>
                                            </tr>
                                        </tbody>
                                    </table>
                                </div>
                                <div class="box-footer">
                                    <button type="submit"
                                            class="btn btn-danger"
                                            {{ $selectedDominion->isLocked() ? 'disabled' : null }}
                                            id="invade-button">
                                        <i class="ra ra-crossed-swords"></i>
                                        Invade
                                    </button>
                                </div>
                            </div>

                        </div>
                        <div class="col-sm-12 col-md-6">

                            <div class="box">
                                <div class="box-header with-border">
                                    <h3 class="box-title"><i class="fa fa-home"></i> New home forces</h3>
                                </div>
                                <div class="box-body table-responsive no-padding">
                                    <table class="table">
                                        <colgroup>
                                            <col width="50%">
                                            <col width="50%">
                                        </colgroup>
                                        <tbody>
                                            <tr>
                                                <td>OP:</td>
                                                <td id="home-forces-op" data-original="{{ $militaryCalculator->getOffensivePower($selectedDominion) }}" data-amount="0">
                                                    {{ number_format($militaryCalculator->getOffensivePower($selectedDominion), 2) }}
                                                </td>
                                            </tr>
                                            <tr>
                                                <td>DP:</td>
                                                <td id="home-forces-dp" data-original="{{ $militaryCalculator->getDefensivePower($selectedDominion) }}" data-amount="0">
                                                    {{ number_format($militaryCalculator->getDefensivePower($selectedDominion), 2) }}
                                                </td>
                                            </tr>
                                            <tr>
                                                <td>Boats:</td>
                                                <td id="home-forces-boats" data-original="{{ floor($selectedDominion->resource_boats) }}" data-amount="0">
                                                    {{ number_format(floor($selectedDominion->resource_boats)) }}
                                                </td>
                                            </tr>
                                            <tr>
                                                <td>
                                                    Min DP:
                                                    <i class="fa fa-question-circle"
                                                       data-toggle="tooltip"
                                                       data-placement="top"
                                                       title="You must leave at least 33% of your invasion force OP in DP at home. (33% rule)"></i>
                                                </td>
                                                <td id="home-forces-min-dp" data-amount="0">0</td>
                                            </tr>
                                            <tr>
                                                <td>DPA:</td>
                                                <td id="home-forces-dpa" data-amount="0">
                                                    {{ number_format($militaryCalculator->getDefensivePower($selectedDominion) / $landCalculator->getTotalLand($selectedDominion), 3) }}
                                                </td>
                                            </tr>
                                        </tbody>
                                    </table>
                                </div>
                            </div>

                        </div>
                    </div>

                </form>
            @endif
        </div>

        <div class="col-sm-12 col-md-3">
            <div class="box">
                <div class="box-header with-border">
                    <h3 class="box-title">Information</h3>
                </div>
                <div class="box-body">
                    <p>Here you can invade other players to try to capture some of their land and to gain prestige. Invasions are successful if you send more OP than they have DP.</p>
                    <p>Find targets using <a href="{{ route('dominion.magic') }}">magic</a>,  <a href="{{ route('dominion.espionage') }}">espionage</a> and the <a href="{{ route('dominion.op-center') }}">Op Center</a>. Communicate with your realmies using the <a href="{{ route('dominion.council') }}">council</a> to coordinate attacks.</p>
                    <p>Be sure to calculate your OP vs your target's DP to avoid blindly sending your units to their doom.</p>
                    <p>You can only invade dominions that are within your range, and you will only gain prestige on targets 75% or greater relative to your own land size.</p>
                </div>
            </div>
        </div>

    </div>

    @else
        <div class="row">
            <div class="col-sm-12 col-md-9">
                <div class="box box-primary">
                    <p>Due to starvation, you cannot invade until you have more food.</p>
                    <p>Go to the <a href="{{ route('dominion.bank') }}">National Bank</a> to convert other resources to food or <a href="{{ route('dominion.construct') }}">build more farms</a>.</p>
                </div>
            </div>
        </div>
    @endif

@endsection

@push('page-styles')
    <link rel="stylesheet" href="{{ asset('assets/vendor/select2/css/select2.min.css') }}">
@endpush

@push('page-scripts')
    <script type="text/javascript" src="{{ asset('assets/vendor/select2/js/select2.full.min.js') }}"></script>
@endpush

@push('inline-scripts')
    <script type="text/javascript">
        (function ($) {
            var invasionForceOPElement = $('#invasion-force-op');
            var invasionForceDPElement = $('#invasion-force-dp');
            var invasionForceBoatsElement = $('#invasion-force-boats');
            var invasionForceMaxOPElement = $('#invasion-force-max-op');
            var homeForcesOPElement = $('#home-forces-op');
            var homeForcesDPElement = $('#home-forces-dp');
            var homeForcesBoatsElement = $('#home-forces-boats');
            var homeForcesMinDPElement = $('#home-forces-min-dp');
            var homeForcesDPAElement = $('#home-forces-dpa');

            var invadeButtonElement = $('#invade-button');
            var allUnitInputs = $('input[name^=\'unit\']');

            $('.select2').select2({
                templateResult: select2Template,
                templateSelection: select2Template,
            });

            @if (!$protectionService->isUnderProtection($selectedDominion))
                calculate();
            @endif

            $('#target_dominion').change(function (e) {
                calculate();
            });

            $('input[name^=\'calc\']').change(function (e) {
                calculate();
            });

<<<<<<< HEAD
=======
            $('input[name^=\'calc\']').change(function (e) {
                updateUnitStats();
            });

>>>>>>> bb9887e7
            $('input[name^=\'unit\']').change(function (e) {
                updateUnitStats();
            });

<<<<<<< HEAD
            function calculate() {
=======
            function updateUnitStats() {
>>>>>>> bb9887e7
                // Update unit stats
                $.get(
                    "{{ route('api.dominion.invasion') }}?" + $('#invade_form').serialize(), {},
                    function(response) {
                        if(response.result == 'success') {
                            $.each(response.units, function(slot, stats) {
                                // Update unit stats data attributes
                                $('#unit\\['+slot+'\\]').data('dp', stats.dp);
                                $('#unit\\['+slot+'\\]').data('op', stats.op);
                                // Update unit stats display
                                $('#unit'+slot+'_dp').text(stats.dp.toLocaleString(undefined, {maximumFractionDigits: 2}));
                                $('#unit'+slot+'_op').text(stats.op.toLocaleString(undefined, {maximumFractionDigits: 2}));
                            });
                            // Update OP / DP data attributes
                            invasionForceOPElement.data('amount', response.away_offense);
                            invasionForceDPElement.data('amount', response.away_defense);
                            invasionForceBoatsElement.data('amount', response.boats_needed);
                            invasionForceMaxOPElement.data('amount', response.max_op);
                            homeForcesOPElement.data('amount', response.home_offense);
                            homeForcesDPElement.data('amount', response.home_defense);
                            homeForcesBoatsElement.data('amount', response.boats_remaining);
                            homeForcesMinDPElement.data('amount', response.min_dp);
                            homeForcesDPAElement.data('amount', response.home_dpa);
                            // Update OP / DP display
                            invasionForceOPElement.text(response.away_offense.toLocaleString(undefined, {maximumFractionDigits: 2}));
                            invasionForceDPElement.text(response.away_defense.toLocaleString(undefined, {maximumFractionDigits: 2}));
                            invasionForceBoatsElement.text(response.boats_needed.toLocaleString(undefined, {maximumFractionDigits: 2}));
                            invasionForceMaxOPElement.text(response.max_op.toLocaleString(undefined, {maximumFractionDigits: 2}));
                            homeForcesOPElement.text(response.home_offense.toLocaleString(undefined, {maximumFractionDigits: 2}));
                            homeForcesDPElement.text(response.home_defense.toLocaleString(undefined, {maximumFractionDigits: 2}));
                            homeForcesBoatsElement.text(response.boats_remaining.toLocaleString(undefined, {maximumFractionDigits: 2}));
                            homeForcesMinDPElement.text(response.min_dp.toLocaleString(undefined, {maximumFractionDigits: 2}));
                            homeForcesDPAElement.text(response.home_dpa.toLocaleString(undefined, {maximumFractionDigits: 3}));
<<<<<<< HEAD
=======
                            calculate();
>>>>>>> bb9887e7
                        }
                    }
                );

<<<<<<< HEAD
=======
            function calculate() {
>>>>>>> bb9887e7
                // Calculate subtotals for each unit
                allUnitInputs.each(function () {
                    var unitOP = parseFloat($(this).data('op'));
                    var unitDP = parseFloat($(this).data('dp'));
                    var amountToSend = parseInt($(this).val() || 0);
                    var totalUnitOP = amountToSend * unitOP;
                    var totalUnitDP = amountToSend * unitDP;
                    var unitSlot = parseInt($(this).data('slot'));
                    var unitStatsElement = $('#unit' + unitSlot + '_stats');
                    unitStatsElement.find('.op').text(totalUnitOP.toLocaleString(undefined, {maximumFractionDigits: 2}));
                    unitStatsElement.find('.dp').text(totalUnitDP.toLocaleString(undefined, {maximumFractionDigits: 2}));
                });

                // Check if we have enough of these bad bois
                /*                __--___
                                 >_'--'__'
                                _________!__________
                               /   /   /   /   /   /
                              /   /   /   /   /   /
                             |   |   |   |   |   |
                        __^  |   |   |   |   |   |
                      _/@  \  \   \   \   \   \   \
                     S__   |   \   \   \   \   \   \         __
                    (   |  |    \___\___\___\___\___\       /  \
                        |   \             |                |  |\|
                        \    \____________!________________/  /
                         \ _______OOOOOOOOOOOOOOOOOOO________/
                          \________\\\\\\\\\\\\\\\\\\_______/
                %%%^^^^^%%%%%^^^^!!^%%^^^^%%%%%!!!!^^^^^^!%^^^%%%%!!^^
                ^^!!!!%%%%^^^^!!^^%%%%%^^!!!^^%%%%%!!!%%%%^^^!!^^%%%!!

                Shamelessly stolen from http://www.asciiworld.com/-Boats-.html */

                var hasEnoughBoats = parseInt(invasionForceBoatsElement.data('amount')) <= {{ floor($selectedDominion->resource_boats) }};
                if (!hasEnoughBoats) {
                    invasionForceBoatsElement.addClass('text-danger');
                    homeForcesBoatsElement.addClass('text-danger');
                } else {
                    invasionForceBoatsElement.removeClass('text-danger');
                    homeForcesBoatsElement.removeClass('text-danger');
                }

                // Check 33% rule
                var minDefenseRule = parseFloat(homeForcesDPElement.data('amount')) < parseFloat(homeForcesMinDPElement.data('amount'));
                if (minDefenseRule) {
                    homeForcesDPElement.addClass('text-danger');
                } else {
                    homeForcesDPElement.removeClass('text-danger');
                }

                // Check 5:4 rule
                var maxOffenseRule = parseFloat(invasionForceOPElement.data('amount')) > parseFloat(invasionForceMaxOPElement.data('amount'));
<<<<<<< HEAD
                console.log(maxOffenseRule);
=======
>>>>>>> bb9887e7
                if (maxOffenseRule) {
                    invasionForceOPElement.addClass('text-danger');
                } else {
                    invasionForceOPElement.removeClass('text-danger');
                }

                // Check if invade button should be disabled
                if (!hasEnoughBoats || minDefenseRule || maxOffenseRule) {
                    invadeButtonElement.attr('disabled', 'disabled');
                } else {
                    invadeButtonElement.removeAttr('disabled');
                }
            }
        })(jQuery);

        function select2Template(state) {
            if (!state.id) {
                return state.text;
            }

            const land = state.element.dataset.land;
            const percentage = state.element.dataset.percentage;
            let difficultyClass;

            if (percentage >= 120) {
                difficultyClass = 'text-red';
            } else if (percentage >= 75) {
                difficultyClass = 'text-green';
            } else if (percentage >= 66) {
                difficultyClass = 'text-muted';
            } else {
                difficultyClass = 'text-gray';
            }

            return $(`
                <div class="pull-left">${state.text}</div>
                <div class="pull-right">${land} land <span class="${difficultyClass}">(${percentage}%)</span></div>
                <div style="clear: both;"></div>
            `);
        }
    </script>
@endpush<|MERGE_RESOLUTION|>--- conflicted
+++ resolved
@@ -344,33 +344,22 @@
             });
 
             @if (!$protectionService->isUnderProtection($selectedDominion))
-                calculate();
+                updateUnitStats();
             @endif
 
             $('#target_dominion').change(function (e) {
-                calculate();
+                updateUnitStats();
             });
 
-            $('input[name^=\'calc\']').change(function (e) {
-                calculate();
-            });
-
-<<<<<<< HEAD
-=======
             $('input[name^=\'calc\']').change(function (e) {
                 updateUnitStats();
             });
 
->>>>>>> bb9887e7
             $('input[name^=\'unit\']').change(function (e) {
                 updateUnitStats();
             });
 
-<<<<<<< HEAD
-            function calculate() {
-=======
             function updateUnitStats() {
->>>>>>> bb9887e7
                 // Update unit stats
                 $.get(
                     "{{ route('api.dominion.invasion') }}?" + $('#invade_form').serialize(), {},
@@ -404,18 +393,12 @@
                             homeForcesBoatsElement.text(response.boats_remaining.toLocaleString(undefined, {maximumFractionDigits: 2}));
                             homeForcesMinDPElement.text(response.min_dp.toLocaleString(undefined, {maximumFractionDigits: 2}));
                             homeForcesDPAElement.text(response.home_dpa.toLocaleString(undefined, {maximumFractionDigits: 3}));
-<<<<<<< HEAD
-=======
                             calculate();
->>>>>>> bb9887e7
                         }
                     }
                 );
 
-<<<<<<< HEAD
-=======
             function calculate() {
->>>>>>> bb9887e7
                 // Calculate subtotals for each unit
                 allUnitInputs.each(function () {
                     var unitOP = parseFloat($(this).data('op'));
@@ -468,10 +451,6 @@
 
                 // Check 5:4 rule
                 var maxOffenseRule = parseFloat(invasionForceOPElement.data('amount')) > parseFloat(invasionForceMaxOPElement.data('amount'));
-<<<<<<< HEAD
-                console.log(maxOffenseRule);
-=======
->>>>>>> bb9887e7
                 if (maxOffenseRule) {
                     invasionForceOPElement.addClass('text-danger');
                 } else {
