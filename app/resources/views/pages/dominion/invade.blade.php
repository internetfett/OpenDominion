@extends ('layouts.master')

@section('page-header', 'Invade')

@section('content')

@if ($selectedDominion->resource_food > 0 or $selectedDominion->race->getPerkMultiplier('food_consumption') == -1)

    <div class="row">

        <div class="col-sm-12 col-md-9">
            @if ($protectionService->isUnderProtection($selectedDominion))
                <div class="box box-primary">
                    <div class="box-header with-border">
                        <h3 class="box-title"><i class="ra ra-crossed-swords"></i> Invade</h3>
                    </div>
                    <div class="box-body">
                        You are currently under protection for <b>{{ number_format($protectionService->getUnderProtectionHoursLeft($selectedDominion), 2) }}</b> more hours and may not invade during that time.
                    </div>
                </div>
            @elseif ($selectedDominion->morale < 50)
                <div class="box box-primary">
                    <div class="box-header with-border">
                        <h3 class="box-title"><i class="ra ra-crossed-swords"></i> Invade</h3>
                    </div>
                    <div class="box-body">
                        Your military needs at least 50% morale to invade others. Your military currently has {{ $selectedDominion->morale }}% morale.
                    </div>
                </div>
            @else
                <form action="{{ route('dominion.invade') }}" method="post" role="form" id="invade_form">
                    @csrf

                    <div class="box box-primary">
                        <div class="box-header with-border">
                            <h3 class="box-title"><i class="ra ra-crossed-swords"></i> Invade</h3>
                        </div>
                        <div class="box-body">
                            <div class="form-group">
                                <label for="target_dominion">Select a target</label>
                                <select name="target_dominion" id="target_dominion" class="form-control select2" required style="width: 100%" data-placeholder="Select a target dominion" {{ $selectedDominion->isLocked() ? 'disabled' : null }}>
                                    <option></option>
                                    @foreach ($rangeCalculator->getDominionsInRange($selectedDominion) as $dominion)
                                        <option value="{{ $dominion->id }}"
                                                data-land="{{ number_format($landCalculator->getTotalLand($dominion)) }}"
<<<<<<< HEAD
                                                data-percentage="{{ number_format($rangeCalculator->getDominionRange($selectedDominion, $dominion), 1) }}">
                                            {{ $dominion->name }} (#{{ $dominion->realm->number }}) - {{ $dominion->race->name }}
=======
                                                data-percentage="{{ number_format($rangeCalculator->getDominionRange($selectedDominion, $dominion), 1) }}"
                                                data-war="{{ $governmentService->isAtWarWithRealm($selectedDominion->realm, $dominion->realm) ? 1 : 0 }}">
                                            {{ $dominion->name }} (#{{ $dominion->realm->number }})
>>>>>>> 9893e99e
                                        </option>
                                    @endforeach
                                </select>
                            </div>
                        </div>
                    </div>

                    <div class="box box-primary">
                        <div class="box-header with-border">
                            <h3 class="box-title"><i class="fa fa-users"></i> Units to send</h3>
                        </div>
                        <div class="box-body table-responsive no-padding">
                            <table class="table">
                                <colgroup>
                                    <col>
                                    <col width="100">
                                    <col width="100">
                                    <col width="100">
                                    <col width="150">
                                </colgroup>
                                <thead>
                                    <tr>
                                        <th>Unit</th>
                                        <th class="text-center">OP / DP</th>
                                        <th class="text-center">Available</th>
                                        <th class="text-center">Send</th>
                                        <th class="text-center">Total OP / DP</th>
                                    </tr>
                                </thead>
                                <tbody>
                                    @php
                                        $offenseVsBuildingTypes = [];
                                        $offenseVsLandTypes = [];
                                        $offenseVsPrestige = [];
                                        $offenseVsBarren = [];
                                    @endphp
                                    @foreach (range(1, 4) as $unitSlot)
                                        @php
                                            $unit = $selectedDominion->race->units->filter(function ($unit) use ($unitSlot) {
                                                return ($unit->slot === $unitSlot);
                                            })->first();
                                        @endphp

                                        @if ($unit->power_offense == 0)
                                            @continue
                                        @endif

                                        @php
                                            $offensivePower = $militaryCalculator->getUnitPowerWithPerks($selectedDominion, null, null, $unit, 'offense');
                                            $defensivePower = $militaryCalculator->getUnitPowerWithPerks($selectedDominion, null, null, $unit, 'defense');

                                            $hasDynamicOffensivePower = $unit->perks->filter(static function ($perk) {
                                                return starts_with($perk->key, ['offense_from_', 'offense_staggered_', 'offense_vs_']);
                                            })->count() > 0;
                                            if ($hasDynamicOffensivePower)
                                            {
                                                $offenseVsBuildingPerk = $unit->getPerkValue('offense_vs_building');
                                                if ($offenseVsBuildingPerk) {
                                                    $offenseVsBuildingTypes[] = explode(',', $offenseVsBuildingPerk)[0];
                                                }

                                                $offenseVsLandPerk = $unit->getPerkValue('offense_vs_land');
                                                if ($offenseVsLandPerk) {
                                                    $offenseVsLandTypes[] = explode(',', $offenseVsLandPerk)[0];
                                                }

                                                $offenseVsPrestigePerk = $unit->getPerkValue('offense_vs_prestige');
                                                if ($offenseVsPrestigePerk) {
                                                    $offenseVsPrestige[] = explode(',', $offenseVsPrestigePerk)[0];
                                                }

                                                $offenseVsBarrenPerk = $unit->getPerkValue('offense_vs_barren_land');
                                                if ($offenseVsBarrenPerk) {
                                                    $offenseVsBarren[] = explode(',', $offenseVsBarrenPerk)[0];
                                                }

                                            }
                                            $hasDynamicDefensivePower = $unit->perks->filter(static function ($perk) {
                                                return starts_with($perk->key, ['defense_from_', 'defense_staggered_', 'defense_vs_']);
                                            })->count() > 0;
                                        @endphp

                                        <tr>
                                            <td>
                                                {!! $unitHelper->getUnitTypeIconHtml("unit{$unitSlot}", $selectedDominion->race) !!}
                                                <span data-toggle="tooltip" data-placement="top" title="{{ $unitHelper->getUnitHelpString("unit{$unitSlot}", $selectedDominion->race) }}">
                                                    {{ $unitHelper->getUnitName("unit{$unitSlot}", $selectedDominion->race) }}
                                                </span>
                                            </td>
                                            <td class="text-center">
                                                <span id="unit{{ $unitSlot }}_op">{{ (strpos($offensivePower, '.') !== false) ? number_format($offensivePower, 2) : number_format($offensivePower) }}</span>{{ $hasDynamicOffensivePower ? '*' : null }}
                                                /
                                                <span id="unit{{ $unitSlot }}_dp" class="text-muted">{{ (strpos($defensivePower, '.') !== false) ? number_format($defensivePower, 2) : number_format($defensivePower) }}</span><span class="text-muted">{{ $hasDynamicDefensivePower ? '*' : null }}</span>
                                            </td>
                                            <td class="text-center">
                                                {{ number_format($selectedDominion->{"military_unit{$unitSlot}"}) }}
                                            </td>
                                            <td class="text-center">
                                                <input type="number"
                                                       name="unit[{{ $unitSlot }}]"
                                                       id="unit[{{ $unitSlot }}]"
                                                       class="form-control text-center"
                                                       placeholder="0"
                                                       min="0"
                                                       max="{{ $selectedDominion->{"military_unit{$unitSlot}"} }}"
                                                       data-slot="{{ $unitSlot }}"
                                                       data-amount="{{ $selectedDominion->{"military_unit{$unitSlot}"} }}"
                                                       data-op="{{ $unit->power_offense }}"
                                                       data-dp="{{ $unit->power_defense }}"
                                                       data-need-boat="{{ (int)$unit->need_boat }}"
                                                       {{ $selectedDominion->isLocked() ? 'disabled' : null }}>
                                            </td>
                                            <td class="text-center" id="unit{{ $unitSlot }}_stats">
                                                <span class="op">0</span> / <span class="dp text-muted">0</span>
                                            </td>
                                        </tr>
                                    @endforeach
                                    @foreach ($offenseVsBuildingTypes as $buildingType)
                                        <tr>
                                            <td colspan="3" class="text-right">
                                                <b>Enter target {{ ucwords(str_replace('_', ' ', $buildingType)) }} percentage:</b>
                                            </td>
                                            <td>
                                                <input type="number"
                                                       name="calc[{{ $buildingType }}_percent]"
                                                       class="form-control text-center"
                                                       min="0"
                                                       max="100"
                                                       placeholder="0"
                                                       {{ $selectedDominion->isLocked() ? 'disabled' : null }}>
                                            </td>
                                            <td>&nbsp;</td>
                                        </tr>
                                    @endforeach
                                    @foreach ($offenseVsLandTypes as $landType)
                                        <tr>
                                            <td colspan="3" class="text-right">
                                                <b>Enter target {{ ucwords(str_replace('_', ' ', $landType)) }} percentage:</b>
                                            </td>
                                            <td>
                                                <input type="number"
                                                       name="calc[{{ $landType }}_percent]"
                                                       class="form-control text-center"
                                                       min="0"
                                                       max="100"
                                                       placeholder="0"
                                                       {{ $selectedDominion->isLocked() ? 'disabled' : null }}>
                                            </td>
                                            <td>&nbsp;</td>
                                        </tr>
                                    @endforeach
                                    @foreach ($offenseVsPrestige as $prestige)
                                        <tr>
                                            <td colspan="3" class="text-right">
                                                <b>Enter target prestige:</b>
                                            </td>
                                            <td>
                                                <input type="number"
                                                       name="calc[prestige]"
                                                       class="form-control text-center"
                                                       min="0"
                                                       max="100"
                                                       placeholder="0"
                                                       {{ $selectedDominion->isLocked() ? 'disabled' : null }}>
                                            </td>
                                            <td>&nbsp;</td>
                                        </tr>
                                    @endforeach
                                    @if($offenseVsBarren)
                                        <tr>
                                            <td colspan="3" class="text-right">
                                                <b>Enter target barren percentage:</b>
                                            </td>
                                            <td>
                                                <input type="number"
                                                       name="calc[barren_land_percent]"
                                                       class="form-control text-center"
                                                       min="0"
                                                       max="100"
                                                       placeholder="0"
                                                       {{ $selectedDominion->isLocked() ? 'disabled' : null }}>
                                            </td>
                                            <td>&nbsp;</td>
                                        </tr>
                                    @endif
                                </tbody>
                            </table>
                        </div>
                    </div>

                    <div class="row">
                        <div class="col-sm-12 col-md-6">

                            <div class="box box-danger">
                                <div class="box-header with-border">
                                    <h3 class="box-title"><i class="ra ra-sword"></i> Invasion force</h3>
                                </div>
                                <div class="box-body table-responsive no-padding">
                                    <table class="table">
                                        <colgroup>
                                            <col width="50%">
                                            <col width="50%">
                                        </colgroup>
                                        <tbody>
                                            <tr>
                                                <td>OP:</td>
                                                <td>
                                                    <strong id="invasion-force-op" data-amount="0">0</strong>
                                                </td>
                                            </tr>
                                            <tr>
                                                <td>Morale:</td>
                                                <td>{{ number_format($selectedDominion->morale) }}%</td>
                                            </tr>                                            <!--
                                            <tr>
                                                <td>DP:</td>
                                                <td id="invasion-force-dp" data-amount="0">0</td>
                                            </tr>
                                          -->
                                            <tr>
                                                <td>Boats:</td>
                                                <td>
                                                    <span id="invasion-force-boats" data-amount="0">0</span>
                                                    /
                                                    {{ number_format(floor($selectedDominion->resource_boats)) }}
                                                </td>
                                            </tr>
                                            <tr>
                                                <td>
                                                    Max OP:
                                                    <i class="fa fa-question-circle"
                                                       data-toggle="tooltip"
                                                       data-placement="top"
                                                       title="You may send out a maximum of 133% of your new home DP in OP. (4:3 rule)"></i>
                                                </td>
                                                <td id="invasion-force-max-op" data-amount="0">0</td>
                                            </tr>
                                        </tbody>
                                    </table>
                                </div>
                                <div class="box-footer">
                                  @if($selectedDominion->race->name == 'Dimensionalists')

                                    @if($spellCalculator->isSpellActive($selectedDominion, 'portal'))
                                    <button type="submit"
                                            class="btn btn-danger"
                                            {{ $selectedDominion->isLocked() ? 'disabled' : null }}
                                            id="invade-button">
                                        <i class="ra ra-player-teleport"></i>
                                        Teleport units to battle
                                    </button>
                                    @else

                                    <strong><em>You must open a portal before you can send your units to invade.</em></strong>

                                    @endif

                                  @else
                                    <button type="submit"
                                            class="btn btn-danger"
                                            {{ $selectedDominion->isLocked() ? 'disabled' : null }}
                                            id="invade-button">
                                        <i class="ra ra-crossed-swords"></i>
                                        Invade
                                    </button>
                                  @endif
                                </div>


                                <p><em style="color:#888; margin-left: 10px;">Note that minimum raw DP is 10 DP per acre.</em></p>

                            </div>

                        </div>
                        <div class="col-sm-12 col-md-6">

                            <div class="box">
                                <div class="box-header with-border">
                                    <h3 class="box-title"><i class="fa fa-home"></i> New home forces</h3>
                                </div>
                                <div class="box-body table-responsive no-padding">
                                    <table class="table">
                                        <colgroup>
                                            <col width="50%">
                                            <col width="50%">
                                        </colgroup>
                                        <tbody>
                                            <tr>
                                                <td>OP:</td>
                                                <td id="home-forces-op" data-original="{{ $militaryCalculator->getOffensivePower($selectedDominion) }}" data-amount="0">
                                                    {{ number_format($militaryCalculator->getOffensivePower($selectedDominion), 2) }}
                                                </td>
                                            </tr>
                                            <tr>
                                                <td>DP:</td>
                                                <td id="home-forces-dp" data-original="{{ $militaryCalculator->getDefensivePower($selectedDominion) }}" data-amount="0">
                                                    {{ number_format($militaryCalculator->getDefensivePower($selectedDominion), 2) }}
                                                </td>
                                            </tr>
                                            <tr>
                                                <td>Boats:</td>
                                                <td id="home-forces-boats" data-original="{{ floor($selectedDominion->resource_boats) }}" data-amount="0">
                                                    {{ number_format(floor($selectedDominion->resource_boats)) }}
                                                </td>
                                            </tr>
                                            <tr>
                                                <td>
                                                    Min DP:
                                                    <i class="fa fa-question-circle"
                                                       data-toggle="tooltip"
                                                       data-placement="top"
                                                       title="You must leave at least 33% of your invasion force OP in DP at home. (33% rule)"></i>
                                                </td>
                                                <td id="home-forces-min-dp" data-amount="0">0</td>
                                            </tr>
                                            <tr>
                                                <td>DPA:</td>
                                                <td id="home-forces-dpa" data-amount="0">
                                                    {{ number_format($militaryCalculator->getDefensivePower($selectedDominion) / $landCalculator->getTotalLand($selectedDominion), 3) }}
                                                </td>
                                            </tr>
                                        </tbody>
                                    </table>
                                </div>
                            </div>

                        </div>
                    </div>

                </form>
            @endif
        </div>

        <div class="col-sm-12 col-md-3">
            <div class="box">
                <div class="box-header with-border">
                    <h3 class="box-title">Information</h3>
                </div>
                <div class="box-body">
                    <p>Here you can invade other players to try to capture some of their land and to gain prestige. Invasions are successful if you send more OP than they have DP.</p>
                    <p>If you hit the same target within two hours, you will not discover additional land. You will only get the acres you conquer. Note that this is down to the <em>exact second</em> of your previous hit and includes failed invasions.</p>
                    <p>You will only gain prestige on targets 75% or greater relative to your own land size. Land gain from such hits can be constructed at a 25% discount.</p>
                    <p>For every acre you gain, you receive 25 experience points.</p>
                    <p>Note that minimum raw DP a target can have is 10 DP per acre.</p>
                    
                    @if ($militaryCalculator->getRecentlyInvadedCount($selectedDominion) and $selectedDominion->race->name == 'Sylvan')
                    <hr />
                    <p><strong>You were recently invaded, enraging your Spriggan and Leshy.</strong></p>
                    @endif

                </div>
            </div>
        </div>

    </div>

    @else
        <div class="row">
            <div class="col-sm-12 col-md-9">
                <div class="box box-primary">
                    <p>Due to starvation, you cannot invade until you have more food.</p>
                    <p>Go to the <a href="{{ route('dominion.bank') }}">National Bank</a> to convert other resources to food or <a href="{{ route('dominion.construct') }}">build more farms</a>.</p>
                </div>
            </div>
        </div>
    @endif

@endsection

@push('page-styles')
    <link rel="stylesheet" href="{{ asset('assets/vendor/select2/css/select2.min.css') }}">
@endpush

@push('page-scripts')
    <script type="text/javascript" src="{{ asset('assets/vendor/select2/js/select2.full.min.js') }}"></script>
@endpush

@push('inline-scripts')
    <script type="text/javascript">
        (function ($) {
            var invasionForceOPElement = $('#invasion-force-op');
            var invasionForceDPElement = $('#invasion-force-dp');
            var invasionForceBoatsElement = $('#invasion-force-boats');
            var invasionForceMaxOPElement = $('#invasion-force-max-op');
            var homeForcesOPElement = $('#home-forces-op');
            var homeForcesDPElement = $('#home-forces-dp');
            var homeForcesBoatsElement = $('#home-forces-boats');
            var homeForcesMinDPElement = $('#home-forces-min-dp');
            var homeForcesDPAElement = $('#home-forces-dpa');

            var invadeButtonElement = $('#invade-button');
            var allUnitInputs = $('input[name^=\'unit\']');

            $('#target_dominion').select2({
                templateResult: select2Template,
                templateSelection: select2Template,
            });

            @if (!$protectionService->isUnderProtection($selectedDominion))
                updateUnitStats();
            @endif

            $('#target_dominion').change(function (e) {
                updateUnitStats();
            });

            $('input[name^=\'calc\']').change(function (e) {
                updateUnitStats();
            });

            $('input[name^=\'unit\']').change(function (e) {
                updateUnitStats();
            });

            function updateUnitStats() {
                // Update unit stats
                $.get(
                    "{{ route('api.dominion.invasion') }}?" + $('#invade_form').serialize(), {},
                    function(response) {
                        if(response.result == 'success') {
                            $.each(response.units, function(slot, stats) {
                                // Update unit stats data attributes
                                $('#unit\\['+slot+'\\]').data('dp', stats.dp);
                                $('#unit\\['+slot+'\\]').data('op', stats.op);
                                // Update unit stats display
                                $('#unit'+slot+'_dp').text(stats.dp.toLocaleString(undefined, {maximumFractionDigits: 2}));
                                $('#unit'+slot+'_op').text(stats.op.toLocaleString(undefined, {maximumFractionDigits: 2}));
                            });
                            // Update OP / DP data attributes
                            invasionForceOPElement.data('amount', response.away_offense);
                            invasionForceDPElement.data('amount', response.away_defense);
                            invasionForceBoatsElement.data('amount', response.boats_needed);
                            invasionForceMaxOPElement.data('amount', response.max_op);
                            homeForcesOPElement.data('amount', response.home_offense);
                            homeForcesDPElement.data('amount', response.home_defense);
                            homeForcesBoatsElement.data('amount', response.boats_remaining);
                            homeForcesMinDPElement.data('amount', response.min_dp);
                            homeForcesDPAElement.data('amount', response.home_dpa);
                            // Update OP / DP display
                            invasionForceOPElement.text(response.away_offense.toLocaleString(undefined, {maximumFractionDigits: 2}));
                            invasionForceDPElement.text(response.away_defense.toLocaleString(undefined, {maximumFractionDigits: 2}));
                            invasionForceBoatsElement.text(response.boats_needed.toLocaleString(undefined, {maximumFractionDigits: 2}));
                            invasionForceMaxOPElement.text(response.max_op.toLocaleString(undefined, {maximumFractionDigits: 2}));
                            homeForcesOPElement.text(response.home_offense.toLocaleString(undefined, {maximumFractionDigits: 2}));
                            homeForcesDPElement.text(response.home_defense.toLocaleString(undefined, {maximumFractionDigits: 2}));
                            homeForcesBoatsElement.text(response.boats_remaining.toLocaleString(undefined, {maximumFractionDigits: 2}));
                            homeForcesMinDPElement.text(response.min_dp.toLocaleString(undefined, {maximumFractionDigits: 2}));
                            homeForcesDPAElement.text(response.home_dpa.toLocaleString(undefined, {maximumFractionDigits: 3}));
                            calculate();
                        }
                    }
                );
            }

            function calculate() {
                // Calculate subtotals for each unit
                allUnitInputs.each(function () {
                    var unitOP = parseFloat($(this).data('op'));
                    var unitDP = parseFloat($(this).data('dp'));
                    var amountToSend = parseInt($(this).val() || 0);
                    var totalUnitOP = amountToSend * unitOP;
                    var totalUnitDP = amountToSend * unitDP;
                    var unitSlot = parseInt($(this).data('slot'));
                    var unitStatsElement = $('#unit' + unitSlot + '_stats');
                    unitStatsElement.find('.op').text(totalUnitOP.toLocaleString(undefined, {maximumFractionDigits: 2}));
                    unitStatsElement.find('.dp').text(totalUnitDP.toLocaleString(undefined, {maximumFractionDigits: 2}));
                });

                // Check if we have enough of these bad bois
                /*                __--___
                                 >_'--'__'
                                _________!__________
                               /   /   /   /   /   /
                              /   /   /   /   /   /
                             |   |   |   |   |   |
                        __^  |   |   |   |   |   |
                      _/@  \  \   \   \   \   \   \
                     S__   |   \   \   \   \   \   \         __
                    (   |  |    \___\___\___\___\___\       /  \
                        |   \             |                |  |\|
                        \    \____________!________________/  /
                         \ _______OOOOOOOOOOOOOOOOOOO________/
                          \________\\\\\\\\\\\\\\\\\\_______/
                %%%^^^^^%%%%%^^^^!!^%%^^^^%%%%%!!!!^^^^^^!%^^^%%%%!!^^
                ^^!!!!%%%%^^^^!!^^%%%%%^^!!!^^%%%%%!!!%%%%^^^!!^^%%%!!

                Shamelessly stolen from http://www.asciiworld.com/-Boats-.html */

                var hasEnoughBoats = parseInt(invasionForceBoatsElement.data('amount')) <= {{ floor($selectedDominion->resource_boats) }};
                if (!hasEnoughBoats) {
                    invasionForceBoatsElement.addClass('text-danger');
                    homeForcesBoatsElement.addClass('text-danger');
                } else {
                    invasionForceBoatsElement.removeClass('text-danger');
                    homeForcesBoatsElement.removeClass('text-danger');
                }

                // Check 33% rule
                var minDefenseRule = parseFloat(homeForcesDPElement.data('amount')) < parseFloat(homeForcesMinDPElement.data('amount'));
                if (minDefenseRule) {
                    homeForcesDPElement.addClass('text-danger');
                } else {
                    homeForcesDPElement.removeClass('text-danger');
                }

                // Check 5:4 rule
                var maxOffenseRule = parseFloat(invasionForceOPElement.data('amount')) > parseFloat(invasionForceMaxOPElement.data('amount'));
                if (maxOffenseRule) {
                    invasionForceOPElement.addClass('text-danger');
                } else {
                    invasionForceOPElement.removeClass('text-danger');
                }

                // Check if invade button should be disabled
                if (!hasEnoughBoats || minDefenseRule || maxOffenseRule) {
                    invadeButtonElement.attr('disabled', 'disabled');
                } else {
                    invadeButtonElement.removeAttr('disabled');
                }
            }
        })(jQuery);

        function select2Template(state) {
            if (!state.id) {
                return state.text;
            }

            const land = state.element.dataset.land;
            const percentage = state.element.dataset.percentage;
            const war = state.element.dataset.war;
            let difficultyClass;

            if (percentage >= 120) {
                difficultyClass = 'text-red';
            } else if (percentage >= 75) {
                difficultyClass = 'text-green';
            } else if (percentage >= 66) {
                difficultyClass = 'text-muted';
            } else {
                difficultyClass = 'text-gray';
            }

            warStatus = '';
            if (war == 1) {
                warStatus = '<div class="pull-left">&nbsp;<span class="text-red">WAR</span></div>';
            }

            return $(`
                <div class="pull-left">${state.text}</div>
                ${warStatus}
                <div class="pull-right">${land} land <span class="${difficultyClass}">(${percentage}%)</span></div>
                <div style="clear: both;"></div>
            `);
        }
    </script>
@endpush<|MERGE_RESOLUTION|>--- conflicted
+++ resolved
@@ -43,14 +43,9 @@
                                     @foreach ($rangeCalculator->getDominionsInRange($selectedDominion) as $dominion)
                                         <option value="{{ $dominion->id }}"
                                                 data-land="{{ number_format($landCalculator->getTotalLand($dominion)) }}"
-<<<<<<< HEAD
-                                                data-percentage="{{ number_format($rangeCalculator->getDominionRange($selectedDominion, $dominion), 1) }}">
-                                            {{ $dominion->name }} (#{{ $dominion->realm->number }}) - {{ $dominion->race->name }}
-=======
                                                 data-percentage="{{ number_format($rangeCalculator->getDominionRange($selectedDominion, $dominion), 1) }}"
                                                 data-war="{{ $governmentService->isAtWarWithRealm($selectedDominion->realm, $dominion->realm) ? 1 : 0 }}">
-                                            {{ $dominion->name }} (#{{ $dominion->realm->number }})
->>>>>>> 9893e99e
+                                            {{ $dominion->name }} (#{{ $dominion->realm->number }}) - {{ $dominion->race->name }}
                                         </option>
                                     @endforeach
                                 </select>
