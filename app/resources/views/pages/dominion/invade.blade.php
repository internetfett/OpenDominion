--- conflicted
+++ resolved
@@ -91,19 +91,12 @@
                                                 </span>
                                             </td>
                                             <td class="text-center">
-<<<<<<< HEAD
                                                 <span id="unit{{ $unitSlot }}_op">
                                                     {{ (strpos($unit->power_offense, ".") !== false) ? number_format($unit->power_offense, 1) : number_format($unit->power_offense) }}
                                                 </span>
                                                 /
                                                 <span id="unit{{ $unitSlot }}_dp" class="text-muted">
                                                     {{ (strpos($unit->power_defense, ".") !== false) ? number_format($unit->power_defense, 1) : number_format($unit->power_defense) }}
-=======
-                                                {{ $unit->power_offense }}
-                                                /
-                                                <span class="text-muted">
-                                                    {{ $unit->power_defense }}
->>>>>>> 246b6e6f
                                                 </span>
                                             </td>
                                             <td class="text-center">
