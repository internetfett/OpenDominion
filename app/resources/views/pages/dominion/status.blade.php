@extends('layouts.master')

@section('page-header', 'Status')

@section('content')
    <div class="row">

        <div class="col-sm-12 col-md-9">
            <div class="box box-primary">
                <div class="box-header with-border">
                    <h3 class="box-title"><i class="fa fa-bar-chart"></i> The Dominion of {{ $selectedDominion->name }}</h3>
                </div>
                <div class="box-body no-padding">
                    <div class="row">

                        <div class="col-xs-12 col-sm-4">
                            <table class="table">
                                <colgroup>
                                    <col width="50%">
                                    <col width="50%">
                                </colgroup>
                                <thead>
                                    <tr>
                                        <th colspan="2">Overview</th>
                                    </tr>
                                </thead>
                                <tbody>
                                    <tr>
                                        <td>Ruler:</td>
                                        <td>{{ $selectedDominion->ruler_name }}</td>
                                    </tr>
                                    <tr>
                                        <td>Race:</td>
                                        <td>{{ $selectedDominion->race->name }}</td>
                                    </tr>
                                    <tr>
                                        <td>Land:</td>
                                        <td>{{ number_format($landCalculator->getTotalLand($selectedDominion)) }}</td>
                                    </tr>
                                    <tr>
                                        <td>Peasants:</td>
                                        <td>{{ number_format($selectedDominion->peasants) }}</td>
                                    </tr>
                                    <tr>
                                        <td>Employment:</td>
                                        <td>{{ number_format($populationCalculator->getEmploymentPercentage($selectedDominion), 2) }}%</td>
                                    </tr>
                                    <tr>
                                        <td>Networth:</td>
                                        <td>{{ number_format($networthCalculator->getDominionNetworth($selectedDominion)) }}</td>
                                    </tr>
                                    <tr>
                                        <td>Prestige:</td>
                                        <td>{{ number_format($selectedDominion->prestige) }}</td>
                                    </tr>
                                </tbody>
                            </table>
                        </div>

                        <div class="col-xs-12 col-sm-4">
                            <table class="table">
                                <colgroup>
                                    <col width="50%">
                                    <col width="50%">
                                </colgroup>
                                <thead>
                                    <tr>
                                        <th colspan="2">Resources</th>
                                    </tr>
                                </thead>
                                <tbody>
                                    <tr>
                                        <td>Platinum:</td>
                                        <td>{{ number_format($selectedDominion->resource_platinum) }}</td>
                                    </tr>
                                    <tr>
                                        <td>Food:</td>
                                        <td>{{ number_format($selectedDominion->resource_food) }}</td>
                                    </tr>
                                    <tr>
                                        <td>Lumber:</td>
                                        <td>{{ number_format($selectedDominion->resource_lumber) }}</td>
                                    </tr>
                                    <tr>
                                        <td>Mana:</td>
                                        <td>{{ number_format($selectedDominion->resource_mana) }}</td>
                                    </tr>
                                    <tr>
                                        <td>Ore:</td>
                                        <td>{{ number_format($selectedDominion->resource_ore) }}</td>
                                    </tr>
                                    <tr>
                                        <td>Gems:</td>
                                        <td>{{ number_format($selectedDominion->resource_gems) }}</td>
                                    </tr>
                                    <tr>
                                        <td class="nyi">Research Points:</td>
                                        <td class="nyi">{{ number_format($selectedDominion->resource_tech) }}</td>
                                    </tr>
                                    <tr>
                                        <td>Boats:</td>
                                        <td>{{ number_format(floor($selectedDominion->resource_boats)) }}</td>
                                    </tr>
                                </tbody>
                            </table>
                        </div>

                        <div class="col-xs-12 col-sm-4">
                            <table class="table">
                                <colgroup>
                                    <col width="50%">
                                    <col width="50%">
                                </colgroup>
                                <thead>
                                    <tr>
                                        <th colspan="2">Military</th>
                                    </tr>
                                </thead>
                                <tbody>
                                    <tr>
                                        <td>Morale:</td>
                                        <td>{{ number_format($selectedDominion->morale) }}%</td>
                                    </tr>
                                    <tr>
                                        <td>Draftees:</td>
                                        <td>{{ number_format($selectedDominion->military_draftees) }}</td>
                                    </tr>
                                    <tr>
                                        <td>{{ $selectedDominion->race->units->get(0)->name }}:</td>
                                        <td>{{ number_format($militaryCalculator->getTotalUnitsForSlot($selectedDominion, 1)) }}</td>
                                    </tr>
                                    <tr>
                                        <td>{{ $selectedDominion->race->units->get(1)->name }}:</td>
                                        <td>{{ number_format($militaryCalculator->getTotalUnitsForSlot($selectedDominion, 2)) }}</td>
                                    </tr>
                                    <tr>
                                        <td>{{ $selectedDominion->race->units->get(2)->name }}:</td>
                                        <td>{{ number_format($militaryCalculator->getTotalUnitsForSlot($selectedDominion, 3)) }}</td>
                                    </tr>
                                    <tr>
                                        <td>{{ $selectedDominion->race->units->get(3)->name }}:</td>
                                        <td>{{ number_format($militaryCalculator->getTotalUnitsForSlot($selectedDominion, 4)) }}</td>
                                    </tr>
                                    <tr>
                                        <td>Spies:</td>
                                        <td>{{ number_format($selectedDominion->military_spies) }}</td>
                                    </tr>
                                    <tr>
                                        <td>Wizards:</td>
                                        <td>{{ number_format($selectedDominion->military_wizards) }}</td>
                                    </tr>
                                    <tr>
                                        <td>ArchMages:</td>
                                        <td>{{ number_format($selectedDominion->military_archmages) }}</td>
                                    </tr>
                                </tbody>
                            </table>
                        </div>

                    </div>
                </div>
            </div>
        </div>

        <div class="col-sm-12 col-md-3">
            @if ($discordInviteLink = config('app.discord_invite_link'))
                <div style="margin-bottom: 20px;">
                    <a href="{{ $discordInviteLink }}" target="_blank">
                        <img src="{{ asset('assets/app/images/join-the-discord.png') }}" alt="Join the Discord" class="img-responsive">
                    </a>
                </div>
            @endif

            @if ($dominionProtectionService->isUnderProtection($selectedDominion))
                <div class="box box-warning">
                    <div class="box-header with-border">
                        <h3 class="box-title"><i class="ra ra-shield text-aqua"></i> Under Protection</h3>
                    </div>
                    <div class="box-body">
                        <p>You are under a magical state of protection for <b>{{ number_format($dominionProtectionService->getUnderProtectionHoursLeft($selectedDominion), 2) }}</b> {{ str_plural('hour', $dominionProtectionService->getUnderProtectionHoursLeft($selectedDominion)) }}.</p>
                        <p>During protection you cannot be attacked or attack other dominions. You can neither cast any offensive spells or engage in espionage.</p>
                        {{-- todo: remove line below once those things have been developed --}}
                        <p><i>You can't do that regardless yet because OpenDominion is still in development and those features haven't been built yet.</i></p>
                        <p>You will leave protection on {{ $dominionProtectionService->getProtectionEndDate($selectedDominion)->format('l, jS \o\f F Y \a\t G:i') }}.</p>
                        @if ($dominionProtectionService->getUnderProtectionHoursLeft($selectedDominion) > 71)
                            <p>No production occurs until you have less than 71 hours of protection remaining.</p>
                        @endif
                    </div>
                </div>
            @endif

            {{-- todo: message about black ops not being enabled until 8th day in the round --}}

            <div class="box">
                <div class="box-header with-border">
                    <h3 class="box-title">Information</h3>
                </div>
                <div class="box-body">
                    <p>This section gives you a quick overview of your dominion.</p>
                    <p>Your total land size is {{ number_format($landCalculator->getTotalLand($selectedDominion)) }} and networth is {{ number_format($networthCalculator->getDominionNetworth($selectedDominion)) }}.</p>
                    <p><a href="{{ route('dominion.rankings', 'land') }}">My Rankings</a></p>
                </div>
            </div>

            @if ($selectedDominion->pack !== null)
<<<<<<< HEAD
            <div class="box">
                <div class="box-header with-border">
                    <h3 class="box-title">Pack</h3>
                </div>
                <div class="box-body">
                    <p>You are in pack {{$selectedDominion->pack->name}} with: <p/>
                    @php ($i = 0)
                    @foreach ($selectedDominion->pack->dominions as $dominion)
                        <p>RULER_NAME of {{ $dominion->name }} ({{$dominion->user->display_name}})</p>
                        @php ($i++)
                    @endforeach

                    <p>Slots used: {{$i}}/{{$selectedDominion->pack->size}}</p>
                </div>
            </div>
=======
                <div class="box">
                    <div class="box-header with-border">
                        <h3 class="box-title">Pack</h3>
                    </div>
                    <div class="box-body">
                        <p>You are in pack <em>{{$selectedDominion->pack->name}}</em> with:</p>
                        <ul>
                            @foreach ($selectedDominion->pack->dominions as $dominion)
                                <li>{{ $dominion->ruler_name }} of {{ $dominion->name }} ({{ $dominion->user->display_name }})</li>
                            @endforeach
                        </ul>
                        <p>Slots used: {{ $selectedDominion->pack->dominions->count() }} / {{ $selectedDominion->pack->size }}.</p>
                    </div>
                </div>
>>>>>>> cf8b42b6
            @endif
        </div>

    </div>
@endsection<|MERGE_RESOLUTION|>--- conflicted
+++ resolved
@@ -203,23 +203,6 @@
             </div>
 
             @if ($selectedDominion->pack !== null)
-<<<<<<< HEAD
-            <div class="box">
-                <div class="box-header with-border">
-                    <h3 class="box-title">Pack</h3>
-                </div>
-                <div class="box-body">
-                    <p>You are in pack {{$selectedDominion->pack->name}} with: <p/>
-                    @php ($i = 0)
-                    @foreach ($selectedDominion->pack->dominions as $dominion)
-                        <p>RULER_NAME of {{ $dominion->name }} ({{$dominion->user->display_name}})</p>
-                        @php ($i++)
-                    @endforeach
-
-                    <p>Slots used: {{$i}}/{{$selectedDominion->pack->size}}</p>
-                </div>
-            </div>
-=======
                 <div class="box">
                     <div class="box-header with-border">
                         <h3 class="box-title">Pack</h3>
@@ -234,7 +217,6 @@
                         <p>Slots used: {{ $selectedDominion->pack->dominions->count() }} / {{ $selectedDominion->pack->size }}.</p>
                     </div>
                 </div>
->>>>>>> cf8b42b6
             @endif
         </div>
 
