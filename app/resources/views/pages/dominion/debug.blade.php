@extends('layouts.master')

@section('page-header', 'Super Secret Debug Page™')

@section('content')
    <div class="alert alert-danger">
        <p>This is the Super Secret Debug Page&trade;, which is used for development and debugging purposes. This section will <strong>not</strong> be included in the final version. So don't get too used to seeing all this information directly.</p>
    </div>

    <div class="row">
        <div class="col-sm-12 col-md-4">

            <div class="box">
                <div class="box-header with-border">
                    <h3 class="box-title">Networth Calculator</h3>
                </div>
                <div class="box-body">
                    <p>
                        Realm Networth: <b>{{ number_format($networthCalculator->getRealmNetworth($selectedDominion->realm)) }}</b><br>
                        Dominion Networth: <b>{{ number_format($networthCalculator->getDominionNetworth($selectedDominion)) }}</b><br>
                    </p>
                </div>
            </div>

            <div class="box">
                <div class="box-header with-border">
                    <h3 class="box-title">Dominion</h3>
                </div>
                <div class="box-body">
                    @php
                        $dominion = clone $selectedDominion;
                        unset($dominion->realm);
                    @endphp
                    <pre>{{ print_r(json_decode($dominion), true) }}</pre>
                </div>
            </div>

        </div>
        <div class="col-sm-12 col-md-4">

            <div class="box">
                <div class="box-header with-border">
                    <h3 class="box-title">Building Calculator</h3>
                </div>
                <div class="box-body">
                    <p>
                        {!! \OpenDominion\Http\Controllers\DebugController::printMethodValues($buildingCalculator, [
                            'getTotalBuildings',
                        ]) !!}
                    </p>
                </div>
            </div>

            <div class="box box">
                <div class="box-header with-border">
                    <h3 class="box-title">Land Calculator</h3>
                </div>
                <div class="box-body">
                    <p>
                        {!! \OpenDominion\Http\Controllers\DebugController::printMethodValues($landCalculator, [
                            'getTotalLand',
                            'getTotalBarrenLand',
                            'getBarrenLandByLandType',
                            'getLandByLandType',
                        ]) !!}
                    </p>
                </div>
            </div>

            <div class="box">
                <div class="box-header with-border">
                    <h3 class="box-title">Military Calculator</h3>
                </div>
                <div class="box-body">
                    <p>
                        {!! \OpenDominion\Http\Controllers\DebugController::printMethodValues($militaryCalculator, [
                            'getOffensivePower',
                            'getOffensivePowerRaw',
                            'getOffensivePowerMultiplier',
                            'getOffensivePowerRatio',
                            'getOffensivePowerRatioRaw',
                            'getDefensivePower',
                            'getDefensivePowerRaw',
                            'getDefensivePowerMultiplier',
                            'getDefensivePowerRatio',
                            'getDefensivePowerRatioRaw',
                            'getMoraleMultiplier',
                            'getSpyRatio',
                            'getSpyRatioRaw',
                            'getSpyRatioMultiplier',
<<<<<<< HEAD
                            'getSpyStrengthRegen',
                            'getWizardRatio',
                            'getWizardRatioRaw',
                            'getWizardRatioMultiplier',
                            'getWizardStrengthRegen',
                            'getRecentlyInvadedCount',
=======
                            'getWizardRatio',
                            'getWizardRatioRaw',
                            'getWizardRatioMultiplier',
>>>>>>> 7dfb6af6
                        ]) !!}
                    </p>
                </div>
            </div>

            <div class="box">
                <div class="box-header with-border">
                    <h3 class="box-title">Population Calculator</h3>
                </div>
                <div class="box-body">
                    <p>
                        {!! \OpenDominion\Http\Controllers\DebugController::printMethodValues($populationCalculator, [
                            'getPopulation',
                            'getPopulationMilitary',
                            'getMaxPopulation',
                            'getMaxPopulationRaw',
                            'getMaxPopulationMultiplier',
                            'getMaxPopulationMilitaryBonus',
                            'getPopulationBirth',
                            'getPopulationBirthRaw',
                            'getPopulationBirthMultiplier',
                            'getPopulationPeasantGrowth',
                            'getPopulationDrafteeGrowth',
                            'getPopulationPeasantPercentage',
                            'getPopulationMilitaryPercentage',
                            'getEmploymentJobs',
                            'getPopulationEmployed',
                            'getEmploymentPercentage',
                        ]) !!}
                    </p>
                </div>
            </div>

            <div class="box">
                <div class="box-header with-border">
                    <h3 class="box-title">Production Calculator</h3>
                </div>
                <div class="box-body">
                    <p>
                        {!! \OpenDominion\Http\Controllers\DebugController::printMethodValues($productionCalculator, [
                            'getPlatinumProduction',
                            'getPlatinumProductionRaw',
                            'getPlatinumProductionMultiplier',
                            'getFoodProduction',
                            'getFoodProductionRaw',
                            'getFoodProductionMultiplier',
                            'getFoodConsumption',
                            'getFoodDecay',
                            'getFoodNetChange',
                            'getLumberProduction',
                            'getLumberProductionRaw',
                            'getLumberProductionMultiplier',
                            'getLumberDecay',
                            'getLumberNetChange',
                            'getManaProduction',
                            'getManaProductionRaw',
                            'getManaProductionMultiplier',
                            'getManaDecay',
                            'getManaNetChange',
                            'getOreProduction',
                            'getOreProductionRaw',
                            'getOreProductionMultiplier',
                            'getGemProduction',
                            'getGemProductionRaw',
                            'getGemProductionMultiplier',
                            'getBoatProduction',
                            'getBoatProductionRaw',
                            'getBoatProductionMultiplier',
                        ]) !!}
                    </p>
                </div>
            </div>

        </div>
        <div class="col-sm-12 col-md-4">

            {{--<div class="box">
                <div class="box-header with-border">
                    <h3 class="box-title">Banking Calculator</h3>
                </div>
                <div class="box-body">
                    <p>
                        {!! \OpenDominion\Http\Controllers\DebugController::printMethodValues($bankingCalculator, [
                            'getResources',
                        ]) !!}
                    </p>
                </div>
            </div>--}}

            <div class="box">
                <div class="box-header with-border">
                    <h3 class="box-title">Construction Calculator</h3>
                </div>
                <div class="box-body">
                    <p>
                        {!! \OpenDominion\Http\Controllers\DebugController::printMethodValues($constructionCalculator, [
                            'getPlatinumCost',
                            'getPlatinumCostRaw',
                            'getPlatinumCostMultiplier',
                            'getLumberCost',
                            'getLumberCostRaw',
                            'getLumberCostMultiplier',
                            'getMaxAfford',
                        ]) !!}
                    </p>
                </div>
            </div>

            <div class="box">
                <div class="box-header with-border">
                    <h3 class="box-title">Exploration Calculator</h3>
                </div>
                <div class="box-body">
                    <p>
                        {!! \OpenDominion\Http\Controllers\DebugController::printMethodValues($explorationCalculator, [
                            'getPlatinumCost',
                            'getDrafteeCost',
                            'getMaxAfford',
                        ]) !!}
                    </p>
                </div>
            </div>

            <div class="box">
                <div class="box-header with-border">
                    <h3 class="box-title">Rezoning Calculator</h3>
                </div>
                <div class="box-body">
                    <p>
                        {!! \OpenDominion\Http\Controllers\DebugController::printMethodValues($rezoningCalculator, [
                            'getPlatinumCost',
                            'getMaxAfford',
                            'getCostMultiplier',
                        ]) !!}
                    </p>
                </div>
            </div>

            <div class="box">
                <div class="box-header with-border">
                    <h3 class="box-title">Training Calculator</h3>
                </div>
                <div class="box-body">
                    <p>
                        {!! \OpenDominion\Http\Controllers\DebugController::printMethodValues($trainingCalculator, [
                            'getTrainingCostsPerUnit',
                            'getMaxTrainable',
                            'getSpecialistEliteCostMultiplier',
                            'getWizardCostMultiplier',
                        ]) !!}
                    </p>
                </div>
            </div>

        </div>
    </div>

@endsection<|MERGE_RESOLUTION|>--- conflicted
+++ resolved
@@ -88,18 +88,12 @@
                             'getSpyRatio',
                             'getSpyRatioRaw',
                             'getSpyRatioMultiplier',
-<<<<<<< HEAD
                             'getSpyStrengthRegen',
                             'getWizardRatio',
                             'getWizardRatioRaw',
                             'getWizardRatioMultiplier',
                             'getWizardStrengthRegen',
                             'getRecentlyInvadedCount',
-=======
-                            'getWizardRatio',
-                            'getWizardRatioRaw',
-                            'getWizardRatioMultiplier',
->>>>>>> 7dfb6af6
                         ]) !!}
                     </p>
                 </div>
@@ -203,6 +197,7 @@
                             'getLumberCostRaw',
                             'getLumberCostMultiplier',
                             'getMaxAfford',
+                            'getCostMultiplier',
                         ]) !!}
                     </p>
                 </div>
