--- conflicted
+++ resolved
@@ -35,17 +35,13 @@
                                                     <p>
                                                         <small>
                                                             @if ($isActive)
-<<<<<<< HEAD
-                                                                ({{ $spellCalculator->getSpellDuration($selectedDominion, $spell['key']) }} ticks remaining)
-=======
-                                                                ({{ $spellCalculator->getSpellDuration($selectedDominion, $spell['key']) }} hours remaining)<br/>
+                                                                ({{ $spellCalculator->getSpellDuration($selectedDominion, $spell['key']) }} ticks remaining)<br/>
                                                             @endif
                                                             @if ($cooldownHours)
-                                                                (<span class="text-danger">{{ $cooldownHours }} hour recharge</span>)<br/>
+                                                                (<span class="text-danger">{{ $cooldownHours }} tick recharge</span>)<br/>
                                                             @endif
                                                             @if ($canCast)
                                                                 Mana cost: <span class="text-success">{{ number_format($spellCalculator->getManaCost($selectedDominion, $spell['key'])) }}</span>
->>>>>>> ab7bf4cb
                                                             @else
                                                                 Mana cost: <span class="text-danger">{{ number_format($spellCalculator->getManaCost($selectedDominion, $spell['key'])) }}</span>
                                                             @endif
