--- conflicted
+++ resolved
@@ -66,13 +66,8 @@
                                             <td>{{ $infoOp->data['ruler_name'] }}</td>
                                         </tr>
                                         <tr>
-<<<<<<< HEAD
                                             <td>Faction:</td>
-                                            <td>{{ $race->name }}</td>
-=======
-                                            <td>Race:</td>
                                             <td>{{ $dominion->race->name }}</td>
->>>>>>> 4dd1d20d
                                         </tr>
                                         <tr>
                                             <td>Land:</td>
@@ -309,7 +304,7 @@
                                 </tr>
                             </thead>
                             <tbody>
-                                @foreach ($improvementHelper->getImprovementTypes($race->name) as $improvementType)
+                                @foreach ($improvementHelper->getImprovementTypes($dominion->race->name) as $improvementType)
                                     <tr>
                                         <td>
                                             {{ ucfirst($improvementType) }}
