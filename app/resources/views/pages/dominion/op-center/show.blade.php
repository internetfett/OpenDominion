@extends('layouts.master')

@section('page-header', 'Op Center')

@php
    $latestClearSight = $latestInfoOps->firstWhere('type', 'clear_sight');
    $latestRevelation = $latestInfoOps->firstWhere('type', 'revelation');
    $latestCastle = $latestInfoOps->firstWhere('type', 'castle_spy');
    $latestBarracks = $latestInfoOps->firstWhere('type', 'barracks_spy');
    $latestSurvey = $latestInfoOps->firstWhere('type', 'survey_dominion');
    $latestLand = $latestInfoOps->firstWhere('type', 'land_spy');
    $latestVision = $latestInfoOps->firstWhere('type', 'vision');

    $infoOps = [
        'status' => null,
        'revelation' => null,
        'castle' => null,
        'barracks' => null,
        'survey' => null,
        'land' => null,
        'vision' => null
    ];

    if($latestClearSight != null) {
        $infoOps['status'] = $latestClearSight->data;
        $infoOps['status']['race_name'] = $dominion->race->name;
        $infoOps['status']['created_at'] = $latestClearSight->created_at;
        $infoOps['status']['realm'] = $dominion->realm->number;
        $infoOps['status']['name'] = $dominion->name;
        unset($infoOps['status']['race_id']);
    }

    if($latestRevelation != null) {

        $infoOps['revelation'] = [];
        $infoOps['revelation']['spells'] = [];

        for ($i = 0; $i < count($latestRevelation->data); $i++) {
            $spell = [];
            $spell['spell'] = $latestRevelation->data[$i]['spell'];
            $spell['duration'] = $latestRevelation->data[$i]['duration'];
            $infoOps['revelation']['spells'][$i] = $spell;
        }
        $infoOps['revelation']['created_at'] = $latestRevelation->created_at;
    }

    if($latestCastle != null) {
        $infoOps['castle'] = $latestCastle->data;
        $infoOps['castle']['created_at'] = $latestCastle->created_at;
    }

    if($latestBarracks != null) {
        $infoOps['barracks'] = $latestBarracks->data;
        $infoOps['barracks']['created_at'] = $latestBarracks->created_at;
    }

    if($latestSurvey != null) {
        $infoOps['survey'] = $latestSurvey->data;
        $infoOps['survey']['created_at'] = $latestSurvey->created_at;
    }

    if($latestLand != null) {
        $infoOps['land'] = $latestLand->data;
        $infoOps['land']['created_at'] = $latestLand->created_at;
    }

    if($latestVision != null) {
        $infoOps['vision'] = $latestVision->data;
        $infoOps['vision']['created_at'] = $latestVision->created_at;
    }
@endphp

@section('content')
    <div class="row">
        <div class="col-sm-12 col-md-9">
            @component('partials.dominion.op-center.box')
                @slot('title', ('Status Screen (' . $dominion->name . ')'))
                @slot('titleIconClass', 'fa fa-bar-chart')
                @slot('opData', $infoOps['status'])
                @slot('opKey', 'status')

                @if ($latestClearSight === null)
                    <p>No recent data available.</p>
                    <p>Cast magic spell 'Clear Sight' to reveal information.</p>
                @else
                    @slot('tableResponsive', false)
                    @slot('noPadding', true)

                    @php
                        $statusOpData = $latestClearSight->data;
                        $range = $rangeCalculator->getDominionRange($selectedDominion, $dominion);
                        $rangeClass = $rangeCalculator->getDominionRangeSpanClass($selectedDominion, $dominion);
                    @endphp

                    @include('partials.dominion.info.status', ['data' => $statusOpData, 'race' => $dominion->race, 'range' => $range, 'rangeClass' => $rangeClass])

                    @if (isset($latestClearSight->data['clear_sight_accuracy']) && $latestClearSight->data['clear_sight_accuracy'] != 1)
                        <p class="text-center text-danger" style="margin-bottom: 0.5em;">
                            Illusory magic deceives your wizards! Military information is only {{ $latestClearSight->data['clear_sight_accuracy'] * 100 }}% accurate.
                        </p>
                    @endif

                    @php
                        $recentlyInvadedCount = (isset($latestClearSight->data['recently_invaded_count']) ? (int)$latestClearSight->data['recently_invaded_count'] : 0);
                    @endphp

                    @if ($recentlyInvadedCount > 0)
                        <p class="text-center" style="margin-bottom: 0.5em;">
                            This dominion has been invaded <strong>{{ $recentlyInvadedCount }}</strong> time(s) in the last 24 hours.
                        </p>
                    @endif
                @endif

                @slot('boxFooter')
                    <div class="pull-left">
                        @if ($latestClearSight !== null)
                            <em>Revealed {{ $latestClearSight->created_at }} by {{ $latestClearSight->sourceDominion->name }}</em>
                            @if ($latestClearSight->isInvalid())
                                <span class="label label-danger">Invalid</span>
                            @elseif ($latestClearSight->isStale())
                                <span class="label label-warning">Stale</span>
                            @endif
                            <br><span class="label label-default">Day {{ $selectedDominion->round->start_date->subDays(1)->diffInDays($latestClearSight->created_at) }}</span>
                        @endif
                    </div>

                    <div class="pull-right">
                        <form action="{{ route('dominion.magic') }}" method="post" role="form">
                            @csrf
                            <input type="hidden" name="target_dominion" value="{{ $dominion->id }}">
                            <input type="hidden" name="spell" value="clear_sight">
                            <button type="submit" class="btn btn-sm btn-primary">Clear Sight ({{ number_format($spellCalculator->getManaCost($selectedDominion, 'clear_sight')) }} mana)</button>
                        </form>
                    </div>
                    <div class="clearfix"></div>

                    <div class="text-center">
                        <a href="{{ route('dominion.op-center.archive', [$dominion, 'clear_sight']) }}">View Archives</a>
                    </div>
                @endslot
            @endcomponent
        </div>

        <div class="col-sm-12 col-md-3">
            <div class="row">
                <div class="col-sm-12 col-md-12">
                    <div class="box">
                        <div class="box-header with-border">
                            <h3 class="box-title">Information</h3>
                        </div>
                        <div class="box-body">
                            <p>This page contains the data that your realmies have gathered about dominion <b>{{ $dominion->name }}</b> from realm <a href="{{ route('dominion.realm', [$dominion->realm->number]) }}">{{ $dominion->realm->name }} (#{{ $dominion->realm->number }})</a>.</p>

                            <p>Sections marked as <span class="label label-warning">stale</span> contain data from the previous hour (or earlier) and should be considered inaccurate. Sections marked as <span class="label label-danger">invalid</span> are more than 12 hours old.</p>

                            <p><b>Recast your info ops before performing any offensive operations during this hour.</b></p>

                            <p>You can automatically load the most recent ops into the calculator.</p>

                            <p>
                                <div class="pull-left">
                                    <a href="{{ route('dominion.calculations') }}?dominion={{ $dominion->id }}" class="btn btn-primary">
                                        <i class="fa fa-calculator"></i> Calculate
                                    </a>
                                </div>
                                <div class="pull-right">
                                    <a class="btn btn-primary" onclick="copyJson('ops_json')">
                                        <i class="fa fa-copy"></i> Copy ops
                                    </a>
                                    <textarea class="hidden" name="ops_json" id="ops_json">{{ json_encode($infoOps, JSON_PRETTY_PRINT) }}</textarea>
                                </div>
                            </p>
                        </div>
                    </div>
                </div>
                <div class="col-sm-12 col-md-12">
                    <div class="box">
                        <div class="box-header with-border">
                            <h3 class="box-title">Recent Invasions</h3>
                        </div>
                        <div class="box-body">
                            @if ($latestInvasionEvents->count() > 0)
                                <p>
                                    Of the {{ $latestInvasionEvents->count() }} most recent invasions, {{ $latestInvasionEvents->where('source_id', $dominion->id)->count() }} were attacking and {{ $latestInvasionEvents->where('target_id', $dominion->id)->count() }} were defending.
                                </p>
                            @else
                                <p>This dominion has not been involved in any recent invasions.</p>
                            @endif
                            <a href="#recent-invasions">View Details</a>
                        </div>
                    </div>
                </div>
            </div>
        </div>

    </div>
    <div class="row">

        <div class="col-sm-12 col-md-6">
            @component('partials.dominion.op-center.box')
                @slot('title', 'Active Spells')
                @slot('titleIconClass', 'ra ra-fairy-wand')
                @slot('opData', $infoOps['revelation'])
                @slot('opKey', 'revelation')

                @if ($latestRevelation === null)
                    <p>No recent data available.</p>
                    <p>Cast magic spell 'Revelation' to reveal information.</p>
                @else
                    @slot('noPadding', true)

                    <table class="table">
                        <colgroup>
                            <col width="150">
                            <col>
                            <col width="100">
                            <col width="200">
                        </colgroup>
                        <thead>
                            <tr>
                                <th>Spell</th>
                                <th>Effect</th>
                                <th class="text-center">Duration</th>
                                <th class="text-center">Cast By</th>
                            </tr>
                        </thead>
                        <tbody>
                            @foreach ($latestRevelation->data as $spell)
                                @php
                                    $spellInfo = $spellHelper->getSpellInfo($spell['spell']);
                                    $castByDominion = OpenDominion\Models\Dominion::with('realm')->findOrFail($spell['cast_by_dominion_id']);
                                @endphp
                                <tr>
                                    <td>{{ $spellInfo['name'] }}</td>
                                    <td>{{ $spellInfo['description'] }}</td>
                                    <td class="text-center">{{ $spell['duration'] }}</td>
                                    <td class="text-center">
                                        @if ($castByDominion->id == $dominion->id || $castByDominion->realm_id == $selectedDominion->realm_id)
                                            <a href="{{ route('dominion.realm', $castByDominion->realm->number) }}">{{ $castByDominion->name }} (#{{ $castByDominion->realm->number }})</a>
                                        @else
                                            <em>Unknown</em>
                                        @endif
                                    </td>
                                </tr>
                            @endforeach
                        </tbody>
                    </table>
                @endif

                @slot('boxFooter')
                    <div class="pull-left">
                        @if ($latestRevelation !== null)
                            <em>Revealed {{ $latestRevelation->created_at }} by {{ $latestRevelation->sourceDominion->name }}</em>
                            @if ($latestRevelation->isInvalid())
                                <span class="label label-danger">Invalid</span>
                            @elseif ($latestRevelation->isStale())
                                <span class="label label-warning">Stale</span>
                            @endif
                            <br><span class="label label-default">Day {{ $selectedDominion->round->start_date->subDays(1)->diffInDays($latestRevelation->created_at) }}</span>
                        @endif
                    </div>

                    <div class="pull-right">
                        <form action="{{ route('dominion.magic') }}" method="post" role="form">
                            @csrf
                            <input type="hidden" name="target_dominion" value="{{ $dominion->id }}">
                            <input type="hidden" name="spell" value="revelation">
                            <button type="submit" class="btn btn-sm btn-primary">Revelation ({{ number_format($spellCalculator->getManaCost($selectedDominion, 'revelation')) }} mana)</button>
                        </form>
                    </div>
                    <div class="clearfix"></div>

                    <div class="text-center">
                        <a href="{{ route('dominion.op-center.archive', [$dominion, 'revelation']) }}">View Archives</a>
                    </div>
                @endslot
            @endcomponent
        </div>

        <div class="col-sm-12 col-md-6">
            @component('partials.dominion.op-center.box')
                @slot('title', 'Improvements')
                @slot('titleIconClass', 'fa fa-arrow-up')
                @slot('opData', $infoOps['castle'])
                @slot('opKey', 'castle')

                @if ($latestCastle === null)
                    <p>No recent data available.</p>
                    <p>Perform espionage operation 'Castle Spy' to reveal information.</p>
                @else
                    @slot('noPadding', true)

                    @include('partials.dominion.info.improvements-table', ['data' => $latestCastle->data])
                @endif

                @slot('boxFooter')
                    <div class="pull-left">
                        @if ($latestCastle !== null)
                            <em>Revealed {{ $latestCastle->created_at }} by {{ $latestCastle->sourceDominion->name }}</em>
                            @if ($latestCastle->isInvalid())
                                <span class="label label-danger">Invalid</span>
                            @elseif ($latestCastle->isStale())
                                <span class="label label-warning">Stale</span>
                            @endif
                            <br><span class="label label-default">Day {{ $selectedDominion->round->start_date->subDays(1)->diffInDays($latestCastle->created_at) }}</span>
                        @endif
                    </div>

                    <div class="pull-right">
                        <form action="{{ route('dominion.espionage') }}" method="post" role="form">
                            @csrf
                            <input type="hidden" name="target_dominion" value="{{ $dominion->id }}">
                            <input type="hidden" name="operation" value="castle_spy">
                            <button type="submit" class="btn btn-sm btn-primary">Castle Spy</button>
                        </form>
                    </div>
                    <div class="clearfix"></div>

                    <div class="text-center">
                        <a href="{{ route('dominion.op-center.archive', [$dominion, 'castle_spy']) }}">View Archives</a>
                    </div>
                @endslot
            @endcomponent
        </div>

    </div>
    <div class="row">

        <div class="col-sm-12 col-md-6">
            @component('partials.dominion.op-center.box')
                @slot('title', 'Units in training and home')
                @slot('titleIconClass', 'ra ra-sword')
                @slot('opData', $infoOps['barracks'])
                @slot('opKey', 'barracks')

                @if ($latestBarracks === null)
                    <p>No recent data available.</p>
                    <p>Perform espionage operation 'Barracks Spy' to reveal information.</p>
                @else
                    @slot('noPadding', true)

                    @include('partials.dominion.info.military-training-table', ['data' => $latestBarracks->data, 'isOp' => true, 'race' => $dominion->race ])
                @endif

                @slot('boxFooter')
                    <div class="pull-left">
                        @if ($latestBarracks !== null)
                            <em>Revealed {{ $latestBarracks->created_at }} by {{ $latestBarracks->sourceDominion->name }}</em>
                            @if ($latestBarracks->isInvalid())
                                <span class="label label-danger">Invalid</span>
                            @elseif ($latestBarracks->isStale())
                                <span class="label label-warning">Stale</span>
                            @endif
                            <br><span class="label label-default">Day {{ $selectedDominion->round->start_date->subDays(1)->diffInDays($latestBarracks->created_at) }}</span>
                        @endif
                    </div>

                    <div class="pull-right">
                        <form action="{{ route('dominion.espionage') }}" method="post" role="form">
                            @csrf
                            <input type="hidden" name="target_dominion" value="{{ $dominion->id }}">
                            <input type="hidden" name="operation" value="barracks_spy">
                            <button type="submit" class="btn btn-sm btn-primary">Barracks Spy</button>
                        </form>
                    </div>
                    <div class="clearfix"></div>

                    <div class="text-center">
                        <a href="{{ route('dominion.op-center.archive', [$dominion, 'barracks_spy']) }}">View Archives</a>
                    </div>
                @endslot
            @endcomponent
        </div>
        <div class="col-sm-12 col-md-6">
            @component('partials.dominion.op-center.box')
                @slot('title', 'Units returning from battle')
                @slot('titleIconClass', 'fa fa-clock-o')

                @if ($latestBarracks === null)
                    <p>No recent data available.</p>
                    <p>Perform espionage operation 'Barracks Spy' to reveal information.</p>
                @else
                    @slot('noPadding', true)

                    @include('partials.dominion.info.military-returning-table', ['data' => $latestBarracks->data, 'isOp' => true, 'race' => $dominion->race ])
                @endif
            @endcomponent
        </div>

    </div>
    <div class="row">

        <div class="col-sm-12 col-md-6">
            @component('partials.dominion.op-center.box')
                @slot('title', 'Constructed Buildings')
                @slot('titleIconClass', 'fa fa-home')
                @slot('opData', $infoOps['survey'])
                @slot('opKey', 'survey')

                @if ($latestSurvey === null)
                    <p>No recent data available.</p>
                    <p>Perform espionage operation 'Survey Dominion' to reveal information.</p>
                @else
                    @slot('noPadding', true)
                    @slot('titleExtra')
<<<<<<< HEAD
                        <span class="pull-right">Barren Land: <strong>{{ number_format(array_get($infoOp->data, 'barren_land')) }}</strong> <small>({{ number_format((array_get($infoOp->data, 'barren_land') / array_get($infoOp->data, 'total_land', 250)) * 100, 2) }}%)</small></span>
=======
                        <span class="pull-right margin-r-5">Barren Land: <strong>{{ number_format(array_get($latestSurvey->data, 'barren_land')) }}</strong></span>
>>>>>>> 33ce8e50
                    @endslot

                    @include('partials.dominion.info.construction-constructed-table', ['data' => $latestSurvey->data])
                @endif

                @slot('boxFooter')
                    <div class="pull-left">
                        @if ($latestSurvey !== null)
                            <em>Revealed {{ $latestSurvey->created_at }} by {{ $latestSurvey->sourceDominion->name }}</em>
                            @if ($latestSurvey->isInvalid())
                                <span class="label label-danger">Invalid</span>
                            @elseif ($latestSurvey->isStale())
                                <span class="label label-warning">Stale</span>
                            @endif
                            <br><span class="label label-default">Day {{ $selectedDominion->round->start_date->subDays(1)->diffInDays($latestSurvey->created_at) }}</span>
                        @endif
                    </div>

                    <div class="pull-right">
                        <form action="{{ route('dominion.espionage') }}" method="post" role="form">
                            @csrf
                            <input type="hidden" name="target_dominion" value="{{ $dominion->id }}">
                            <input type="hidden" name="operation" value="survey_dominion">
                            <button type="submit" class="btn btn-sm btn-primary">Survey Dominion</button>
                        </form>
                    </div>
                    <div class="clearfix"></div>

                    <div class="text-center">
                        <a href="{{ route('dominion.op-center.archive', [$dominion, 'survey_dominion']) }}">View Archives</a>
                    </div>
                @endslot
            @endcomponent
        </div>

        <div class="col-sm-12 col-md-6">
            @component('partials.dominion.op-center.box')
                @slot('title', 'Incoming building breakdown')
                @slot('titleIconClass', 'fa fa-clock-o')

                @if ($latestSurvey === null)
                    <p>No recent data available.</p>
                    <p>Perform espionage operation 'Survey Dominion' to reveal information.</p>
                @else
                    @slot('noPadding', true)

                    @include('partials.dominion.info.construction-constructing-table', ['data' => $latestSurvey->data])
                @endif
            @endcomponent
        </div>

    </div>
    <div class="row">

        <div class="col-sm-12 col-md-6">
            @component('partials.dominion.op-center.box')
                @slot('title', 'Explored Land')
                @slot('titleIconClass', 'ra ra-honeycomb')
                @slot('opData', $infoOps['land'])
                @slot('opKey', 'land')

                @if ($latestLand === null)
                    <p>No recent data available.</p>
                    <p>Perform espionage operation 'Land Spy' to reveal information.</p>
                @else
                    @slot('noPadding', true)

                    @include('partials.dominion.info.land-table', ['data' => $latestLand->data, 'race' => $dominion->race])
                @endif

                @slot('boxFooter')
                    <div class="pull-left">
                        @if ($latestLand !== null)
                            <em>Revealed {{ $latestLand->created_at }} by {{ $latestLand->sourceDominion->name }}</em>
                            @if ($latestLand->isInvalid())
                                <span class="label label-danger">Invalid</span>
                            @elseif ($latestLand->isStale())
                                <span class="label label-warning">Stale</span>
                            @endif
                            <br><span class="label label-default">Day {{ $selectedDominion->round->start_date->subDays(1)->diffInDays($latestLand->created_at) }}</span>
                        @endif
                    </div>

                    <div class="pull-right">
                        <form action="{{ route('dominion.espionage') }}" method="post" role="form">
                            @csrf
                            <input type="hidden" name="target_dominion" value="{{ $dominion->id }}">
                            <input type="hidden" name="operation" value="land_spy">
                            <button type="submit" class="btn btn-sm btn-primary">Land Spy</button>
                        </form>
                    </div>
                    <div class="clearfix"></div>

                    <div class="text-center">
                        <a href="{{ route('dominion.op-center.archive', [$dominion, 'land_spy']) }}">View Archives</a>
                    </div>
                @endslot
            @endcomponent
        </div>

        <div class="col-sm-12 col-md-6">
            @component('partials.dominion.op-center.box')
                @slot('title', 'Incoming land breakdown')
                @slot('titleIconClass', 'fa fa-clock-o')

                @if ($latestLand === null)
                    <p>No recent data available.</p>
                    <p>Perform espionage operation 'Land Spy' to reveal information.</p>
                @else
                    @slot('noPadding', true)

                    @include('partials.dominion.info.land-incoming-table', ['data' => $latestLand->data, 'race' => $dominion->race])
                @endif
            @endcomponent
        </div>

    </div>
    <div class="row">

        <div class="col-sm-12 col-md-6">
            @component('partials.dominion.op-center.box')

                @slot('title', 'Technological Advancements')
                @slot('titleIconClass', 'fa fa-flask')
                @slot('opData', $infoOps['vision'])
                @slot('opKey', 'vision')

                @if ($latestVision === null)
                    <p>No recent data available.</p>
                    <p>Cast magic spell 'Vision' to reveal information.</p>
                @else
                    @slot('noPadding', true)

                    @include('partials.dominion.info.techs-table', ['data' => $latestVision->data['techs']])
                @endif

                @slot('boxFooter')
                    <div class="pull-left">
                        @if ($latestVision !== null)
                            <em>Revealed {{ $latestVision->created_at }} by {{ $latestVision->sourceDominion->name }}</em>
                            @if ($latestVision->isInvalid())
                                <span class="label label-danger">Invalid</span>
                            @elseif ($latestVision->isStale())
                                <span class="label label-warning">Stale</span>
                            @endif
                            <br><span class="label label-default">Day {{ $selectedDominion->round->start_date->subDays(1)->diffInDays($latestVision->created_at) }}</span>
                        @endif
                    </div>

                    <div class="pull-right">
                        <form action="{{ route('dominion.magic') }}" method="post" role="form">
                            @csrf
                            <input type="hidden" name="target_dominion" value="{{ $dominion->id }}">
                            <input type="hidden" name="spell" value="vision">
                            <button type="submit" class="btn btn-sm btn-primary">Vision ({{ number_format($spellCalculator->getManaCost($selectedDominion, 'vision')) }} mana)</button>
                        </form>
                    </div>
                    <div class="clearfix"></div>

                    <div class="text-center">
                        <a href="{{ route('dominion.op-center.archive', [$dominion, 'vision']) }}">View Archives</a>
                    </div>
                @endslot
            @endcomponent
        </div>

        <div class="col-sm-12 col-md-6">
            @component('partials.dominion.op-center.box')
                @slot('title', 'Heroes')
                @slot('titleIconClass', 'ra ra-knight-helmet')
                <p>Not yet implemented.</p>
            @endcomponent
        </div>

    </div>
    <div class="row">

        <div class="col-sm-12 col-md-12">
            <div class="box box-primary">
                <div class="box-header" id="recent-invasions">
                    <h3 class="box-title"><i class="ra ra-crossed-swords"></i> Recent Invasions</h3>
                </div>
                <div class="box-body table-responsive">
                    <table class="table">
                        <tbody>
                            @foreach($latestInvasionEvents as $invasionEvent)
                                @php
                                    $sourceRange = round($rangeCalculator->getDominionRange($selectedDominion, $invasionEvent->source), 2);
                                    $sourceRangeClass = $rangeCalculator->getDominionRangeSpanClass($selectedDominion, $invasionEvent->source);
                                    $sourceRaceName = $invasionEvent->source->race->name;
                                    $sourceToolTipHtml = "$sourceRaceName (<span class=\"$sourceRangeClass\">$sourceRange%</span>)";

                                    $targetRange = round($rangeCalculator->getDominionRange($selectedDominion, $invasionEvent->target), 2);
                                    $targetRangeClass = $rangeCalculator->getDominionRangeSpanClass($selectedDominion, $invasionEvent->target);
                                    $targetRaceName = $invasionEvent->target->race->name;
                                    $targetToolTipHtml = "$targetRaceName (<span class=\"$targetRangeClass\">$targetRange%</span>)";

                                    $sourceTextColor = 'text-light-blue';
                                    if($invasionEvent->source->realm_id == $selectedDominion->realm_id) {
                                        $sourceTextColor = 'text-green';
                                    } else if($invasionEvent->target->realm_id == $selectedDominion->realm_id) {
                                        $sourceTextColor = 'text-red';
                                    }
                                @endphp
                                <tr>
                                    <td>
                                        <span>{{ $invasionEvent->created_at }}</span>
                                    </td>
                                    <td>
                                        <a href="{{ route('dominion.op-center.show', [$invasionEvent->source->id]) }}"><span class="{{ $sourceTextColor }}" data-toggle="tooltip" data-placement="top" title="{{ $sourceToolTipHtml }}">{{ $invasionEvent->source->name }}</span></a>
                                        <a href="{{ route('dominion.realm', [$invasionEvent->source->realm->number]) }}">(#{{ $invasionEvent->source->realm->number }})</a>
                                        invaded
                                        <a href="{{ route('dominion.op-center.show', [$invasionEvent->target->id]) }}"><span class="text-light-blue" data-toggle="tooltip" data-placement="top" title="{{ $targetToolTipHtml }}">{{ $invasionEvent->target->name }}</span></a>
                                        <a href="{{ route('dominion.realm', [$invasionEvent->target->realm->number]) }}">(#{{ $invasionEvent->target->realm->number }})</a>
                                        @if ($invasionEvent->data['result']['success'])
                                            and captured
                                            <span class="text-orange text-bold">{{ number_format(array_sum($invasionEvent->data['attacker']['landConquered'])) }}</span> land.
                                        @else
                                            but failed to conquer any land.
                                        @endif
                                    </td>
                                    <td>
                                        @if ($invasionEvent->source->realm_id == $selectedDominion->realm->id || $invasionEvent->target->realm_id == $selectedDominion->realm->id)
                                            <a href="{{ route('dominion.event', [$invasionEvent->id]) }}"><i class="ra ra-crossed-swords ra-fw"></i></a>
                                        @endif
                                    </td>
                                </tr>
                            @endforeach
                        </tbody>
                    </table>
                </div>
            </div>
        </div>

    </div>
@endsection

@push('inline-scripts')
    <script type="text/javascript">
        function copyJson(elementId) {
            const input = document.getElementById(elementId);
            input.className = '';
            input.select();
            input.setSelectionRange(0, 99999);

            document.execCommand("copy");
            input.className = 'hidden';
        }
    </script>
@endpush<|MERGE_RESOLUTION|>--- conflicted
+++ resolved
@@ -403,11 +403,7 @@
                 @else
                     @slot('noPadding', true)
                     @slot('titleExtra')
-<<<<<<< HEAD
                         <span class="pull-right">Barren Land: <strong>{{ number_format(array_get($infoOp->data, 'barren_land')) }}</strong> <small>({{ number_format((array_get($infoOp->data, 'barren_land') / array_get($infoOp->data, 'total_land', 250)) * 100, 2) }}%)</small></span>
-=======
-                        <span class="pull-right margin-r-5">Barren Land: <strong>{{ number_format(array_get($latestSurvey->data, 'barren_land')) }}</strong></span>
->>>>>>> 33ce8e50
                     @endslot
 
                     @include('partials.dominion.info.construction-constructed-table', ['data' => $latestSurvey->data])
