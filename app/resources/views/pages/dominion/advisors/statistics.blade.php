--- conflicted
+++ resolved
@@ -239,15 +239,7 @@
                                         </td>
                                     </tr>
                                     <tr>
-<<<<<<< HEAD
-                                      @if ($selectedDominion->race->name == 'Growth')
-                                        <td>Cells:</td>
-                                      @else
-                                        <td>Peasant Population:</td>
-                                      @endif
-=======
                                         <td>Ore Stolen:</td>
->>>>>>> 4dd1d20d
                                         <td>
                                             <strong>{{ number_format($selectedDominion->stat_total_ore_stolen) }}</strong>
                                         </td>
@@ -317,7 +309,11 @@
                                                 </td>
                                             </tr>
                                             <tr>
-                                                <td>Peasant Population:</td>
+                                                @if ($selectedDominion->race->name == 'Growth')
+                                                    <td>Cells:</td>
+                                                @else
+                                                    <td>Peasant Population:</td>
+                                                @endif
                                                 <td>
                                                     <strong>{{ number_format($selectedDominion->peasants) }}</strong>
                                                     <small class="text-muted">({{ number_format((($selectedDominion->peasants / $populationCalculator->getPopulation($selectedDominion)) * 100), 2) }}%)</small>
