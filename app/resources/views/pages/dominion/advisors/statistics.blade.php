@extends('layouts.master')

@php
    $target = $selectedDominion;
    $pageHeader = 'Statistics Advisor';
    if($targetDominion != null) {
        $target = $targetDominion;
        $pageHeader .= ' for '.$target->name;
    }
@endphp

@section('page-header', $pageHeader)

@section('content')
    @include('partials.dominion.advisor-selector')
    <div class="row">

        <div class="col-md-12 col-md-9">
            <div class="box box-primary">
                <div class="box-header with-border">
                    <h3 class="box-title"><i class="fa fa-bar-chart"></i> {{ $pageHeader }}</h3>
                </div>
                <div class="box-body no-padding">
                    <div class="row">
                        <div class="col-xs-12 col-sm-12">
                            <div class="box-header with-border">
                                <h4 class="box-title">Military</h4>
                            </div>
                        </div>
                        <div class="col-xs-12 col-sm-4">
                            <table class="table">
                                <colgroup>
                                    <col width="50%">
                                    <col width="50%">
                                </colgroup>
                                <thead>
                                    <tr>
                                        <th colspan="2">Offensive Power</th>
                                    </tr>
                                </thead>
                                <tbody>
                                    <tr>
                                        <td>Offensive Power:</td>
                                        <td>
                                            <strong>{{ number_format($militaryCalculator->getOffensivePower($target)) }}</strong>
                                            @if ($militaryCalculator->getOffensivePowerMultiplier($target) !== 1.0)
                                                <small class="text-muted">({{ number_format(($militaryCalculator->getOffensivePowerRaw($target))) }} raw)</small>
                                            @endif
                                        </td>
                                    </tr>
                                    <tr>
                                        <td>Offensive Power Multiplier:</td>
                                        <td>
                                            <strong>{{ number_string(($militaryCalculator->getOffensivePowerMultiplier($target) - 1) * 100, 3, true) }}%</strong>
                                        </td>
                                    </tr>
                                    <tr>
                                        <td>Offensive Ratio:</td>
                                        <td>
                                            <strong>{{ number_format(($militaryCalculator->getOffensivePower($target) / $landCalculator->getTotalLand($target)), 3) }}</strong>
                                            @if ($militaryCalculator->getOffensivePowerMultiplier($target) !== 1.0)
                                                <small class="text-muted">({{ number_format(($militaryCalculator->getOffensivePowerRaw($target) / $landCalculator->getTotalLand($target)), 3) }})</small>
                                            @endif
                                        </td>
                                    </tr>
                                </tbody>
                            </table>
                        </div>
                        <div class="col-xs-12 col-sm-4">
                            <table class="table">
                                <colgroup>
                                    <col width="50%">
                                    <col width="50%">
                                </colgroup>
                                <thead>
                                    <tr>
                                        <th colspan="2">Defensive Power</th>
                                    </tr>
                                </thead>
                                <tbody>
                                    <tr>
                                        <td>Defensive Power:</td>
                                        <td>
                                            <strong>{{ number_format($militaryCalculator->getDefensivePower($target)) }}</strong>
                                            @if ($militaryCalculator->getDefensivePowerMultiplier($target) !== 1.0)
                                                <small class="text-muted">({{ number_format(($militaryCalculator->getDefensivePowerRaw($target))) }} raw)</small>
                                            @endif
                                        </td>
                                    </tr>
                                    <tr>
                                        <td>Defensive Power Multiplier:</td>
                                        <td>
                                            <strong>{{ number_string(($militaryCalculator->getDefensivePowerMultiplier($target) - 1) * 100, 3, true) }}%</strong>
                                        </td>
                                    </tr>
                                    <tr>
                                        <td>Defense Ratio:</td>
                                        <td>
                                            <strong>{{ number_format(($militaryCalculator->getDefensivePower($target) / $landCalculator->getTotalLand($target)), 3) }}</strong>
                                            @if ($militaryCalculator->getDefensivePowerMultiplier($target) !== 1.0)
                                                <small class="text-muted">({{ number_format(($militaryCalculator->getDefensivePowerRaw($target) / $landCalculator->getTotalLand($target)), 3) }})</small>
                                            @endif
                                        </td>
                                    </tr>
                                </tbody>
                            </table>
                        </div>
                        <div class="col-xs-12 col-sm-4">
                            <table class="table">
                                <colgroup>
                                    <col width="50%">
                                    <col width="50%">
                                </colgroup>
                                <thead class="hidden-xs">
                                    <tr>
                                        <th colspan="2">Invasions</th>
                                    </tr>
                                </thead>
                                <tbody>
                                    <tr>
                                        <td>Attacking success:</td>
                                        <td>
                                            <strong>{{ number_format($target->stat_attacking_success) }}</strong>
                                        </td>
                                    </tr>
                                    <tr>
                                        <td>Attacking failure:</td>
                                        <td>
                                            <strong>{{ number_format($target->stat_attacking_failure) }}</strong>
                                        </td>
                                    </tr>
                                    <tr>
                                        <td>Defending success:</td>
                                        <td>
                                            <strong>{{ number_format($target->stat_defending_success) }}</strong>
                                        </td>
                                    </tr>
                                    <tr>
                                        <td>Defending failure:</td>
                                        <td>
                                            <strong>{{ number_format($target->stat_defending_failure) }}</strong>
                                        </td>
                                    </tr>
                                </tbody>
                            </table>
                        </div>
                    </div>

                    <div class="row">
                        <div class="col-xs-12 col-sm-12">
                            <div class="box-header with-border">
                                <h4 class="box-title">Espionage</h4>
                            </div>
                        </div>
                        <div class="col-xs-12 col-sm-4">
                            <table class="table">
                                <colgroup>
                                    <col width="50%">
                                    <col width="50%">
                                </colgroup>
                                <thead>
                                    <tr>
                                        <th colspan="2">Spy Power</th>
                                    </tr>
                                </thead>
                                <tbody>
                                    <tr>
                                        <td>Spy Ratio (Offense):</td>
                                        <td>
                                            <strong>{{ number_format($militaryCalculator->getSpyRatio($target, 'offense'), 3) }}</strong>
                                            @if ($militaryCalculator->getSpyRatioMultiplier($target) !== 1.0)
                                                <small class="text-muted">({{ number_format($militaryCalculator->getSpyRatioRaw($target, 'offense'), 3) }})</small>
                                            @endif
                                        </td>
                                    </tr>
                                    <tr>
                                        <td>Spy Ratio (Defense):</td>
                                        <td>
                                            <strong>{{ number_format($militaryCalculator->getSpyRatio($target, 'defense'), 3) }}</strong>
                                            @if ($militaryCalculator->getSpyRatioMultiplier($target) !== 1.0)
                                                <small class="text-muted">({{ number_format($militaryCalculator->getSpyRatioRaw($target, 'defense'), 3) }})</small>
                                            @endif
                                        </td>
                                    </tr>
                                    <tr>
                                        <td>Spy Prestige:</td>
                                        <td>
                                            <strong>{{ $target->stat_spy_prestige }}</strong>
                                        </td>
                                    </tr>
                                    <tr>
                                        <td>Espionage Success:</td>
                                        <td>
                                            <strong>{{ number_format($target->stat_espionage_success) }}</strong>
                                        </td>
                                    </tr>
                                    <tr>
                                        <td>Espionage Failure:</td>
                                        <td>
                                            <strong>{{ number_format($target->stat_espionage_failure) }}</strong>
                                        </td>
                                    </tr>
                                    <tr>
                                        <td>Success Rate:</td>
                                        <td>
                                            <strong>
                                                @if (($target->stat_espionage_success + $target->stat_espionage_success) > 0)
                                                    {{ number_format($target->stat_espionage_success / ($target->stat_espionage_success + $target->stat_espionage_failure) * 100) }}%
                                                @else
                                                    0%
                                                @endif
                                            </strong>
                                        </td>
                                    </tr>
                                    <tr>
                                        <td>Spies Executed:</td>
                                        <td>
                                            <strong>{{ number_format($target->stat_spies_executed) }}</strong>
                                        </td>
                                    </tr>
                                </tbody>
                            </table>
                        </div>
                        <div class="col-xs-12 col-sm-4">
                            <table class="table">
                                <colgroup>
                                    <col width="50%">
                                    <col width="50%">
                                </colgroup>
                                <thead>
                                    <tr>
                                        <th colspan="2">Black Ops</th>
                                    </tr>
                                </thead>
                                <tbody>
                                    <tr>
                                        <td>Draftees Assassinated:</td>
                                        <td>
                                            <strong>{{ number_format($target->stat_assassinate_draftees_damage) }}</strong>
                                        </td>
                                    </tr>
                                    <tr>
                                        <td>Wizards Assassinated:</td>
                                        <td>
                                            <strong>{{ number_format($target->stat_assassinate_wizards_damage) }}</strong>
                                        </td>
                                    </tr>
                                    <tr>
                                        <td>Snare Impact:</td>
                                        <td>
                                            <strong>{{ number_format($target->stat_magic_snare_damage) }}</strong>
                                        </td>
                                    </tr>
                                    <tr>
                                        <td>Boats Sunk:</td>
                                        <td>
                                            <strong>{{ number_format($target->stat_sabotage_boats_damage) }}</strong>
                                        </td>
                                    </tr>
                                </tbody>
                            </table>
                        </div>
                        <div class="col-xs-12 col-sm-4">
                            <table class="table">
                                <colgroup>
                                    <col width="50%">
                                    <col width="50%">
                                </colgroup>
                                <thead>
                                    <tr>
                                        <th colspan="2">Theft</th>
                                    </tr>
                                </thead>
                                <tbody>
                                    <tr>
                                        <td>Platinum Stolen:</td>
                                        <td>
                                            <strong>{{ number_format($target->stat_total_platinum_stolen) }}</strong>
                                        </td>
                                    </tr>
                                    <tr>
                                        <td>Lumber Stolen:</td>
                                        <td>
                                            <strong>{{ number_format($target->stat_total_lumber_stolen) }}</strong>
                                        </td>
                                    </tr>
                                    <tr>
                                        <td>Food Stolen:</td>
                                        <td>
                                            <strong>{{ number_format($target->stat_total_food_stolen) }}</strong>
                                        </td>
                                    </tr>
                                    <tr>
                                        <td>Mana Stolen:</td>
                                        <td>
                                            <strong>{{ number_format($target->stat_total_mana_stolen) }}</strong>
                                        </td>
                                    </tr>
                                    <tr>
                                        <td>Ore Stolen:</td>
                                        <td>
                                            <strong>{{ number_format($target->stat_total_ore_stolen) }}</strong>
                                        </td>
                                    </tr>
                                    <tr>
                                        <td>Gems Stolen:</td>
                                        <td>
                                            <strong>{{ number_format($target->stat_total_gems_stolen) }}</strong>
                                        </td>
                                    </tr>
                                </tbody>
                            </table>
                        </div>
                    </div>

                    <div class="row">
                        <div class="col-xs-12 col-sm-12">
                            <div class="box-header with-border">
                                <h4 class="box-title">Magic</h4>
                            </div>
                        </div>
                        <div class="col-xs-12 col-sm-4">
                            <table class="table">
                                <colgroup>
                                    <col width="50%">
                                    <col width="50%">
                                </colgroup>
                                <thead>
                                    <tr>
                                        <th colspan="2">Wizard Power</th>
                                    </tr>
                                </thead>
                                <tbody>
                                    <tr>
                                        <td>Wizard Ratio (Offense):</td>
                                        <td>
                                            <strong>{{ number_format($militaryCalculator->getWizardRatio($target, 'offense'), 3) }}</strong>
                                            @if ($militaryCalculator->getWizardRatioMultiplier($target) !== 1.0)
                                                <small class="text-muted">({{ number_format($militaryCalculator->getWizardRatioRaw($target, 'offense'), 3) }})</small>
                                            @endif
                                        </td>
                                    </tr>
                                    <tr>
                                        <td>Wizard Ratio (Defense):</td>
                                        <td>
                                            <strong>{{ number_format($militaryCalculator->getWizardRatio($target, 'defense'), 3) }}</strong>
                                            @if ($militaryCalculator->getWizardRatioMultiplier($target) !== 1.0)
                                                <small class="text-muted">({{ number_format($militaryCalculator->getWizardRatioRaw($target, 'defense'), 3) }})</small>
                                            @endif
                                        </td>
                                    </tr>
                                    <tr>
                                        <td>Wizard Prestige:</td>
                                        <td>
                                            <strong>{{ $target->stat_wizard_prestige }}</strong>
                                        </td>
                                    </tr>
                                    <tr>
                                        <td>Magic Success:</td>
                                        <td>
                                            <strong>{{ number_format($target->stat_spell_success) }}</strong>
                                        </td>
                                    </tr>
                                    <tr>
                                        <td>Magic Failure:</td>
                                        <td>
                                            <strong>{{ number_format($target->stat_spell_failure) }}</strong>
                                        </td>
                                    </tr>
                                    <tr>
                                        <td>Success Rate:</td>
                                        <td>
                                            <strong>
                                                @if (($target->stat_spell_success + $target->stat_spell_failure) > 0)
                                                    {{ number_format($target->stat_spell_success / ($target->stat_spell_success + $target->stat_spell_failure) * 100) }}%
                                                @else
                                                    0%
                                                @endif
                                            </strong>
                                        </td>
                                    </tr>
                                    <tr>
                                        <td>Wizards Executed:</td>
                                        <td>
                                            <strong>{{ number_format($target->stat_wizards_executed) }}</strong>
                                        </td>
                                    </tr>
                                </tbody>
                            </table>
                        </div>
                        <div class="col-xs-12 col-sm-4">
                            <table class="table">
                                <colgroup>
                                    <col width="50%">
                                    <col width="50%">
                                </colgroup>
                                <thead>
                                    <tr>
                                        <th colspan="2">Black Ops</th>
                                    </tr>
                                </thead>
                                <tbody>
                                    <tr>
                                        <td>Spies Disbanded:</td>
                                        <td>
                                            <strong>{{ number_format($target->stat_disband_spies_damage) }}</strong>
                                        </td>
                                    </tr>
                                    <tr>
                                        <td>Fireball Damage:</td>
                                        <td>
                                            <strong>{{ number_format($target->stat_fireball_damage) }}</strong>
                                        </td>
                                    </tr>
                                    <tr>
                                        <td>Lightning Bolt Damage:</td>
                                        <td>
                                            <strong>{{ number_format($target->stat_lightning_bolt_damage) }}</strong>
                                        </td>
                                    </tr>
                                    <tr>
                                        <td>Earthquake Hours:</td>
                                        <td>
                                            <strong>{{ number_format($target->stat_earthquake_hours) }}</strong>
                                        </td>
                                    </tr>
                                    <tr>
                                        <td>Great Flood Hours:</td>
                                        <td>
                                            <strong>{{ number_format($target->stat_great_flood_hours) }}</strong>
                                        </td>
                                    </tr>
                                    <tr>
                                        <td>Insect Swarm Hours:</td>
                                        <td>
                                            <strong>{{ number_format($target->stat_insect_swarm_hours) }}</strong>
                                        </td>
                                    </tr>
                                    <tr>
                                        <td>Plague Hours:</td>
                                        <td>
                                            <strong>{{ number_format($target->stat_plague_hours) }}</strong>
                                        </td>
                                    </tr>
                                </tbody>
                            </table>
                        </div>
                        <div class="col-xs-12 col-sm-4">
                            <table class="table">
                                <colgroup>
                                    <col width="50%">
                                    <col width="50%">
                                </colgroup>
                                <thead>
                                    <tr>
                                        <th colspan="2">Energy Mirror</th>
                                    </tr>
                                </thead>
                                <tbody>
                                    <tr>
                                        <td>Spells Reflected:</td>
                                        <td>
                                            <strong>{{ number_format($target->stat_spells_reflected) }}</strong>
                                        </td>
                                    </tr>
                                </tbody>
                            </table>
                        </div>
                    </div>

                    <div class="row">
                        <div class="col-xs-12 col-sm-4">
                            <div class="row">
                                <div class="col-xs-12">
                                    <div class="box-header with-border">
                                        <h4 class="box-title">Population</h4>
                                    </div>
                                </div>
                                <div class="col-xs-12">
                                    <table class="table">
                                        <colgroup>
                                            <col width="50%">
                                            <col width="50%">
                                        </colgroup>
                                        <thead>
                                            <tr>
                                                <th colspan="2">Total</th>
                                            </tr>
                                        </thead>
                                        <tbody>
                                            <tr>
                                                <td>Current Population:</td>
                                                <td>
                                                    <strong>{{ number_format($populationCalculator->getPopulation($target)) }}</strong>
                                                </td>
                                            </tr>
                                            <tr>
                                                <td>Peasant Population:</td>
                                                <td>
                                                    <strong>{{ number_format($target->peasants) }}</strong>
                                                    <small class="text-muted">({{ number_format((($target->peasants / $populationCalculator->getPopulation($target)) * 100), 2) }}%)</small>
                                                </td>
                                            </tr>
                                            <tr>
                                                <td>Military Population:</td>
                                                <td>
                                                    <strong>{{ number_format($populationCalculator->getPopulationMilitary($target)) }}</strong>
                                                    <small class="text-muted">({{ number_format((100 - ($target->peasants / $populationCalculator->getPopulation($target)) * 100), 2) }}%)</small>
                                                </td>
                                            </tr>
                                            <tr>
                                                <td>Max Population:</td>
                                                <td>
<<<<<<< HEAD
                                                    <strong>{{ number_format($populationCalculator->getMaxPopulation($target)) }}</strong>
                                                    @if ($populationCalculator->getMaxPopulationMultiplier($target) !== 1.0)
                                                        <small class="text-muted">({{ number_format($populationCalculator->getMaxPopulationRaw($target)) }} raw)</small>
=======
                                                    <strong>{{ number_format($populationCalculator->getMaxPopulation($selectedDominion)) }}</strong>
                                                    @if ($populationCalculator->getMaxPopulationMultiplier($selectedDominion) !== 1.0)
                                                        <small class="text-muted">({{ number_format($populationCalculator->getMaxPopulationRaw($selectedDominion) + $populationCalculator->getMaxPopulationMilitaryBonus($selectedDominion)) }} raw)</small>
>>>>>>> fcaa5d31
                                                    @endif
                                                </td>
                                            </tr>
                                            <tr>
                                                <td>Population Multiplier:</td>
                                                <td>
                                                    <strong>{{ number_string((($populationCalculator->getMaxPopulationMultiplier($target) - 1) * 100), 3, true) }}%</strong>
                                                </td>
                                            </tr>
                                        </tbody>
                                    </table>
                                </div>
                            </div>
                        </div>
                        <div class="col-xs-12 col-sm-4">
                            <div class="row">
                                <div class="col-xs-12">
                                    <div class="box-header with-border">
                                        <h4 class="box-title">Production</h4>
                                    </div>
                                </div>
                            </div>
                            <div class="row">
                                <div class="col-xs-12">
                                    <table class="table">
                                        <colgroup>
                                            <col width="50%">
                                            <col width="50%">
                                        </colgroup>
                                        <thead>
                                            <tr>
                                                <th colspan="2">Total</th>
                                            </tr>
                                        </thead>
                                        <tbody>
                                            <tr>
                                                <td>Platinum:</td>
                                                <td>
                                                    <strong>{{ number_format($target->stat_total_platinum_production) }}</strong>
                                                </td>
                                            </tr>
                                            <tr>
                                                <td>Food:</td>
                                                <td>
                                                    <strong>{{ number_format($target->stat_total_food_production) }}</strong>
                                                </td>
                                            </tr>
                                            <tr>
                                                <td>Lumber:</td>
                                                <td>
                                                    <strong>{{ number_format($target->stat_total_lumber_production) }}</strong>
                                                </td>
                                            </tr>
                                            <tr>
                                                <td>Mana:</td>
                                                <td>
                                                    <strong>{{ number_format($target->stat_total_mana_production) }}</strong>
                                                </td>
                                            </tr>
                                            <tr>
                                                <td>Ore:</td>
                                                <td>
                                                    <strong>{{ number_format($target->stat_total_ore_production) }}</strong>
                                                </td>
                                            </tr>
                                            <tr>
                                                <td>Gems:</td>
                                                <td>
                                                    <strong>{{ number_format($target->stat_total_gem_production) }}</strong>
                                                </td>
                                            </tr>
                                            <tr>
                                                <td>Research Points:</td>
                                                <td>
                                                    <strong>{{ number_format($target->stat_total_tech_production) }}</strong>
                                                </td>
                                            </tr>
                                            <tr>
                                                <td>Boats:</td>
                                                <td>
                                                    <strong>{{ number_format($target->stat_total_boat_production) }}</strong>
                                                </td>
                                            </tr>
                                        </tbody>
                                    </table>
                                </div>
                            </div>
                        </div>
                        <div class="col-xs-12 col-sm-4">
                            <div class="row">
                                <div class="col-xs-12">
                                    <div class="box-header with-border">
                                        <h4 class="box-title">Land Gain</h4>
                                    </div>
                                </div>
                            </div>
                            <div class="row">
                                <div class="col-xs-12">
                                    <table class="table">
                                        <colgroup>
                                            <col width="50%">
                                            <col width="50%">
                                        </colgroup>
                                        <thead>
                                            <tr>
                                                <th colspan="2">Total</th>
                                            </tr>
                                        </thead>
                                        <tbody>
                                            <tr>
                                                <td>Conquered:</td>
                                                <td>
                                                    <strong>{{ number_format($target->stat_total_land_conquered) }}</strong>
                                                </td>
                                            </tr>
                                            <tr>
                                                <td>Explored:</td>
                                                <td>
                                                    <strong>{{ number_format($target->stat_total_land_explored) }}</strong>
                                                </td>
                                            </tr>
                                        </tbody>
                                    </table>
                                </div>
                            </div>
                        </div>
                    </div>
                </div>
            </div>
        </div>
        <div class="col-md-12 col-md-3">
            <div class="box">
                <div class="box-header with-border">
                    <h3 class="box-title">Information</h3>
                </div>
                <div class="box-body">
                    <p>The statistics advisor gives you statistics regarding your current dominion state.</p>
                    <p>Ratio numbers are total number of units per acre of land.</p>
                </div>
            </div>
        </div>

    </div>

@endsection<|MERGE_RESOLUTION|>--- conflicted
+++ resolved
@@ -511,15 +511,9 @@
                                             <tr>
                                                 <td>Max Population:</td>
                                                 <td>
-<<<<<<< HEAD
                                                     <strong>{{ number_format($populationCalculator->getMaxPopulation($target)) }}</strong>
                                                     @if ($populationCalculator->getMaxPopulationMultiplier($target) !== 1.0)
-                                                        <small class="text-muted">({{ number_format($populationCalculator->getMaxPopulationRaw($target)) }} raw)</small>
-=======
-                                                    <strong>{{ number_format($populationCalculator->getMaxPopulation($selectedDominion)) }}</strong>
-                                                    @if ($populationCalculator->getMaxPopulationMultiplier($selectedDominion) !== 1.0)
-                                                        <small class="text-muted">({{ number_format($populationCalculator->getMaxPopulationRaw($selectedDominion) + $populationCalculator->getMaxPopulationMilitaryBonus($selectedDominion)) }} raw)</small>
->>>>>>> fcaa5d31
+                                                        <small class="text-muted">({{ number_format($populationCalculator->getMaxPopulationRaw($target) + $populationCalculator->getMaxPopulationMilitaryBonus($target)) }} raw)</small>
                                                     @endif
                                                 </td>
                                             </tr>
