--- conflicted
+++ resolved
@@ -67,22 +67,6 @@
                                             @elseif ($guardMembershipService->isRoyalGuardMember($dominion))
                                                 <i class="ra ra-heavy-shield ra-lg text-green" title="Royal Guard"></i>
                                             @endif
-
-<<<<<<< HEAD
-                                            @if ($guardMembershipService->isEliteGuardMember($dominion))
-                                                <i class="ra ra-heavy-shield ra-lg text-yellow"></i>
-                                            @elseif ($guardMembershipService->isRoyalGuardMember($dominion))
-                                                <i class="ra ra-heavy-shield ra-lg text-green"></i>
-                                            @endif
-=======
-                                            {{--
-
-                                            Monarch: <i class="ra ra-queen-crown ra-lg"></i>
-                                                RG: text-green
-                                                EG: text-yellow
-
-                                            --}}
->>>>>>> 0ce704ed
 
                                             @if ($dominion->id === $selectedDominion->id)
                                                 <b>{{ $dominion->name }}</b> (you)
