@extends('layouts.master')

@section('page-header', "Register to round {$round->number} ({$round->league->description})")

@section('content')
    <div class="box box-primary">
        <div class="box-header with-border">
            <h3 class="box-title">Register to round {{ $round->name }} (#{{ $round->number }})</h3>
        </div>
        <form action="{{ route('round.register', $round) }}" method="post" class="form-horizontal" role="form">
            @csrf

            <div class="box-body">

                <!-- Dominion Name -->
                <div class="form-group">
                    <label for="dominion_name" class="col-sm-3 control-label">Dominion Name</label>
                    <div class="col-sm-9">
                        <input type="text" name="dominion_name" id="dominion_name" class="form-control" placeholder="Dominion Name" required autofocus>
                        <p class="help-block">Your dominion name is shown when viewing and interacting with other players.</p>
                    </div>
                </div>

                <!-- Ruler Name -->
                <div class="form-group">
                    <label for="ruler_name" class="col-sm-3 control-label">Ruler Name</label>
                    <div class="col-sm-9">
                        <input type="text" name="ruler_name" id="ruler_name" class="form-control" placeholder="{{ Auth::user()->display_name }}">
                        <p class="help-block">This is your personal alias in the round which will be shown to your realmies. Defaults to your display name '{{ Auth::user()->display_name }}' if omitted.</p>
                    </div>
                </div>

                <!-- Race -->
                <div class="form-group">
                    <label for="race" class="col-sm-3 control-label">Race</label>
                    <div class="col-sm-9">
                        <div class="row">

                            <div class="col-xs-6">
                                <div class="text-center">
                                    <strong>Good Aligned Races</strong>
                                </div>
                                <div class="row">
                                    @foreach ($races->filter(function ($race) { return $race->alignment === 'good'; }) as $race)
                                        <div class="col-xs-6">
                                            <label class="btn btn-block">
                                                <p>
                                                    <input type="radio" name="race" value="{{ $race->id }}" autocomplete="off">
                                                    <strong>{{ $race->name }}</strong>
                                                </p>
                                                {!! $raceHelper->getRaceDescriptionHtml($race) !!}
                                            </label>
                                        </div>
                                    @endforeach
                                </div>
                            </div>

                            <div class="col-xs-6">
                                <div class="text-center">
                                    <strong>Evil Aligned Races</strong>
                                </div>
                                <div class="row">
                                    @foreach ($races->filter(function ($race) { return $race->alignment === 'evil'; }) as $race)
                                        <div class="col-xs-6">
                                            <label class="btn btn-block">
                                                <p>
                                                    <input type="radio" name="race" value="{{ $race->id }}" autocomplete="off">
                                                    <strong>{{ $race->name }}</strong>
                                                </p>
                                                {!! $raceHelper->getRaceDescriptionHtml($race) !!}
                                            </label>
                                        </div>
                                    @endforeach
                                </div>
                            </div>

                        </div>
                    </div>
                </div>

                <!-- Realm -->
                <div class="form-group">
                    <label for="realm" class="col-sm-3 control-label">Realm</label>
                    <div class="col-sm-9">
                        <select name="realm" id="realm" class="form-control" required>
                            <option value="random">Put me in a random realm</option>
<<<<<<< HEAD
                            <option value="pack">Pack</option>
                        </select>
                    </div>
                </div>

                <!-- Pack -->
                <div class="form-group">
                    <label for="pack_name" class="col-sm-3 control-label">Pack name</label>
                    <div class="col-sm-9">
                        <input type="input" name="pack_name" id="pack_name" class="form-control" placeholder="Pack name">
                    </div>
                    <label for="pack_password" class="col-sm-3 control-label">Pack password</label>
                    <div class="col-sm-9">
                        <input type="password" name="pack_password" id="pack_password" class="form-control" placeholder="Pack password">
                    </div>
                    <label for="create_pack" class="col-sm-3 control-label">Create new pack</label>
                    <div class="col-sm-9">
                        <input type="checkbox" name="create_pack" id="create_pack" >
                    </div>
                    <label for="pack_size" class="col-sm-3 control-label">Pack size</label>
                    <div class="col-sm-9">
                        <select name="pack_size" class="form-control">
                        @for ($i = 2; $i < $round->pack_size; $i++)
                            <option value="{{$i}}">{{$i}}</option>
                        @endfor
=======
                            <option value="join_pack">Join an existing pack</option>
                            <option value="create_pack">Create a new pack</option>
>>>>>>> cf8b42b6
                        </select>
                    </div>
                </div>

                <!-- Pack Name -->
                <div class="form-group create-pack-only join-pack-only" style="display: none;">
                    <label for="pack_name" class="col-sm-3 control-label">Pack Name</label>
                    <div class="col-sm-9">
                        <input type="text" name="pack_name" id="pack_name" class="form-control" placeholder="Pack Name">
                        <p class="help-block create-pack-only">This is the name of your pack. This will be recoded and will eventually be shown in Valhalla.</p>
                        <p class="help-block join-pack-only">You need the pack name and password from the player whose pack you want to join.</p>
                    </div>
                </div>

                <!-- Pack Password -->
                <div class="form-group create-pack-only join-pack-only" style="display: none;">
                    <label for="pack_password" class="col-sm-3 control-label">Pack Password</label>
                    <div class="col-sm-9">
                        <input type="text" name="pack_password" id="pack_password" class="form-control" placeholder="Pack Password">
                        <p class="help-block create-pack-only">Your packies need both your pack name and pack password in order to join.</p>
                    </div>
                </div>

                <!-- Pack Size (create only) -->
                <div class="form-group create-pack-only" style="display: none;">
                    <label for="pack_size" class="col-sm-3 control-label">Pack Size</label>
                    <div class="col-sm-9">
                        {{--<input type="number" name="pack_size" id="pack_size" class="form-control" min="2" max="3" placeholder="2">--}}
                        <select name="pack_size" id="pack_size" class="form-control">
                            @foreach (range(2, 3) as $i)
                                <option value="{{ $i }}">{{ $i }}</option>
                            @endforeach
                        </select>
                        <p class="help-block">The amount of players that will be in your pack (including yourself).</p>
                    </div>
                </div>

            </div>

            <div class="box-footer">
                <button type="submit" class="btn btn-primary">Register</button>
            </div>

        </form>
    </div>
@endsection

@push('inline-scripts')
    <script type="text/javascript">
        (function ($) {

            var createPackOnlyEls = $('.create-pack-only');
            var joinPackOnlyEls = $('.join-pack-only');

            $('#realm').change(function (e) {
                if (this.value === 'join_pack') {
                    createPackOnlyEls.hide();
                    joinPackOnlyEls.show();

                } else if (this.value === 'create_pack') {
                    joinPackOnlyEls.hide();
                    createPackOnlyEls.show();

                } else {
                    createPackOnlyEls.hide();
                    joinPackOnlyEls.hide();
                }
            });

        })(jQuery);
    </script>
@endpush<|MERGE_RESOLUTION|>--- conflicted
+++ resolved
@@ -84,36 +84,8 @@
                     <div class="col-sm-9">
                         <select name="realm" id="realm" class="form-control" required>
                             <option value="random">Put me in a random realm</option>
-<<<<<<< HEAD
-                            <option value="pack">Pack</option>
-                        </select>
-                    </div>
-                </div>
-
-                <!-- Pack -->
-                <div class="form-group">
-                    <label for="pack_name" class="col-sm-3 control-label">Pack name</label>
-                    <div class="col-sm-9">
-                        <input type="input" name="pack_name" id="pack_name" class="form-control" placeholder="Pack name">
-                    </div>
-                    <label for="pack_password" class="col-sm-3 control-label">Pack password</label>
-                    <div class="col-sm-9">
-                        <input type="password" name="pack_password" id="pack_password" class="form-control" placeholder="Pack password">
-                    </div>
-                    <label for="create_pack" class="col-sm-3 control-label">Create new pack</label>
-                    <div class="col-sm-9">
-                        <input type="checkbox" name="create_pack" id="create_pack" >
-                    </div>
-                    <label for="pack_size" class="col-sm-3 control-label">Pack size</label>
-                    <div class="col-sm-9">
-                        <select name="pack_size" class="form-control">
-                        @for ($i = 2; $i < $round->pack_size; $i++)
-                            <option value="{{$i}}">{{$i}}</option>
-                        @endfor
-=======
                             <option value="join_pack">Join an existing pack</option>
                             <option value="create_pack">Create a new pack</option>
->>>>>>> cf8b42b6
                         </select>
                     </div>
                 </div>
@@ -142,10 +114,9 @@
                     <label for="pack_size" class="col-sm-3 control-label">Pack Size</label>
                     <div class="col-sm-9">
                         {{--<input type="number" name="pack_size" id="pack_size" class="form-control" min="2" max="3" placeholder="2">--}}
-                        <select name="pack_size" id="pack_size" class="form-control">
-                            @foreach (range(2, 3) as $i)
-                                <option value="{{ $i }}">{{ $i }}</option>
-                            @endforeach
+                        @for ($i = 2; $i < $round->pack_size; $i++)
+                            <option value="{{$i}}">{{$i}}</option>
+                        @endfor
                         </select>
                         <p class="help-block">The amount of players that will be in your pack (including yourself).</p>
                     </div>
