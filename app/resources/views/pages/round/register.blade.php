--- conflicted
+++ resolved
@@ -41,11 +41,7 @@
                                     <h2>The Commonwealth</h2>
                                 </div>
                                 <div class="row">
-<<<<<<< HEAD
-                                    @foreach ($races->filter(function ($race) { return $race->alignment === 'good' and $race->playable === 1; }) as $race)
-=======
                                     @foreach ($races->filter(function ($race) { return $race->playable && $race->alignment === 'good'; }) as $race)
->>>>>>> 4a72081c
                                         <div class="col-xs-12">
                                             <label class="btn btn-block" style="border: 1px solid #d2d6de; margin: 5px 0px; white-space: normal;">
                                                 <div class="row text-left">
@@ -57,7 +53,6 @@
                                                         <a href="{{ route('scribes.race', $race->name) }}">Scribes</a>
                                                       </p>
                                                     </div>
-<<<<<<< HEAD
 
                                                     <div class="col-sm-4">
                                                       <ul>
@@ -65,10 +60,6 @@
                                                         <li>Converting: {{ str_replace('0','Unplayable',str_replace(1,'Difficult',str_replace(2,'Challenging', str_replace(3,'Apt',$race->converting)))) }}</li>
                                                         <li>Exploring: {{ str_replace('0','Unplayable',str_replace(1,'Difficult',str_replace(2,'Challenging', str_replace(3,'Apt',$race->exploring)))) }}</li>
                                                       </ul>
-=======
-                                                    <div class="col-lg-6">
-                                                        {!! $race->description !!}
->>>>>>> 4a72081c
                                                     </div>
 
                                                 </div>
@@ -83,8 +74,7 @@
                                     <h2>The Empire</h2>
                                 </div>
                                 <div class="row">
-<<<<<<< HEAD
-                                    @foreach ($races->filter(function ($race) { return $race->alignment === 'evil' and $race->playable === 1; }) as $race)
+                                    @foreach ($races->filter(function ($race) { return return $race->playable && $race->alignment === 'evil'; }) as $race)
                                     <div class="col-xs-12">
                                         <label class="btn btn-block" style="border: 1px solid #d2d6de; margin: 5px 0px; white-space: normal;">
                                             <div class="row text-left">
@@ -95,28 +85,6 @@
                                                         &nbsp;&mdash;&nbsp;
                                                     <a href="{{ route('scribes.race', $race->name) }}">Scribes</a>
                                                   </p>
-=======
-                                    @foreach ($races->filter(function ($race) { return $race->playable && $race->alignment === 'evil'; }) as $race)
-                                        <div class="col-xs-12">
-                                            <label class="btn btn-block" style="border: 1px solid #d2d6de; margin-top: 10px; white-space: normal;">
-                                                <div class="row text-left">
-                                                    <div class="col-lg-2">
-                                                        <p>
-                                                            <input type="radio" name="race" value="{{ $race->id }}" autocomplete="off" {{ (old('race') == $race->id) ? 'checked' : null }} required>
-                                                            <strong>{{ $race->name }}</strong>
-                                                        </p>
-                                                    </div>
-                                                    <div class="col-lg-4">
-                                                        <p>
-                                                            @foreach ($race->perks as $perk)
-                                                                {!! $raceHelper->getPerkDescriptionHtml($perk) !!}<br>
-                                                            @endforeach
-                                                        </p>
-                                                    </div>
-                                                    <div class="col-lg-6">
-                                                        {!! $race->description !!}
-                                                    </div>
->>>>>>> 4a72081c
                                                 </div>
 
                                                 <div class="col-sm-4">
