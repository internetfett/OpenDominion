<?php

use Illuminate\Database\Seeder;
use OpenDominion\Factories\DominionFactory;
use OpenDominion\Models\Dominion;
use OpenDominion\Models\Race;
use OpenDominion\Models\Round;
use OpenDominion\Models\RoundLeague;
use OpenDominion\Models\User;

class DevelopmentSeeder extends Seeder
{
    /** @var DominionFactory */
    protected $dominionFactory;

    /** @var string */
    protected $userPassword = 'secret';

    /**
     * DevelopmentSeeder constructor.
     *
     * @param DominionFactory $dominionFactory
     */
    public function __construct(DominionFactory $dominionFactory)
    {
        $this->dominionFactory = $dominionFactory;
    }

    /**
     * Run the database seeds.
     *
     * @throws Throwable
     */
    public function run(): void
    {
        DB::transaction(function () {
            $user = $this->createUser();
            $round = $this->createRound();
            $this->createRealmAndDominion($user, $round);

            $this->command->info(<<<INFO

Done seeding data.
A development round, user and dominion have been created for your convenience.
You may login with email '{$user->email}' and password '{$this->userPassword}'.

INFO
            );
        });
    }

    protected function createUser(): User
    {
        $this->command->info('Creating dev user');

        $user = User::create([
            'email' => 'email@example.com',
            'password' => bcrypt($this->userPassword),
            'display_name' => 'Dev User',
            'activated' => true,
            'activation_code' => str_random(),
        ]);

        $user->assignRole(['Developer', 'Administrator', 'Moderator']);

        return $user;
    }

    protected function createRound(): Round
    {
        $this->command->info('Creating development round');

        $startDate = today();

        return Round::create([
            'round_league_id' => RoundLeague::where('key', 'standard')->firstOrFail()->id,
            'number' => 1,
            'name' => 'Dev Round',
            'start_date' => $startDate,
            'end_date' => (clone $startDate)->addDays(49), // 50 minus today
        ]);
    }

    protected function createRealmAndDominion(User $user, Round $round): Dominion
    {
        $this->command->info('Creating realm and dominion');

        return $this->dominionFactory->create(
            $user,
            $round,
            Race::where('name', 'Human')->firstOrFail(),
            'random',
<<<<<<< HEAD
            'Dev Dominion',
            null
=======
            'Developer',
            'Dev Dominion'
>>>>>>> ee17657d
        );
    }
}<|MERGE_RESOLUTION|>--- conflicted
+++ resolved
@@ -90,13 +90,9 @@
             $round,
             Race::where('name', 'Human')->firstOrFail(),
             'random',
-<<<<<<< HEAD
+            'Developer',
             'Dev Dominion',
             null
-=======
-            'Developer',
-            'Dev Dominion'
->>>>>>> ee17657d
         );
     }
 }